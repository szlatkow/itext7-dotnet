--- conflicted
+++ resolved
@@ -397,26 +397,15 @@
                 PdfName role = accessibleElement.GetRole();
                 if (role != null && !PdfName.Artifact.Equals(role)) {
                     tagPointer = document.GetTagStructureContext().GetAutoTaggingPointer();
-<<<<<<< HEAD
-                    if (!tagPointer.IsElementConnectedToTag(accessibleElement)) {
-                        AccessibleAttributesApplier.ApplyLayoutAttributes(role, this, tagPointer);
-                        AccessibleAttributesApplier.ApplyTableAttributes(this, tagPointer);
-                        AccessibleAttributesApplier.ApplyListAttributes(this, tagPointer);
-=======
                     bool alreadyCreated = tagPointer.IsElementConnectedToTag(accessibleElement);
                     tagPointer.AddTag(accessibleElement, true);
                     if (!alreadyCreated) {
-                        if (role.Equals(PdfName.L)) {
-                            PdfDictionary listAttributes = AccessibleAttributesApplier.GetListAttributes(this, tagPointer);
-                            ApplyGeneratedAccessibleAttributes(tagPointer, listAttributes);
-                        }
-                        if (role.Equals(PdfName.TD) || role.Equals(PdfName.TH)) {
-                            PdfDictionary tableAttributes = AccessibleAttributesApplier.GetTableAttributes(this, tagPointer);
-                            ApplyGeneratedAccessibleAttributes(tagPointer, tableAttributes);
-                        }
+                        PdfDictionary listAttributes = AccessibleAttributesApplier.GetListAttributes(this, tagPointer);
+                        ApplyGeneratedAccessibleAttributes(tagPointer, listAttributes);
+                        PdfDictionary tableAttributes = AccessibleAttributesApplier.GetTableAttributes(this, tagPointer);
+                        ApplyGeneratedAccessibleAttributes(tagPointer, tableAttributes);
                         PdfDictionary layoutAttributes = AccessibleAttributesApplier.GetLayoutAttributes(role, this, tagPointer);
                         ApplyGeneratedAccessibleAttributes(tagPointer, layoutAttributes);
->>>>>>> 824f093e
                     }
                 }
                 else {
