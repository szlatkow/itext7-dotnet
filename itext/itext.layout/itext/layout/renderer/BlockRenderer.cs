--- conflicted
+++ resolved
@@ -70,35 +70,8 @@
             bool isPositioned = IsPositioned();
             Rectangle parentBBox = layoutContext.GetArea().GetBBox().Clone();
             IList<Rectangle> floatRendererAreas = layoutContext.GetFloatRendererAreas();
-<<<<<<< HEAD
-            FloatPropertyValue? floatPropertyValue = GetProperty<FloatPropertyValue?>(Property.FLOAT);
-            float childrenMaxWidth = 0;
-            if (floatPropertyValue != null) {
-                if (floatPropertyValue.Equals(FloatPropertyValue.LEFT)) {
-                    SetProperty(Property.HORIZONTAL_ALIGNMENT, HorizontalAlignment.LEFT);
-                }
-                else {
-                    if (floatPropertyValue.Equals(FloatPropertyValue.RIGHT)) {
-                        SetProperty(Property.HORIZONTAL_ALIGNMENT, HorizontalAlignment.RIGHT);
-                    }
-                }
-                float? minHeightProperty = this.GetPropertyAsFloat(Property.MIN_HEIGHT);
-                MinMaxWidth minMaxWidth = GetMinMaxWidth(parentBBox.GetWidth());
-                childrenMaxWidth = minMaxWidth.GetChildrenMaxWidth();
-                if (minHeightProperty != null) {
-                    SetProperty(Property.MIN_HEIGHT, minHeightProperty);
-                }
-                else {
-                    DeleteProperty(Property.MIN_HEIGHT);
-                }
-            }
-            if (blockWidth != null && blockWidth > childrenMaxWidth) {
-                childrenMaxWidth = (float) blockWidth;
-            }
-=======
             FloatPropertyValue? floatPropertyValue = this.GetProperty<FloatPropertyValue?>(Property.FLOAT);
             float? rotation = this.GetPropertyAsFloat(Property.ROTATION_ANGLE);
->>>>>>> 611fc2eb
             MarginsCollapseHandler marginsCollapseHandler = null;
             bool marginsCollapsingEnabled = true.Equals(GetPropertyAsBoolean(Property.COLLAPSING_MARGINS));
             if (marginsCollapsingEnabled) {
