/*

This file is part of the iText (R) project.
Copyright (c) 1998-2017 iText Group NV
Authors: Bruno Lowagie, Paulo Soares, et al.

This program is free software; you can redistribute it and/or modify
it under the terms of the GNU Affero General Public License version 3
as published by the Free Software Foundation with the addition of the
following permission added to Section 15 as permitted in Section 7(a):
FOR ANY PART OF THE COVERED WORK IN WHICH THE COPYRIGHT IS OWNED BY
ITEXT GROUP. ITEXT GROUP DISCLAIMS THE WARRANTY OF NON INFRINGEMENT
OF THIRD PARTY RIGHTS

This program is distributed in the hope that it will be useful, but
WITHOUT ANY WARRANTY; without even the implied warranty of MERCHANTABILITY
or FITNESS FOR A PARTICULAR PURPOSE.
See the GNU Affero General Public License for more details.
You should have received a copy of the GNU Affero General Public License
along with this program; if not, see http://www.gnu.org/licenses or write to
the Free Software Foundation, Inc., 51 Franklin Street, Fifth Floor,
Boston, MA, 02110-1301 USA, or download the license from the following URL:
http://itextpdf.com/terms-of-use/

The interactive user interfaces in modified source and object code versions
of this program must display Appropriate Legal Notices, as required under
Section 5 of the GNU Affero General Public License.

In accordance with Section 7(b) of the GNU Affero General Public License,
a covered work must retain the producer line in every PDF that is created
or manipulated using iText.

You can be released from the requirements of the license by purchasing
a commercial license. Buying such a license is mandatory as soon as you
develop commercial activities involving the iText software without
disclosing the source code of your own applications.
These activities include: offering paid services to customers as an ASP,
serving PDFs on the fly in a web application, shipping iText with a closed
source product.

For more information, please contact iText Software Corp. at this
address: sales@itextpdf.com
*/
using System;
using System.Collections.Generic;
using iText.IO.Log;
using iText.IO.Util;
using iText.Kernel.Geom;
using iText.Kernel.Pdf;
using iText.Kernel.Pdf.Canvas;
using iText.Kernel.Pdf.Tagutils;
using iText.Layout.Borders;
using iText.Layout.Element;
using iText.Layout.Layout;
using iText.Layout.Margincollapse;
using iText.Layout.Minmaxwidth;
using iText.Layout.Properties;

namespace iText.Layout.Renderer {
    public abstract class BlockRenderer : AbstractRenderer {
        protected internal BlockRenderer(IElement modelElement)
            : base(modelElement) {
        }

        public override LayoutResult Layout(LayoutContext layoutContext) {
            OverrideHeightProperties();
            IDictionary<int, IRenderer> waitingFloatsSplitRenderers = new LinkedDictionary<int, IRenderer>();
            IList<IRenderer> waitingOverflowFloatRenderers = new List<IRenderer>();
            bool wasHeightClipped = false;
            bool wasParentsHeightClipped = layoutContext.IsClippedHeight();
            int pageNumber = layoutContext.GetArea().GetPageNumber();
            bool isPositioned = IsPositioned();
            Rectangle parentBBox = layoutContext.GetArea().GetBBox().Clone();
            IList<Rectangle> floatRendererAreas = layoutContext.GetFloatRendererAreas();
            FloatPropertyValue? floatPropertyValue = this.GetProperty<FloatPropertyValue?>(Property.FLOAT);
            float? rotation = this.GetPropertyAsFloat(Property.ROTATION_ANGLE);
            MarginsCollapseHandler marginsCollapseHandler = null;
            bool marginsCollapsingEnabled = true.Equals(GetPropertyAsBoolean(Property.COLLAPSING_MARGINS));
            if (marginsCollapsingEnabled) {
                marginsCollapseHandler = new MarginsCollapseHandler(this, layoutContext.GetMarginsCollapseInfo());
            }
            float? blockWidth = RetrieveWidth(parentBBox.GetWidth());
            if (rotation != null || IsFixedLayout()) {
                parentBBox.MoveDown(AbstractRenderer.INF - parentBBox.GetHeight()).SetHeight(AbstractRenderer.INF);
            }
            if (rotation != null && !FloatingHelper.IsRendererFloating(this, floatPropertyValue)) {
                blockWidth = RotationUtils.RetrieveRotatedLayoutWidth(parentBBox.GetWidth(), this);
            }
            float clearHeightCorrection = FloatingHelper.CalculateClearHeightCorrection(this, floatRendererAreas, parentBBox
                );
            FloatingHelper.ApplyClearance(parentBBox, marginsCollapseHandler, clearHeightCorrection, FloatingHelper.IsRendererFloating
                (this));
            if (FloatingHelper.IsRendererFloating(this, floatPropertyValue)) {
                blockWidth = FloatingHelper.AdjustFloatedBlockLayoutBox(this, parentBBox, blockWidth, floatRendererAreas, 
                    floatPropertyValue);
                floatRendererAreas = new List<Rectangle>();
            }
            bool isCellRenderer = this is CellRenderer;
            if (marginsCollapsingEnabled) {
                marginsCollapseHandler.StartMarginsCollapse(parentBBox);
            }
            Border[] borders = GetBorders();
            float[] paddings = GetPaddings();
            ApplyBordersPaddingsMargins(parentBBox, borders, paddings);
            OverflowPropertyValue? overflowX = this.GetProperty<OverflowPropertyValue?>(Property.OVERFLOW_X);
            float? blockMaxHeight = RetrieveMaxHeight();
            OverflowPropertyValue? overflowY = (null == blockMaxHeight || blockMaxHeight > parentBBox.GetHeight()) && 
                !wasParentsHeightClipped ? OverflowPropertyValue.FIT : this.GetProperty<OverflowPropertyValue?>(Property
                .OVERFLOW_Y);
            ApplyWidth(parentBBox, blockWidth, overflowX);
            wasHeightClipped = ApplyMaxHeight(parentBBox, blockMaxHeight, marginsCollapseHandler, isCellRenderer, wasParentsHeightClipped
                , overflowY);
            IList<Rectangle> areas;
            if (isPositioned) {
                areas = JavaCollectionsUtil.SingletonList(parentBBox);
            }
            else {
                areas = InitElementAreas(new LayoutArea(pageNumber, parentBBox));
            }
            occupiedArea = new LayoutArea(pageNumber, new Rectangle(parentBBox.GetX(), parentBBox.GetY() + parentBBox.
                GetHeight(), parentBBox.GetWidth(), 0));
            ShrinkOccupiedAreaForAbsolutePosition();
            int currentAreaPos = 0;
            Rectangle layoutBox = areas[0].Clone();
            // the first renderer (one of childRenderers or their children) to produce LayoutResult.NOTHING
            IRenderer causeOfNothing = null;
            bool anythingPlaced = false;
            for (int childPos = 0; childPos < childRenderers.Count; childPos++) {
                IRenderer childRenderer = childRenderers[childPos];
                LayoutResult result;
                childRenderer.SetParent(this);
                MarginsCollapseInfo childMarginsInfo = null;
                if (!waitingOverflowFloatRenderers.IsEmpty() && FloatingHelper.IsClearanceApplied(waitingOverflowFloatRenderers
                    , childRenderer.GetProperty<ClearPropertyValue?>(Property.CLEAR))) {
                    if (marginsCollapsingEnabled && !isCellRenderer) {
                        marginsCollapseHandler.EndMarginsCollapse(layoutBox);
                    }
                    FloatingHelper.IncludeChildFloatsInOccupiedArea(floatRendererAreas, this);
                    result = new LayoutResult(LayoutResult.NOTHING, null, null, childRenderer);
                    int layoutResult = anythingPlaced ? LayoutResult.PARTIAL : LayoutResult.NOTHING;
                    AbstractRenderer[] splitAndOverflowRenderers = CreateSplitAndOverflowRenderers(childPos, layoutResult, result
                        , waitingFloatsSplitRenderers, waitingOverflowFloatRenderers);
                    AbstractRenderer splitRenderer = splitAndOverflowRenderers[0];
                    AbstractRenderer overflowRenderer = splitAndOverflowRenderers[1];
                    UpdateHeightsOnSplit(wasHeightClipped, splitRenderer, overflowRenderer);
                    ApplyPaddings(occupiedArea.GetBBox(), paddings, true);
                    ApplyBorderBox(occupiedArea.GetBBox(), borders, true);
                    ApplyMargins(occupiedArea.GetBBox(), true);
                    if (true.Equals(GetPropertyAsBoolean(Property.FORCED_PLACEMENT)) || wasHeightClipped) {
                        LayoutArea editedArea = FloatingHelper.AdjustResultOccupiedAreaForFloatAndClear(this, layoutContext.GetFloatRendererAreas
                            (), layoutContext.GetArea().GetBBox(), clearHeightCorrection, marginsCollapsingEnabled);
                        return new LayoutResult(LayoutResult.FULL, editedArea, splitRenderer, null, null);
                    }
                    else {
                        if (layoutResult != LayoutResult.NOTHING) {
                            LayoutArea editedArea = FloatingHelper.AdjustResultOccupiedAreaForFloatAndClear(this, layoutContext.GetFloatRendererAreas
                                (), layoutContext.GetArea().GetBBox(), clearHeightCorrection, marginsCollapsingEnabled);
                            return new LayoutResult(layoutResult, editedArea, splitRenderer, overflowRenderer, null).SetAreaBreak(result
                                .GetAreaBreak());
                        }
                        else {
                            return new LayoutResult(layoutResult, null, null, overflowRenderer, result.GetCauseOfNothing()).SetAreaBreak
                                (result.GetAreaBreak());
                        }
                    }
                }
                if (marginsCollapsingEnabled) {
                    childMarginsInfo = marginsCollapseHandler.StartChildMarginsHandling(childRenderer, layoutBox);
                }
                while ((result = childRenderer.SetParent(this).Layout(new LayoutContext(new LayoutArea(pageNumber, layoutBox
                    ), childMarginsInfo, floatRendererAreas, wasHeightClipped || wasParentsHeightClipped))).GetStatus() !=
                     LayoutResult.FULL) {
                    if (marginsCollapsingEnabled && result.GetStatus() != LayoutResult.NOTHING) {
                        marginsCollapseHandler.EndChildMarginsHandling(layoutBox);
                    }
                    if (FloatingHelper.IsRendererFloating(childRenderer)) {
                        waitingFloatsSplitRenderers.Put(childPos, result.GetStatus() == LayoutResult.PARTIAL ? result.GetSplitRenderer
                            () : null);
                        waitingOverflowFloatRenderers.Add(result.GetOverflowRenderer());
                        break;
                    }
                    if (marginsCollapsingEnabled) {
                        marginsCollapseHandler.EndMarginsCollapse(layoutBox);
                    }
                    if (true.Equals(GetPropertyAsBoolean(Property.FILL_AVAILABLE_AREA_ON_SPLIT)) || true.Equals(GetPropertyAsBoolean
                        (Property.FILL_AVAILABLE_AREA))) {
                        occupiedArea.SetBBox(Rectangle.GetCommonRectangle(occupiedArea.GetBBox(), layoutBox));
                    }
                    else {
                        if (result.GetOccupiedArea() != null && result.GetStatus() != LayoutResult.NOTHING) {
                            occupiedArea.SetBBox(Rectangle.GetCommonRectangle(occupiedArea.GetBBox(), result.GetOccupiedArea().GetBBox
                                ()));
                            if (occupiedArea.GetBBox().GetWidth() > layoutBox.GetWidth() && !(null == overflowX || OverflowPropertyValue
                                .FIT.Equals(overflowX))) {
                                occupiedArea.GetBBox().SetWidth(layoutBox.GetWidth());
                            }
                        }
                    }
                    // On page split, content will be drawn on next page, i.e. under all floats on this page
                    FloatingHelper.IncludeChildFloatsInOccupiedArea(floatRendererAreas, this);
                    if (result.GetSplitRenderer() != null) {
                        // Use occupied area's bbox width so that for absolutely positioned renderers we do not align using full width
                        // in case when parent box should wrap around child boxes.
                        // TODO in the latter case, all elements should be layouted first so that we know maximum width needed to place all children and then apply horizontal alignment
                        AlignChildHorizontally(result.GetSplitRenderer(), occupiedArea.GetBBox());
                    }
                    // Save the first renderer to produce LayoutResult.NOTHING
                    if (null == causeOfNothing && null != result.GetCauseOfNothing()) {
                        causeOfNothing = result.GetCauseOfNothing();
                    }
                    // have more areas
                    if (currentAreaPos + 1 < areas.Count && !(result.GetAreaBreak() != null && result.GetAreaBreak().GetAreaType
                        () == AreaBreakType.NEXT_PAGE)) {
                        if (result.GetStatus() == LayoutResult.PARTIAL) {
                            childRenderers[childPos] = result.GetSplitRenderer();
                            // TODO linkedList would make it faster
                            childRenderers.Add(childPos + 1, result.GetOverflowRenderer());
                        }
                        else {
                            if (result.GetOverflowRenderer() != null) {
                                childRenderers[childPos] = result.GetOverflowRenderer();
                            }
                            else {
                                childRenderers.JRemoveAt(childPos);
                            }
                            childPos--;
                        }
                        layoutBox = areas[++currentAreaPos].Clone();
                        break;
                    }
                    else {
                        if (result.GetStatus() == LayoutResult.PARTIAL) {
                            if (currentAreaPos + 1 == areas.Count) {
                                AbstractRenderer[] splitAndOverflowRenderers = CreateSplitAndOverflowRenderers(childPos, LayoutResult.PARTIAL
                                    , result, waitingFloatsSplitRenderers, waitingOverflowFloatRenderers);
                                AbstractRenderer splitRenderer = splitAndOverflowRenderers[0];
                                AbstractRenderer overflowRenderer = splitAndOverflowRenderers[1];
                                overflowRenderer.DeleteOwnProperty(Property.FORCED_PLACEMENT);
                                UpdateHeightsOnSplit(wasHeightClipped, splitRenderer, overflowRenderer);
                                ApplyPaddings(occupiedArea.GetBBox(), paddings, true);
                                ApplyBorderBox(occupiedArea.GetBBox(), borders, true);
                                ApplyMargins(occupiedArea.GetBBox(), true);
                                CorrectFixedLayout(layoutBox);
                                LayoutArea editedArea = FloatingHelper.AdjustResultOccupiedAreaForFloatAndClear(this, layoutContext.GetFloatRendererAreas
                                    (), layoutContext.GetArea().GetBBox(), clearHeightCorrection, marginsCollapsingEnabled);
                                if (wasHeightClipped) {
                                    return new LayoutResult(LayoutResult.FULL, editedArea, splitRenderer, null);
                                }
                                else {
                                    return new LayoutResult(LayoutResult.PARTIAL, editedArea, splitRenderer, overflowRenderer, causeOfNothing);
                                }
                            }
                            else {
                                childRenderers[childPos] = result.GetSplitRenderer();
                                childRenderers.Add(childPos + 1, result.GetOverflowRenderer());
                                layoutBox = areas[++currentAreaPos].Clone();
                                break;
                            }
                        }
                        else {
                            if (result.GetStatus() == LayoutResult.NOTHING) {
                                bool keepTogether = IsKeepTogether();
                                int layoutResult = anythingPlaced && !keepTogether ? LayoutResult.PARTIAL : LayoutResult.NOTHING;
                                AbstractRenderer[] splitAndOverflowRenderers = CreateSplitAndOverflowRenderers(childPos, layoutResult, result
                                    , waitingFloatsSplitRenderers, waitingOverflowFloatRenderers);
                                AbstractRenderer splitRenderer = splitAndOverflowRenderers[0];
                                AbstractRenderer overflowRenderer = splitAndOverflowRenderers[1];
                                if (IsRelativePosition() && positionedRenderers.Count > 0) {
                                    overflowRenderer.positionedRenderers = new List<IRenderer>(positionedRenderers);
                                }
                                if (keepTogether) {
                                    splitRenderer = null;
                                    overflowRenderer.childRenderers.Clear();
                                    overflowRenderer.childRenderers = new List<IRenderer>(childRenderers);
                                }
<<<<<<< HEAD
                                UpdateHeightsOnSplit(wasHeightClipped, overflowRenderer);
                                CorrectFixedLayout(layoutBox);
=======
                                UpdateHeightsOnSplit(wasHeightClipped, splitRenderer, overflowRenderer);
                                CorrectPositionedLayout(layoutBox);
>>>>>>> dac79896
                                ApplyPaddings(occupiedArea.GetBBox(), paddings, true);
                                ApplyBorderBox(occupiedArea.GetBBox(), borders, true);
                                ApplyMargins(occupiedArea.GetBBox(), true);
                                ApplyAbsolutePositionIfNeeded(layoutContext);
                                if (true.Equals(GetPropertyAsBoolean(Property.FORCED_PLACEMENT)) || wasHeightClipped) {
                                    LayoutArea editedArea = FloatingHelper.AdjustResultOccupiedAreaForFloatAndClear(this, layoutContext.GetFloatRendererAreas
                                        (), layoutContext.GetArea().GetBBox(), clearHeightCorrection, marginsCollapsingEnabled);
                                    return new LayoutResult(LayoutResult.FULL, editedArea, splitRenderer, null, null);
                                }
                                else {
                                    if (layoutResult != LayoutResult.NOTHING) {
                                        LayoutArea editedArea = FloatingHelper.AdjustResultOccupiedAreaForFloatAndClear(this, layoutContext.GetFloatRendererAreas
                                            (), layoutContext.GetArea().GetBBox(), clearHeightCorrection, marginsCollapsingEnabled);
                                        return new LayoutResult(layoutResult, editedArea, splitRenderer, overflowRenderer, null).SetAreaBreak(result
                                            .GetAreaBreak());
                                    }
                                    else {
                                        return new LayoutResult(layoutResult, null, null, overflowRenderer, result.GetCauseOfNothing()).SetAreaBreak
                                            (result.GetAreaBreak());
                                    }
                                }
                            }
                        }
                    }
                }
                anythingPlaced = anythingPlaced || result.GetStatus() != LayoutResult.NOTHING;
                if (result.GetOccupiedArea() != null) {
                    if (!FloatingHelper.IsRendererFloating(childRenderer)) {
                        // this check is needed only if margins collapsing is enabled
                        occupiedArea.SetBBox(Rectangle.GetCommonRectangle(occupiedArea.GetBBox(), result.GetOccupiedArea().GetBBox
                            ()));
                        if (occupiedArea.GetBBox().GetWidth() > layoutBox.GetWidth() && !(null == overflowX || OverflowPropertyValue
                            .FIT.Equals(overflowX))) {
                            occupiedArea.GetBBox().SetWidth(layoutBox.GetWidth());
                        }
                    }
                }
                if (marginsCollapsingEnabled) {
                    marginsCollapseHandler.EndChildMarginsHandling(layoutBox);
                }
                if (result.GetStatus() == LayoutResult.FULL) {
                    layoutBox.SetHeight(result.GetOccupiedArea().GetBBox().GetY() - layoutBox.GetY());
                    if (childRenderer.GetOccupiedArea() != null) {
                        // Use occupied area's bbox width so that for absolutely positioned renderers we do not align using full width
                        // in case when parent box should wrap around child boxes.
                        // TODO in the latter case, all elements should be layouted first so that we know maximum width needed to place all children and then apply horizontal alignment
                        AlignChildHorizontally(childRenderer, occupiedArea.GetBBox());
                    }
                }
                // Save the first renderer to produce LayoutResult.NOTHING
                if (null == causeOfNothing && null != result.GetCauseOfNothing()) {
                    causeOfNothing = result.GetCauseOfNothing();
                }
            }
            float overflowPartHeight = GetOverflowPartHeight(overflowY, layoutBox);
            if (marginsCollapsingEnabled) {
                marginsCollapseHandler.EndMarginsCollapse(layoutBox);
            }
            if (true.Equals(GetPropertyAsBoolean(Property.FILL_AVAILABLE_AREA))) {
                occupiedArea.SetBBox(Rectangle.GetCommonRectangle(occupiedArea.GetBBox(), layoutBox));
            }
            if (IsAbsolutePosition() || FloatingHelper.IsRendererFloating(this) || isCellRenderer) {
                FloatingHelper.IncludeChildFloatsInOccupiedArea(floatRendererAreas, this);
            }
            AbstractRenderer overflowRenderer_1 = null;
            float? blockMinHeight = RetrieveMinHeight();
            if (!true.Equals(GetPropertyAsBoolean(Property.FORCED_PLACEMENT)) && null != blockMinHeight && blockMinHeight
                 > occupiedArea.GetBBox().GetHeight()) {
                if (IsFixedLayout()) {
                    occupiedArea.GetBBox().MoveDown((float)blockMinHeight - occupiedArea.GetBBox().GetHeight()).SetHeight((float
                        )blockMinHeight);
                }
                else {
                    float blockBottom = occupiedArea.GetBBox().GetBottom() - ((float)blockMinHeight - occupiedArea.GetBBox().GetHeight
                        ());
                    if ((null == overflowY || OverflowPropertyValue.FIT.Equals(overflowY)) && blockBottom < layoutBox.GetBottom
                        ()) {
                        blockBottom = layoutBox.GetBottom();
                    }
                    occupiedArea.GetBBox().IncreaseHeight(occupiedArea.GetBBox().GetBottom() - blockBottom).SetY(blockBottom);
                    if (occupiedArea.GetBBox().GetHeight() < 0) {
                        occupiedArea.GetBBox().SetHeight(0);
                    }
                    blockMinHeight -= occupiedArea.GetBBox().GetHeight();
                    if (!IsFixedLayout() && blockMinHeight > AbstractRenderer.EPS) {
                        if (IsKeepTogether()) {
                            return new LayoutResult(LayoutResult.NOTHING, null, null, this, this);
                        }
                        else {
                            overflowRenderer_1 = CreateOverflowRenderer(LayoutResult.PARTIAL);
                            overflowRenderer_1.UpdateMinHeight(blockMinHeight);
                            if (HasProperty(Property.HEIGHT)) {
                                overflowRenderer_1.UpdateHeight(RetrieveHeight() - occupiedArea.GetBBox().GetHeight());
                            }
                        }
                    }
                }
            }
            if (positionedRenderers.Count > 0) {
                foreach (IRenderer childPositionedRenderer in positionedRenderers) {
                    Rectangle fullBbox = occupiedArea.GetBBox().Clone();
                    // Use that value so that layout is independent of whether we are in the bottom of the page or in the top of the page
                    float layoutMinHeight = 1000;
                    fullBbox.MoveDown(layoutMinHeight).SetHeight(layoutMinHeight + fullBbox.GetHeight());
                    LayoutArea parentArea = new LayoutArea(occupiedArea.GetPageNumber(), occupiedArea.GetBBox().Clone());
                    ApplyPaddings(parentArea.GetBBox(), paddings, true);
                    PreparePositionedRendererAndAreaForLayout(childPositionedRenderer, fullBbox, parentArea.GetBBox());
                    childPositionedRenderer.Layout(new PositionedLayoutContext(new LayoutArea(occupiedArea.GetPageNumber(), fullBbox
                        ), parentArea));
                }
            }
            if (isPositioned) {
                CorrectFixedLayout(layoutBox);
            }
            ApplyPaddings(occupiedArea.GetBBox(), paddings, true);
            ApplyBorderBox(occupiedArea.GetBBox(), borders, true);
            ApplyMargins(occupiedArea.GetBBox(), true);
            ApplyAbsolutePositionIfNeeded(layoutContext);
            if (rotation != null) {
                ApplyRotationLayout(layoutContext.GetArea().GetBBox().Clone());
                if (IsNotFittingLayoutArea(layoutContext.GetArea())) {
                    if (IsNotFittingWidth(layoutContext.GetArea()) && !IsNotFittingHeight(layoutContext.GetArea())) {
                        LoggerFactory.GetLogger(GetType()).Warn(MessageFormatUtil.Format(iText.IO.LogMessageConstant.ELEMENT_DOES_NOT_FIT_AREA
                            , "It fits by height so it will be forced placed"));
                    }
                    else {
                        if (!true.Equals(GetPropertyAsBoolean(Property.FORCED_PLACEMENT))) {
                            return new MinMaxWidthLayoutResult(LayoutResult.NOTHING, null, null, this, this);
                        }
                    }
                }
            }
            ApplyVerticalAlignment();
            if (wasHeightClipped) {
                occupiedArea.GetBBox().MoveUp(overflowPartHeight).DecreaseHeight(overflowPartHeight);
            }
            FloatingHelper.RemoveFloatsAboveRendererBottom(floatRendererAreas, this);
            int layoutResult_1 = LayoutResult.FULL;
            if (overflowRenderer_1 != null || !waitingOverflowFloatRenderers.IsEmpty()) {
                // TODO as we still might have kids (floats) to process, we shall be able to support "NOTHING", "wasHeightClipped => return FULL" and "FORCED_PLACEMENT" cases
                layoutResult_1 = !anythingPlaced && !waitingOverflowFloatRenderers.IsEmpty() ? LayoutResult.NOTHING : LayoutResult
                    .PARTIAL;
            }
            if (!waitingOverflowFloatRenderers.IsEmpty()) {
                if (overflowRenderer_1 == null || layoutResult_1 == LayoutResult.NOTHING) {
                    overflowRenderer_1 = CreateOverflowRenderer(layoutResult_1);
                }
                overflowRenderer_1.GetChildRenderers().AddAll(waitingOverflowFloatRenderers);
            }
            AbstractRenderer splitRenderer_1 = this;
            if (waitingFloatsSplitRenderers.Count > 0) {
                splitRenderer_1 = CreateSplitRenderer(layoutResult_1);
                splitRenderer_1.childRenderers = new List<IRenderer>(childRenderers);
                ReplaceSplitRendererKidFloats(waitingFloatsSplitRenderers, splitRenderer_1);
            }
            if (layoutResult_1 == LayoutResult.NOTHING) {
                return new LayoutResult(LayoutResult.NOTHING, null, null, overflowRenderer_1, causeOfNothing);
            }
            else {
                LayoutArea editedArea = FloatingHelper.AdjustResultOccupiedAreaForFloatAndClear(this, layoutContext.GetFloatRendererAreas
                    (), layoutContext.GetArea().GetBBox(), clearHeightCorrection, marginsCollapsingEnabled);
                if (overflowRenderer_1 == null) {
                    return new LayoutResult(LayoutResult.FULL, editedArea, splitRenderer_1, null, causeOfNothing);
                }
                else {
                    return new LayoutResult(LayoutResult.PARTIAL, editedArea, splitRenderer_1, overflowRenderer_1, causeOfNothing
                        );
                }
            }
        }

        protected internal virtual AbstractRenderer CreateSplitRenderer(int layoutResult) {
            AbstractRenderer splitRenderer = (AbstractRenderer)GetNextRenderer();
            splitRenderer.parent = parent;
            splitRenderer.modelElement = modelElement;
            splitRenderer.occupiedArea = occupiedArea;
            splitRenderer.isLastRendererForModelElement = false;
            splitRenderer.properties = new Dictionary<int, Object>(properties);
            return splitRenderer;
        }

        protected internal virtual AbstractRenderer CreateOverflowRenderer(int layoutResult) {
            AbstractRenderer overflowRenderer = (AbstractRenderer)GetNextRenderer();
            overflowRenderer.parent = parent;
            overflowRenderer.modelElement = modelElement;
            overflowRenderer.properties = new Dictionary<int, Object>(properties);
            return overflowRenderer;
        }

        public override void Draw(DrawContext drawContext) {
            if (occupiedArea == null) {
                ILogger logger = LoggerFactory.GetLogger(typeof(iText.Layout.Renderer.BlockRenderer));
                logger.Error(MessageFormatUtil.Format(iText.IO.LogMessageConstant.OCCUPIED_AREA_HAS_NOT_BEEN_INITIALIZED, 
                    "Drawing won't be performed."));
                return;
            }
            PdfDocument document = drawContext.GetDocument();
            bool isTagged = drawContext.IsTaggingEnabled() && GetModelElement() is IAccessibleElement;
            TagTreePointer tagPointer = null;
            WaitingTagsManager waitingTagsManager = null;
            IAccessibleElement accessibleElement = null;
            if (isTagged) {
                accessibleElement = (IAccessibleElement)GetModelElement();
                PdfName role = accessibleElement.GetRole();
                if (role != null && !PdfName.Artifact.Equals(role)) {
                    tagPointer = document.GetTagStructureContext().GetAutoTaggingPointer();
                    waitingTagsManager = document.GetTagStructureContext().GetWaitingTagsManager();
                    if (!waitingTagsManager.TryMovePointerToWaitingTag(tagPointer, accessibleElement)) {
                        tagPointer.AddTag(accessibleElement);
                        waitingTagsManager.AssignWaitingState(tagPointer, accessibleElement);
                        tagPointer.GetProperties().AddAttributes(0, AccessibleAttributesApplier.GetListAttributes(this, tagPointer
                            )).AddAttributes(0, AccessibleAttributesApplier.GetTableAttributes(this, tagPointer)).AddAttributes(0, 
                            AccessibleAttributesApplier.GetLayoutAttributes(this, tagPointer));
                    }
                }
                else {
                    isTagged = false;
                }
            }
            BeginTranformationIfApplied(drawContext.GetCanvas());
            ApplyDestinationsAndAnnotation(drawContext);
            bool isRelativePosition = IsRelativePosition();
            if (isRelativePosition) {
                ApplyRelativePositioningTranslation(false);
            }
            BeginElementOpacityApplying(drawContext);
            BeginRotationIfApplied(drawContext.GetCanvas());
            DrawBackground(drawContext);
            DrawBorder(drawContext);
            OverflowPropertyValue? overflowX = this.GetProperty<OverflowPropertyValue?>(Property.OVERFLOW_X);
            OverflowPropertyValue? overflowY = this.GetProperty<OverflowPropertyValue?>(Property.OVERFLOW_Y);
            bool processOverflow = OverflowPropertyValue.HIDDEN.Equals(overflowX) || OverflowPropertyValue.HIDDEN.Equals
                (overflowY);
            if (processOverflow) {
                drawContext.GetCanvas().SaveState();
                Rectangle clippedArea = drawContext.GetDocument().GetPage(occupiedArea.GetPageNumber()).GetPageSize();
                Rectangle area = GetBorderAreaBBox();
                if (OverflowPropertyValue.HIDDEN.Equals(overflowX)) {
                    clippedArea.SetX(area.GetX()).SetWidth(area.GetWidth());
                }
                if (OverflowPropertyValue.HIDDEN.Equals(overflowY)) {
                    clippedArea.SetY(area.GetY()).SetHeight(area.GetHeight());
                }
                drawContext.GetCanvas().Rectangle(clippedArea).Clip().NewPath();
            }
            DrawChildren(drawContext);
            DrawPositionedChildren(drawContext);
            if (processOverflow) {
                drawContext.GetCanvas().RestoreState();
            }
            EndRotationIfApplied(drawContext.GetCanvas());
            EndElementOpacityApplying(drawContext);
            if (isRelativePosition) {
                ApplyRelativePositioningTranslation(true);
            }
            if (isTagged) {
                if (isLastRendererForModelElement) {
                    waitingTagsManager.RemoveWaitingState(accessibleElement);
                }
                if (IsPossibleBadTagging(tagPointer.GetRole())) {
                    tagPointer.SetRole(PdfName.Div);
                }
                tagPointer.MoveToParent();
            }
            flushed = true;
            EndTranformationIfApplied(drawContext.GetCanvas());
        }

        public override Rectangle GetOccupiedAreaBBox() {
            Rectangle bBox = occupiedArea.GetBBox().Clone();
            float? rotationAngle = this.GetProperty<float?>(Property.ROTATION_ANGLE);
            if (rotationAngle != null) {
                if (!HasOwnProperty(Property.ROTATION_INITIAL_WIDTH) || !HasOwnProperty(Property.ROTATION_INITIAL_HEIGHT)) {
                    ILogger logger = LoggerFactory.GetLogger(typeof(iText.Layout.Renderer.BlockRenderer));
                    logger.Error(MessageFormatUtil.Format(iText.IO.LogMessageConstant.ROTATION_WAS_NOT_CORRECTLY_PROCESSED_FOR_RENDERER
                        , GetType().Name));
                }
                else {
                    bBox.SetWidth((float)this.GetPropertyAsFloat(Property.ROTATION_INITIAL_WIDTH));
                    bBox.SetHeight((float)this.GetPropertyAsFloat(Property.ROTATION_INITIAL_HEIGHT));
                }
            }
            return bBox;
        }

        protected internal virtual void ApplyVerticalAlignment() {
            VerticalAlignment? verticalAlignment = this.GetProperty<VerticalAlignment?>(Property.VERTICAL_ALIGNMENT);
            if (verticalAlignment == null || verticalAlignment == VerticalAlignment.TOP || childRenderers.IsEmpty()) {
                return;
            }
            float lowestChildBottom = float.MaxValue;
            if (FloatingHelper.IsRendererFloating(this) || this is CellRenderer) {
                // include floats in vertical alignment
                foreach (IRenderer child in childRenderers) {
                    if (child.GetOccupiedArea().GetBBox().GetBottom() < lowestChildBottom) {
                        lowestChildBottom = child.GetOccupiedArea().GetBBox().GetBottom();
                    }
                }
            }
            else {
                int lastChildIndex = childRenderers.Count - 1;
                while (lastChildIndex >= 0) {
                    IRenderer child = childRenderers[lastChildIndex--];
                    if (!FloatingHelper.IsRendererFloating(child)) {
                        lowestChildBottom = child.GetOccupiedArea().GetBBox().GetBottom();
                        break;
                    }
                }
            }
            if (lowestChildBottom == float.MaxValue) {
                return;
            }
            float deltaY = lowestChildBottom - GetInnerAreaBBox().GetY();
            switch (verticalAlignment) {
                case VerticalAlignment.BOTTOM: {
                    foreach (IRenderer child in childRenderers) {
                        child.Move(0, -deltaY);
                    }
                    break;
                }

                case VerticalAlignment.MIDDLE: {
                    foreach (IRenderer child in childRenderers) {
                        child.Move(0, -deltaY / 2);
                    }
                    break;
                }
            }
        }

        protected internal virtual void ApplyRotationLayout(Rectangle layoutBox) {
            float angle = (float)this.GetPropertyAsFloat(Property.ROTATION_ANGLE);
            float x = occupiedArea.GetBBox().GetX();
            float y = occupiedArea.GetBBox().GetY();
            float height = occupiedArea.GetBBox().GetHeight();
            float width = occupiedArea.GetBBox().GetWidth();
            SetProperty(Property.ROTATION_INITIAL_WIDTH, width);
            SetProperty(Property.ROTATION_INITIAL_HEIGHT, height);
            AffineTransform rotationTransform = new AffineTransform();
            // here we calculate and set the actual occupied area of the rotated content
            if (IsPositioned()) {
                float? rotationPointX = this.GetPropertyAsFloat(Property.ROTATION_POINT_X);
                float? rotationPointY = this.GetPropertyAsFloat(Property.ROTATION_POINT_Y);
                if (rotationPointX == null || rotationPointY == null) {
                    // if rotation point was not specified, the most bottom-left point is used
                    rotationPointX = x;
                    rotationPointY = y;
                }
                // transforms apply from bottom to top
                rotationTransform.Translate((float)rotationPointX, (float)rotationPointY);
                // move point back at place
                rotationTransform.Rotate(angle);
                // rotate
                rotationTransform.Translate((float)-rotationPointX, (float)-rotationPointY);
                // move rotation point to origin
                IList<Point> rotatedPoints = TransformPoints(RectangleToPointsList(occupiedArea.GetBBox()), rotationTransform
                    );
                Rectangle newBBox = CalculateBBox(rotatedPoints);
                // make occupied area be of size and position of actual content
                occupiedArea.GetBBox().SetWidth(newBBox.GetWidth());
                occupiedArea.GetBBox().SetHeight(newBBox.GetHeight());
                float occupiedAreaShiftX = newBBox.GetX() - x;
                float occupiedAreaShiftY = newBBox.GetY() - y;
                Move(occupiedAreaShiftX, occupiedAreaShiftY);
            }
            else {
                rotationTransform = AffineTransform.GetRotateInstance(angle);
                IList<Point> rotatedPoints = TransformPoints(RectangleToPointsList(occupiedArea.GetBBox()), rotationTransform
                    );
                float[] shift = CalculateShiftToPositionBBoxOfPointsAt(x, y + height, rotatedPoints);
                foreach (Point point in rotatedPoints) {
                    point.SetLocation(point.GetX() + shift[0], point.GetY() + shift[1]);
                }
                Rectangle newBBox = CalculateBBox(rotatedPoints);
                occupiedArea.GetBBox().SetWidth(newBBox.GetWidth());
                occupiedArea.GetBBox().SetHeight(newBBox.GetHeight());
                float heightDiff = height - newBBox.GetHeight();
                Move(0, heightDiff);
            }
        }

        /// <summary>
        /// This method creates
        /// <see cref="iText.Kernel.Geom.AffineTransform"/>
        /// instance that could be used
        /// to rotate content inside the occupied area. Be aware that it should be used only after
        /// layout rendering is finished and correct occupied area for the rotated element is calculated.
        /// </summary>
        /// <returns>
        /// 
        /// <see cref="iText.Kernel.Geom.AffineTransform"/>
        /// that rotates the content and places it inside occupied area.
        /// </returns>
        protected internal virtual AffineTransform CreateRotationTransformInsideOccupiedArea() {
            float? angle = this.GetProperty<float?>(Property.ROTATION_ANGLE);
            AffineTransform rotationTransform = AffineTransform.GetRotateInstance((float)angle);
            Rectangle contentBox = this.GetOccupiedAreaBBox();
            IList<Point> rotatedContentBoxPoints = TransformPoints(RectangleToPointsList(contentBox), rotationTransform
                );
            // Occupied area for rotated elements is already calculated on layout in such way to enclose rotated content;
            // therefore we can simply rotate content as is and then shift it to the occupied area.
            float[] shift = CalculateShiftToPositionBBoxOfPointsAt(occupiedArea.GetBBox().GetLeft(), occupiedArea.GetBBox
                ().GetTop(), rotatedContentBoxPoints);
            rotationTransform.PreConcatenate(AffineTransform.GetTranslateInstance(shift[0], shift[1]));
            return rotationTransform;
        }

        protected internal virtual void BeginRotationIfApplied(PdfCanvas canvas) {
            float? angle = this.GetPropertyAsFloat(Property.ROTATION_ANGLE);
            if (angle != null) {
                if (!HasOwnProperty(Property.ROTATION_INITIAL_HEIGHT)) {
                    ILogger logger = LoggerFactory.GetLogger(typeof(iText.Layout.Renderer.BlockRenderer));
                    logger.Error(MessageFormatUtil.Format(iText.IO.LogMessageConstant.ROTATION_WAS_NOT_CORRECTLY_PROCESSED_FOR_RENDERER
                        , GetType().Name));
                }
                else {
                    AffineTransform transform = CreateRotationTransformInsideOccupiedArea();
                    canvas.SaveState().ConcatMatrix(transform);
                }
            }
        }

        protected internal virtual void EndRotationIfApplied(PdfCanvas canvas) {
            float? angle = this.GetPropertyAsFloat(Property.ROTATION_ANGLE);
            if (angle != null && HasOwnProperty(Property.ROTATION_INITIAL_HEIGHT)) {
                canvas.RestoreState();
            }
        }

        internal virtual void CorrectFixedLayout(Rectangle layoutBox) {
            if (IsFixedLayout()) {
                float y = (float)this.GetPropertyAsFloat(Property.BOTTOM);
                Move(0, y - occupiedArea.GetBBox().GetY());
            }
        }

        internal virtual void ApplyWidth(Rectangle parentBBox, float? blockWidth, OverflowPropertyValue? overflowX
            ) {
            // maxWidth has already taken in attention in blockWidth,
            // therefore only `parentBBox > minWidth` needs to be checked.
            float? rotation = this.GetPropertyAsFloat(Property.ROTATION_ANGLE);
            if (blockWidth != null && (blockWidth < parentBBox.GetWidth() || IsPositioned() || rotation != null || (null
                 != overflowX && !OverflowPropertyValue.FIT.Equals(overflowX)))) {
                parentBBox.SetWidth((float)blockWidth);
            }
            else {
                float? minWidth = RetrieveMinWidth(parentBBox.GetWidth());
                //Shall we check overflow-x here?
                if (minWidth != null && minWidth > parentBBox.GetWidth()) {
                    parentBBox.SetWidth((float)minWidth);
                }
            }
        }

        internal virtual bool ApplyMaxHeight(Rectangle parentBBox, float? blockMaxHeight, MarginsCollapseHandler marginsCollapseHandler
            , bool isCellRenderer, bool wasParentsHeightClipped, OverflowPropertyValue? overflowY) {
            if (null == blockMaxHeight || (blockMaxHeight >= parentBBox.GetHeight() && (null == overflowY || OverflowPropertyValue
                .FIT.Equals(overflowY)))) {
                return false;
            }
            bool wasHeightClipped = false;
            if (blockMaxHeight < parentBBox.GetHeight()) {
                wasHeightClipped = true;
            }
            float heightDelta = parentBBox.GetHeight() - (float)blockMaxHeight;
            if (marginsCollapseHandler != null && !isCellRenderer) {
                marginsCollapseHandler.ProcessFixedHeightAdjustment(heightDelta);
            }
            parentBBox.MoveUp(heightDelta).SetHeight((float)blockMaxHeight);
            return wasHeightClipped;
        }

        internal virtual float GetOverflowPartHeight(OverflowPropertyValue? overflowY, Rectangle parentBox) {
            float difference = 0;
            if (null != overflowY && OverflowPropertyValue.FIT != overflowY) {
                if (occupiedArea.GetBBox().GetBottom() < parentBox.GetBottom()) {
                    difference = parentBox.GetBottom() - occupiedArea.GetBBox().GetBottom();
                }
            }
            return difference;
        }

        /// <summary>Catch tricky cases when element order and thus tagging order is not followed accordingly.</summary>
        /// <remarks>
        /// Catch tricky cases when element order and thus tagging order is not followed accordingly.
        /// The examples are a floating or absolutely positioned list item element which might end up
        /// having parent other than list.
        /// To produce correct tagged structure in such cases, we change the role to something else.
        /// </remarks>
        internal virtual bool IsPossibleBadTagging(PdfName role) {
            return !PdfName.Artifact.Equals(role) && !PdfName.Div.Equals(role) && !PdfName.P.Equals(role) && !PdfName.
                Link.Equals(role) && (IsFixedLayout() || IsAbsolutePosition() || FloatingHelper.IsRendererFloating(this
                ));
        }

        protected internal virtual float ApplyBordersPaddingsMargins(Rectangle parentBBox, Border[] borders, float
            [] paddings) {
            float parentWidth = parentBBox.GetWidth();
            ApplyMargins(parentBBox, false);
            ApplyBorderBox(parentBBox, borders, false);
            if (IsFixedLayout()) {
                parentBBox.SetX((float)this.GetPropertyAsFloat(Property.LEFT));
            }
            ApplyPaddings(parentBBox, paddings, false);
            return parentWidth - parentBBox.GetWidth();
        }

        protected internal override MinMaxWidth GetMinMaxWidth(float availableWidth) {
            MinMaxWidth minMaxWidth = new MinMaxWidth(CalculateAdditionalWidth(this), availableWidth);
            if (!SetMinMaxWidthBasedOnFixedWidth(minMaxWidth)) {
                float? minWidth = HasAbsoluteUnitValue(Property.MIN_WIDTH) ? RetrieveMinWidth(0) : null;
                float? maxWidth = HasAbsoluteUnitValue(Property.MAX_WIDTH) ? RetrieveMaxWidth(0) : null;
                if (minWidth == null || maxWidth == null) {
                    AbstractWidthHandler handler = new MaxMaxWidthHandler(minMaxWidth);
                    int epsilonNum = 0;
                    int curEpsNum = 0;
                    float previousFloatingChildWidth = 0;
                    foreach (IRenderer childRenderer in childRenderers) {
                        MinMaxWidth childMinMaxWidth;
                        childRenderer.SetParent(this);
                        if (childRenderer is AbstractRenderer) {
                            childMinMaxWidth = ((AbstractRenderer)childRenderer).GetMinMaxWidth(availableWidth);
                        }
                        else {
                            childMinMaxWidth = MinMaxWidthUtils.CountDefaultMinMaxWidth(childRenderer, availableWidth);
                        }
                        handler.UpdateMaxChildWidth(childMinMaxWidth.GetMaxWidth() + (FloatingHelper.IsRendererFloating(childRenderer
                            ) ? previousFloatingChildWidth : 0));
                        handler.UpdateMinChildWidth(childMinMaxWidth.GetMinWidth());
                        previousFloatingChildWidth = FloatingHelper.IsRendererFloating(childRenderer) ? previousFloatingChildWidth
                             + childMinMaxWidth.GetMaxWidth() : 0;
                        if (FloatingHelper.IsRendererFloating(childRenderer)) {
                            curEpsNum++;
                        }
                        else {
                            epsilonNum = Math.Max(epsilonNum, curEpsNum);
                            curEpsNum = 0;
                        }
                    }
                    epsilonNum = Math.Max(epsilonNum, curEpsNum);
                    handler.minMaxWidth.SetChildrenMaxWidth(handler.minMaxWidth.GetChildrenMaxWidth() + epsilonNum * AbstractRenderer
                        .EPS);
                    handler.minMaxWidth.SetChildrenMinWidth(handler.minMaxWidth.GetChildrenMinWidth() + epsilonNum * AbstractRenderer
                        .EPS);
                }
                if (minWidth != null) {
                    minMaxWidth.SetChildrenMinWidth((float)minWidth);
                }
                if (maxWidth != null) {
                    minMaxWidth.SetChildrenMaxWidth((float)maxWidth);
                }
                if (minMaxWidth.GetChildrenMinWidth() > minMaxWidth.GetChildrenMaxWidth()) {
                    minMaxWidth.SetChildrenMaxWidth(minMaxWidth.GetChildrenMaxWidth());
                }
            }
            if (this.GetPropertyAsFloat(Property.ROTATION_ANGLE) != null) {
                return RotationUtils.CountRotationMinMaxWidth(minMaxWidth, this);
            }
            return minMaxWidth;
        }

        private AbstractRenderer[] CreateSplitAndOverflowRenderers(int childPos, int layoutStatus, LayoutResult childResult
            , IDictionary<int, IRenderer> waitingFloatsSplitRenderers, IList<IRenderer> waitingOverflowFloatRenderers
            ) {
            AbstractRenderer splitRenderer = CreateSplitRenderer(layoutStatus);
            splitRenderer.childRenderers = new List<IRenderer>(childRenderers.SubList(0, childPos));
            if (childResult.GetStatus() == LayoutResult.PARTIAL && childResult.GetSplitRenderer() != null) {
                splitRenderer.childRenderers.Add(childResult.GetSplitRenderer());
            }
            ReplaceSplitRendererKidFloats(waitingFloatsSplitRenderers, splitRenderer);
            foreach (IRenderer renderer in splitRenderer.childRenderers) {
                renderer.SetParent(splitRenderer);
            }
            AbstractRenderer overflowRenderer = CreateOverflowRenderer(layoutStatus);
            overflowRenderer.childRenderers.AddAll(waitingOverflowFloatRenderers);
            if (childResult.GetOverflowRenderer() != null) {
                overflowRenderer.childRenderers.Add(childResult.GetOverflowRenderer());
            }
            overflowRenderer.childRenderers.AddAll(childRenderers.SubList(childPos + 1, childRenderers.Count));
            if (childResult.GetStatus() == LayoutResult.PARTIAL) {
                // Apply forced placement only on split renderer
                overflowRenderer.DeleteOwnProperty(Property.FORCED_PLACEMENT);
            }
            return new AbstractRenderer[] { splitRenderer, overflowRenderer };
        }

        private void ReplaceSplitRendererKidFloats(IDictionary<int, IRenderer> waitingFloatsSplitRenderers, IRenderer
             splitRenderer) {
            foreach (KeyValuePair<int, IRenderer> waitingSplitRenderer in waitingFloatsSplitRenderers) {
                if (waitingSplitRenderer.Value != null) {
                    splitRenderer.GetChildRenderers()[waitingSplitRenderer.Key] = waitingSplitRenderer.Value;
                }
                else {
                    splitRenderer.GetChildRenderers()[(int)waitingSplitRenderer.Key] = null;
                }
            }
            for (int i = splitRenderer.GetChildRenderers().Count - 1; i >= 0; --i) {
                if (splitRenderer.GetChildRenderers()[i] == null) {
                    splitRenderer.GetChildRenderers().JRemoveAt(i);
                }
            }
        }

        private IList<Point> ClipPolygon(IList<Point> points, Point clipLineBeg, Point clipLineEnd) {
            IList<Point> filteredPoints = new List<Point>();
            bool prevOnRightSide = false;
            Point filteringPoint = points[0];
            if (CheckPointSide(filteringPoint, clipLineBeg, clipLineEnd) >= 0) {
                filteredPoints.Add(filteringPoint);
                prevOnRightSide = true;
            }
            Point prevPoint = filteringPoint;
            for (int i = 1; i < points.Count + 1; ++i) {
                filteringPoint = points[i % points.Count];
                if (CheckPointSide(filteringPoint, clipLineBeg, clipLineEnd) >= 0) {
                    if (!prevOnRightSide) {
                        filteredPoints.Add(GetIntersectionPoint(prevPoint, filteringPoint, clipLineBeg, clipLineEnd));
                    }
                    filteredPoints.Add(filteringPoint);
                    prevOnRightSide = true;
                }
                else {
                    if (prevOnRightSide) {
                        filteredPoints.Add(GetIntersectionPoint(prevPoint, filteringPoint, clipLineBeg, clipLineEnd));
                    }
                }
                prevPoint = filteringPoint;
            }
            return filteredPoints;
        }

        private int CheckPointSide(Point filteredPoint, Point clipLineBeg, Point clipLineEnd) {
            double x1;
            double x2;
            double y1;
            double y2;
            x1 = filteredPoint.GetX() - clipLineBeg.GetX();
            y2 = clipLineEnd.GetY() - clipLineBeg.GetY();
            x2 = clipLineEnd.GetX() - clipLineBeg.GetX();
            y1 = filteredPoint.GetY() - clipLineBeg.GetY();
            double sgn = x1 * y2 - x2 * y1;
            if (Math.Abs(sgn) < 0.001) {
                return 0;
            }
            if (sgn > 0) {
                return 1;
            }
            if (sgn < 0) {
                return -1;
            }
            return 0;
        }

        private Point GetIntersectionPoint(Point lineBeg, Point lineEnd, Point clipLineBeg, Point clipLineEnd) {
            double A1 = lineBeg.GetY() - lineEnd.GetY();
            double A2 = clipLineBeg.GetY() - clipLineEnd.GetY();
            double B1 = lineEnd.GetX() - lineBeg.GetX();
            double B2 = clipLineEnd.GetX() - clipLineBeg.GetX();
            double C1 = lineBeg.GetX() * lineEnd.GetY() - lineBeg.GetY() * lineEnd.GetX();
            double C2 = clipLineBeg.GetX() * clipLineEnd.GetY() - clipLineBeg.GetY() * clipLineEnd.GetX();
            double M = B1 * A2 - B2 * A1;
            return new Point((B2 * C1 - B1 * C2) / M, (C2 * A1 - C1 * A2) / M);
        }
    }
}<|MERGE_RESOLUTION|>--- conflicted
+++ resolved
@@ -273,13 +273,8 @@
                                     overflowRenderer.childRenderers.Clear();
                                     overflowRenderer.childRenderers = new List<IRenderer>(childRenderers);
                                 }
-<<<<<<< HEAD
-                                UpdateHeightsOnSplit(wasHeightClipped, overflowRenderer);
+                                UpdateHeightsOnSplit(wasHeightClipped, splitRenderer, overflowRenderer);
                                 CorrectFixedLayout(layoutBox);
-=======
-                                UpdateHeightsOnSplit(wasHeightClipped, splitRenderer, overflowRenderer);
-                                CorrectPositionedLayout(layoutBox);
->>>>>>> dac79896
                                 ApplyPaddings(occupiedArea.GetBBox(), paddings, true);
                                 ApplyBorderBox(occupiedArea.GetBBox(), borders, true);
                                 ApplyMargins(occupiedArea.GetBBox(), true);
