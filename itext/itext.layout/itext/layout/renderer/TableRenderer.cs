/*

This file is part of the iText (R) project.
Copyright (c) 1998-2017 iText Group NV
Authors: Bruno Lowagie, Paulo Soares, et al.

This program is free software; you can redistribute it and/or modify
it under the terms of the GNU Affero General Public License version 3
as published by the Free Software Foundation with the addition of the
following permission added to Section 15 as permitted in Section 7(a):
FOR ANY PART OF THE COVERED WORK IN WHICH THE COPYRIGHT IS OWNED BY
ITEXT GROUP. ITEXT GROUP DISCLAIMS THE WARRANTY OF NON INFRINGEMENT
OF THIRD PARTY RIGHTS

This program is distributed in the hope that it will be useful, but
WITHOUT ANY WARRANTY; without even the implied warranty of MERCHANTABILITY
or FITNESS FOR A PARTICULAR PURPOSE.
See the GNU Affero General Public License for more details.
You should have received a copy of the GNU Affero General Public License
along with this program; if not, see http://www.gnu.org/licenses or write to
the Free Software Foundation, Inc., 51 Franklin Street, Fifth Floor,
Boston, MA, 02110-1301 USA, or download the license from the following URL:
http://itextpdf.com/terms-of-use/

The interactive user interfaces in modified source and object code versions
of this program must display Appropriate Legal Notices, as required under
Section 5 of the GNU Affero General Public License.

In accordance with Section 7(b) of the GNU Affero General Public License,
a covered work must retain the producer line in every PDF that is created
or manipulated using iText.

You can be released from the requirements of the license by purchasing
a commercial license. Buying such a license is mandatory as soon as you
develop commercial activities involving the iText software without
disclosing the source code of your own applications.
These activities include: offering paid services to customers as an ASP,
serving PDFs on the fly in a web application, shipping iText with a closed
source product.

For more information, please contact iText Software Corp. at this
address: sales@itextpdf.com
*/
using System;
using System.Collections.Generic;
using iText.IO.Log;
using iText.Kernel.Geom;
using iText.Kernel.Pdf;
using iText.Kernel.Pdf.Canvas;
using iText.Kernel.Pdf.Tagutils;
using iText.Layout.Borders;
using iText.Layout.Element;
using iText.Layout.Layout;
using iText.Layout.Margincollapse;
using iText.Layout.Minmaxwidth;
using iText.Layout.Properties;

namespace iText.Layout.Renderer {
    /// <summary>
    /// This class represents the
    /// <see cref="IRenderer">renderer</see>
    /// object for a
    /// <see cref="iText.Layout.Element.Table"/>
    /// object. It will delegate its drawing operations on to the
    /// <see cref="CellRenderer"/>
    /// instances associated with the
    /// <see cref="iText.Layout.Element.Cell">table cells</see>
    /// .
    /// </summary>
    public class TableRenderer : AbstractRenderer {
        protected internal IList<CellRenderer[]> rows = new List<CellRenderer[]>();

        protected internal Table.RowRange rowRange;

        protected internal iText.Layout.Renderer.TableRenderer headerRenderer;

        protected internal iText.Layout.Renderer.TableRenderer footerRenderer;

        /// <summary>True for newly created renderer.</summary>
        /// <remarks>True for newly created renderer. For split renderers this is set to false. Used for tricky layout.
        ///     </remarks>
        protected internal bool isOriginalNonSplitRenderer = true;

        private float[] columnWidths = null;

        private IList<float> heights = new List<float>();

        private float[] countedColumnWidth = null;

        private float totalWidthForColumns;

        private float topBorderMaxWidth;

        internal TableBorders bordersHandler;

        private TableRenderer() {
        }

        /// <summary>
        /// Creates a TableRenderer from a
        /// <see cref="iText.Layout.Element.Table"/>
        /// which will partially render
        /// the table.
        /// </summary>
        /// <param name="modelElement">the table to be rendered by this renderer</param>
        /// <param name="rowRange">the table rows to be rendered</param>
        public TableRenderer(Table modelElement, Table.RowRange rowRange)
            : base(modelElement) {
            // Row range of the current renderer. For large tables it may contain only a few rows.
            SetRowRange(rowRange);
        }

        /// <summary>
        /// Creates a TableRenderer from a
        /// <see cref="iText.Layout.Element.Table"/>
        /// .
        /// </summary>
        /// <param name="modelElement">the table to be rendered by this renderer</param>
        public TableRenderer(Table modelElement)
            : this(modelElement, new Table.RowRange(0, modelElement.GetNumberOfRows() - 1)) {
        }

        /// <summary><inheritDoc/></summary>
        public override void AddChild(IRenderer renderer) {
            if (renderer is CellRenderer) {
                // In case rowspan or colspan save cell into bottom left corner.
                // In in this case it will be easier handle row heights in case rowspan.
                Cell cell = (Cell)renderer.GetModelElement();
                rows[cell.GetRow() - rowRange.GetStartRow() + cell.GetRowspan() - 1][cell.GetCol()] = (CellRenderer)renderer;
            }
            else {
                ILogger logger = LoggerFactory.GetLogger(typeof(iText.Layout.Renderer.TableRenderer));
                logger.Error("Only CellRenderer could be added");
            }
        }

        protected internal override Rectangle ApplyBorderBox(Rectangle rect, Border[] borders, bool reverse) {
            // Do nothing here. Applying border box for tables is indeed difficult operation and is done on #layout()
            return rect;
        }

        internal virtual Table GetTable() {
            return (Table)GetModelElement();
        }

        private void InitializeHeaderAndFooter(bool isFirstOnThePage) {
            Table table = (Table)GetModelElement();
            Border[] tableBorder = GetBorders();
            Table footerElement = table.GetFooter();
            // footer can be skipped, but after the table content will be layouted
            bool footerShouldBeApplied = !(table.IsComplete() && 0 != table.GetLastRowBottomBorder().Count && table.IsSkipLastFooter
                ()) && !true.Equals(this.GetOwnProperty<bool?>(Property.IGNORE_FOOTER));
            if (footerElement != null && footerShouldBeApplied) {
                footerRenderer = InitFooterOrHeaderRenderer(true, tableBorder);
            }
            Table headerElement = table.GetHeader();
            bool isFirstHeader = rowRange.GetStartRow() == 0 && isOriginalNonSplitRenderer;
            bool headerShouldBeApplied = (table.IsComplete() || !rows.IsEmpty()) && (isFirstOnThePage && (!table.IsSkipFirstHeader
                () || !isFirstHeader)) && !true.Equals(this.GetOwnProperty<bool?>(Property.IGNORE_HEADER));
            if (headerElement != null && headerShouldBeApplied) {
                headerRenderer = InitFooterOrHeaderRenderer(false, tableBorder);
            }
        }

        private bool IsOriginalRenderer() {
            return isOriginalNonSplitRenderer && !IsFooterRenderer() && !IsHeaderRenderer();
        }

        /// <summary><inheritDoc/></summary>
        public override LayoutResult Layout(LayoutContext layoutContext) {
            OverrideHeightProperties();
            float? blockMinHeight = RetrieveMinHeight();
            float? blockMaxHeight = RetrieveMaxHeight();
            bool wasHeightClipped = false;
            LayoutArea area = layoutContext.GetArea();
            Rectangle layoutBox = area.GetBBox().Clone();
            Table tableModel = (Table)GetModelElement();
            if (!tableModel.IsComplete()) {
                SetProperty(Property.MARGIN_BOTTOM, 0);
            }
            if (rowRange.GetStartRow() != 0) {
                SetProperty(Property.MARGIN_TOP, 0);
            }
            // we can invoke #layout() twice (processing KEEP_TOGETHER for instance)
            // so we need to clear the results of previous #layout() invocation
            heights.Clear();
            childRenderers.Clear();
            // Cells' up moves occured while split processing
            // key is column number (there can be only one move during one split)
            // value is the previous row number of the cell
            IDictionary<int, int?> rowMoves = new Dictionary<int, int?>();
            int row;
            int col;
<<<<<<< HEAD
            if (IsPositioned()) {
                if (IsFixedLayout()) {
                    float x = (float)this.GetPropertyAsFloat(Property.X);
                    float relativeX = IsFixedLayout() ? 0 : layoutBox.GetX();
                    layoutBox.SetX(relativeX + x);
                }
            }
            if (null != blockMaxHeight && blockMaxHeight < layoutBox.GetHeight() && !true.Equals(GetPropertyAsBoolean(
                Property.FORCED_PLACEMENT))) {
                layoutBox.MoveUp(layoutBox.GetHeight() - (float)blockMaxHeight).SetHeight((float)blockMaxHeight);
                wasHeightClipped = true;
            }
            IList<Rectangle> floatRendererAreas = layoutContext.GetFloatRendererAreas();
            FloatPropertyValue? floatPropertyValue = GetProperty<FloatPropertyValue?>(Property.FLOAT);
            if (floatPropertyValue != null && !FloatPropertyValue.NONE.Equals(floatPropertyValue)) {
                AdjustLineAreaAccordingToFloatRenderers(floatRendererAreas, layoutBox);
            }
            if (floatPropertyValue != null) {
                if (floatPropertyValue.Equals(FloatPropertyValue.LEFT)) {
                    SetProperty(Property.HORIZONTAL_ALIGNMENT, HorizontalAlignment.LEFT);
                }
                else {
                    if (floatPropertyValue.Equals(FloatPropertyValue.RIGHT)) {
                        SetProperty(Property.HORIZONTAL_ALIGNMENT, HorizontalAlignment.RIGHT);
                    }
                }
            }
            float clearHeightCorrection = CalculateClearHeightCorrection(floatRendererAreas, layoutBox);
=======
>>>>>>> 611fc2eb
            int numberOfColumns = ((Table)GetModelElement()).GetNumberOfColumns();
            // The last flushed row. Empty list if the table hasn't been set incomplete
            IList<Border> lastFlushedRowBottomBorder = tableModel.GetLastRowBottomBorder();
            bool isAndWasComplete = tableModel.IsComplete() && 0 == lastFlushedRowBottomBorder.Count;
            if (!IsFooterRenderer() && !IsHeaderRenderer()) {
                if (isOriginalNonSplitRenderer) {
                    bordersHandler = new CollapsedTableBorders(rows, numberOfColumns, GetBorders(), !isAndWasComplete ? rowRange
                        .GetStartRow() : 0);
                    bordersHandler.InitializeBorders();
                }
            }
            bordersHandler.SetRowRange(rowRange.GetStartRow(), rowRange.GetFinishRow());
            InitializeHeaderAndFooter(0 == rowRange.GetStartRow() || area.IsEmptyArea());
            // update
            bordersHandler.UpdateBordersOnNewPage(isOriginalNonSplitRenderer, IsFooterRenderer() || IsHeaderRenderer()
                , this, headerRenderer, footerRenderer);
            if (isOriginalNonSplitRenderer) {
                CorrectRowRange();
            }
            if (IsOriginalRenderer()) {
                float[] margins = GetMargins();
                CalculateColumnWidths(layoutBox.GetWidth() - margins[1] - margins[3]);
            }
            float tableWidth = GetTableWidth();
            MarginsCollapseHandler marginsCollapseHandler = null;
            bool marginsCollapsingEnabled = true.Equals(GetPropertyAsBoolean(Property.COLLAPSING_MARGINS));
            if (marginsCollapsingEnabled) {
                marginsCollapseHandler = new MarginsCollapseHandler(this, layoutContext.GetMarginsCollapseInfo());
            }
            IList<Rectangle> siblingFloatRendererAreas = layoutContext.GetFloatRendererAreas();
            float clearHeightCorrection = FloatingHelper.CalculateClearHeightCorrection(this, siblingFloatRendererAreas
                , layoutBox);
            FloatPropertyValue? floatPropertyValue = this.GetProperty<FloatPropertyValue?>(Property.FLOAT);
            if (FloatingHelper.IsRendererFloating(this, floatPropertyValue)) {
                layoutBox.DecreaseHeight(clearHeightCorrection);
                FloatingHelper.AdjustFloatedTableLayoutBox(this, layoutBox, tableWidth, siblingFloatRendererAreas, floatPropertyValue
                    );
            }
            else {
                clearHeightCorrection = FloatingHelper.AdjustLayoutBoxAccordingToFloats(siblingFloatRendererAreas, layoutBox
                    , tableWidth, clearHeightCorrection, marginsCollapseHandler);
            }
            if (marginsCollapsingEnabled) {
                marginsCollapseHandler.StartMarginsCollapse(layoutBox);
            }
            ApplyMargins(layoutBox, false);
            ApplyFixedXOrYPosition(true, layoutBox);
            if (null != blockMaxHeight && blockMaxHeight < layoutBox.GetHeight() && !true.Equals(GetPropertyAsBoolean(
                Property.FORCED_PLACEMENT))) {
                layoutBox.MoveUp(layoutBox.GetHeight() - (float)blockMaxHeight).SetHeight((float)blockMaxHeight);
                wasHeightClipped = true;
            }
            if (layoutBox.GetWidth() > tableWidth) {
                layoutBox.SetWidth((float)tableWidth + bordersHandler.GetRightBorderMaxWidth() / 2 + bordersHandler.GetLeftBorderMaxWidth
                    () / 2);
            }
            occupiedArea = new LayoutArea(area.GetPageNumber(), new Rectangle(layoutBox.GetX(), layoutBox.GetY() + layoutBox
                .GetHeight(), (float)tableWidth, 0));
            if (footerRenderer != null) {
                // apply the difference to set footer and table left/right margins identical
                PrepareFooterOrHeaderRendererForLayout(footerRenderer, layoutBox.GetWidth());
                // collapse with top footer border
                if (0 != rows.Count || !isAndWasComplete) {
                    bordersHandler.CollapseTableWithFooter(footerRenderer.bordersHandler, false);
                }
                else {
                    if (null != headerRenderer) {
                        headerRenderer.bordersHandler.CollapseTableWithFooter(footerRenderer.bordersHandler, false);
                    }
                }
                LayoutResult result = footerRenderer.Layout(new LayoutContext(new LayoutArea(area.GetPageNumber(), layoutBox
                    )));
                if (result.GetStatus() != LayoutResult.FULL) {
                    // we've changed it during footer initialization. However, now we need to process borders again as they were.
                    DeleteOwnProperty(Property.BORDER_BOTTOM);
                    return new LayoutResult(LayoutResult.NOTHING, null, null, this, result.GetCauseOfNothing());
                }
                float footerHeight = result.GetOccupiedArea().GetBBox().GetHeight();
                footerRenderer.Move(0, -(layoutBox.GetHeight() - footerHeight));
                layoutBox.MoveUp(footerHeight).DecreaseHeight(footerHeight);
                if (!tableModel.IsEmpty()) {
                    float maxFooterTopBorderWidth = footerRenderer.bordersHandler.GetMaxTopWidth();
                    footerRenderer.occupiedArea.GetBBox().DecreaseHeight(maxFooterTopBorderWidth);
                    layoutBox.MoveDown(maxFooterTopBorderWidth).IncreaseHeight(maxFooterTopBorderWidth);
                }
                // we will delete FORCED_PLACEMENT property after adding one row
                // but the footer should be forced placed once more (since we renderer footer twice)
                if (true.Equals(GetPropertyAsBoolean(Property.FORCED_PLACEMENT))) {
                    footerRenderer.SetProperty(Property.FORCED_PLACEMENT, true);
                }
            }
            if (headerRenderer != null) {
                PrepareFooterOrHeaderRendererForLayout(headerRenderer, layoutBox.GetWidth());
                if (0 != rows.Count) {
                    bordersHandler.CollapseTableWithHeader(headerRenderer.bordersHandler, !tableModel.IsEmpty());
                }
                else {
                    if (null != footerRenderer) {
                        footerRenderer.bordersHandler.CollapseTableWithHeader(headerRenderer.bordersHandler, true);
                    }
                }
                topBorderMaxWidth = bordersHandler.GetMaxTopWidth();
                // first row own top border. We will use it while header processing
                LayoutResult result = headerRenderer.Layout(new LayoutContext(new LayoutArea(area.GetPageNumber(), layoutBox
                    )));
                if (result.GetStatus() != LayoutResult.FULL) {
                    // we've changed it during header initialization. However, now we need to process borders again as they were.
                    DeleteOwnProperty(Property.BORDER_TOP);
                    return new LayoutResult(LayoutResult.NOTHING, null, null, this, result.GetCauseOfNothing());
                }
                float headerHeight = result.GetOccupiedArea().GetBBox().GetHeight();
                layoutBox.DecreaseHeight(headerHeight);
                occupiedArea.GetBBox().MoveDown(headerHeight).IncreaseHeight(headerHeight);
                bordersHandler.FixHeaderOccupiedArea(occupiedArea.GetBBox(), layoutBox);
            }
            topBorderMaxWidth = bordersHandler.GetMaxTopWidth();
            bordersHandler.ApplyLeftAndRightTableBorder(layoutBox, false);
            // Table should have a row and some child elements in order to be considered non empty
            bordersHandler.ApplyTopTableBorder(occupiedArea.GetBBox(), layoutBox, tableModel.IsEmpty() || 0 == rows.Count
                , isAndWasComplete, false);
            LayoutResult[] splits = new LayoutResult[numberOfColumns];
            // This represents the target row index for the overflow renderer to be placed to.
            // Usually this is just the current row id of a cell, but it has valuable meaning when a cell has rowspan.
            int[] targetOverflowRowIndex = new int[numberOfColumns];
            // if this is the last renderer, we will use that information to enlarge rows proportionally
            IList<bool> rowsHasCellWithSetHeight = new List<bool>();
            for (row = 0; row < rows.Count; row++) {
                IList<Rectangle> childFloatRendererAreas = new List<Rectangle>();
                // if forced placement was earlier set, this means the element did not fit into the area, and in this case
                // we only want to place the first row in a forced way, not the next ones, otherwise they will be invisible
                if (row == 1 && true.Equals(this.GetProperty<bool?>(Property.FORCED_PLACEMENT))) {
                    if (true.Equals(this.GetOwnProperty<bool?>(Property.FORCED_PLACEMENT))) {
                        DeleteOwnProperty(Property.FORCED_PLACEMENT);
                    }
                    else {
                        SetProperty(Property.FORCED_PLACEMENT, false);
                    }
                }
                CellRenderer[] currentRow = rows[row];
                float rowHeight = 0;
                bool split = false;
                // Indicates that all the cells fit (at least partially after splitting if not forbidden by keepTogether) in the current row.
                bool hasContent = true;
                // Indicates that we have added a cell from the future, i.e. a cell which has a big rowspan and we shouldn't have
                // added it yet, because we add a cell with rowspan only during the processing of the very last row this cell occupied,
                // but now we have area break and we had to force that cell addition.
                bool cellWithBigRowspanAdded = false;
                IList<CellRenderer> currChildRenderers = new List<CellRenderer>();
                // Process in a queue, because we might need to add a cell from the future, i.e. having big rowspan in case of split.
                LinkedList<TableRenderer.CellRendererInfo> cellProcessingQueue = new LinkedList<TableRenderer.CellRendererInfo
                    >();
                for (col = 0; col < currentRow.Length; col++) {
                    if (currentRow[col] != null) {
                        cellProcessingQueue.AddLast(new TableRenderer.CellRendererInfo(currentRow[col], col, row));
                    }
                }
                bool rowHasCellWithSetHeight = false;
                // the element which was the first to cause Layout.Nothing
                IRenderer firstCauseOfNothing = null;
                // the width of the widest bottom border of the row
                bordersHandler.SetFinishRow(rowRange.GetStartRow() + row);
                Border widestRowBottomBorder = bordersHandler.GetWidestHorizontalBorder(rowRange.GetStartRow() + row + 1);
                bordersHandler.SetFinishRow(rowRange.GetFinishRow());
                float widestRowBottomBorderWidth = null == widestRowBottomBorder ? 0 : widestRowBottomBorder.GetWidth();
                // if cell is in the last row on the page, its borders shouldn't collapse with the next row borders
                while (cellProcessingQueue.Count > 0) {
                    TableRenderer.CellRendererInfo currentCellInfo = cellProcessingQueue.JRemoveFirst();
                    col = currentCellInfo.column;
                    CellRenderer cell = currentCellInfo.cellRenderer;
                    int colspan = (int)cell.GetPropertyAsInteger(Property.COLSPAN);
                    int rowspan = (int)cell.GetPropertyAsInteger(Property.ROWSPAN);
                    if (1 != rowspan) {
                        cellWithBigRowspanAdded = true;
                    }
                    targetOverflowRowIndex[col] = currentCellInfo.finishRowInd;
                    // This cell came from the future (split occurred and we need to place cell with big rowpsan into the current area)
                    bool currentCellHasBigRowspan = (row != currentCellInfo.finishRowInd);
                    if (cell.HasOwnOrModelProperty(Property.HEIGHT)) {
                        rowHasCellWithSetHeight = true;
                    }
                    float cellWidth = 0;
                    float colOffset = 0;
                    for (int k = col; k < col + colspan; k++) {
                        cellWidth += countedColumnWidth[k];
                    }
                    for (int l = 0; l < col; l++) {
                        colOffset += countedColumnWidth[l];
                    }
                    float rowspanOffset = 0;
                    for (int m = row - 1; m > currentCellInfo.finishRowInd - rowspan && m >= 0; m--) {
                        rowspanOffset += (float)heights[m];
                    }
                    float cellLayoutBoxHeight = rowspanOffset + (!currentCellHasBigRowspan || hasContent ? layoutBox.GetHeight
                        () : 0);
                    float cellLayoutBoxBottom = layoutBox.GetY() + (!currentCellHasBigRowspan || hasContent ? 0 : layoutBox.GetHeight
                        ());
                    Rectangle cellLayoutBox = new Rectangle(layoutBox.GetX() + colOffset, cellLayoutBoxBottom, cellWidth, cellLayoutBoxHeight
                        );
                    LayoutArea cellArea = new LayoutArea(layoutContext.GetArea().GetPageNumber(), cellLayoutBox);
                    VerticalAlignment? verticalAlignment = cell.GetProperty<VerticalAlignment?>(Property.VERTICAL_ALIGNMENT);
                    cell.SetProperty(Property.VERTICAL_ALIGNMENT, null);
                    UnitValue cellWidthProperty = cell.GetProperty<UnitValue>(Property.WIDTH);
                    if (cellWidthProperty != null && cellWidthProperty.IsPercentValue()) {
                        cell.SetProperty(Property.WIDTH, UnitValue.CreatePointValue(cellWidth));
                    }
                    // Apply cell borders
                    float[] cellIndents = bordersHandler.GetCellBorderIndents(currentCellInfo.finishRowInd, col, rowspan, colspan
                        );
                    bordersHandler.ApplyCellIndents(cellArea.GetBBox(), cellIndents[0], cellIndents[1], cellIndents[2] + widestRowBottomBorderWidth
                        , cellIndents[3], false);
                    // update cell width
                    cellWidth = cellArea.GetBBox().GetWidth();
                    LayoutResult cellResult = cell.SetParent(this).Layout(new LayoutContext(cellArea, null, childFloatRendererAreas
                        ));
                    cell.SetProperty(Property.VERTICAL_ALIGNMENT, verticalAlignment);
                    // width of BlockRenderer depends on child areas, while in cell case it is hardly define.
                    if (cellResult.GetStatus() != LayoutResult.NOTHING) {
                        cell.GetOccupiedArea().GetBBox().SetWidth(cellWidth);
                    }
                    else {
                        if (null == firstCauseOfNothing) {
                            firstCauseOfNothing = cellResult.GetCauseOfNothing();
                        }
                    }
                    if (currentCellHasBigRowspan) {
                        // cell from the future
                        if (cellResult.GetStatus() != LayoutResult.FULL) {
                            splits[col] = cellResult;
                            if (cellResult.GetStatus() != LayoutResult.NOTHING) {
                                // one should disable cell alignment if it was split
                                splits[col].GetOverflowRenderer().SetProperty(Property.VERTICAL_ALIGNMENT, VerticalAlignment.TOP);
                            }
                        }
                        if (cellResult.GetStatus() == LayoutResult.PARTIAL) {
                            currentRow[col] = (CellRenderer)cellResult.GetSplitRenderer();
                        }
                        else {
                            rows[currentCellInfo.finishRowInd][col] = null;
                            currentRow[col] = cell;
                            rowMoves.Put(col, currentCellInfo.finishRowInd);
                        }
                    }
                    else {
                        if (cellResult.GetStatus() != LayoutResult.FULL) {
                            // first time split occurs
                            if (!split) {
                                int addCol;
                                // This is a case when last footer should be skipped and we might face an end of the table.
                                // We check if we can fit all the rows right now and the split occurred only because we reserved
                                // space for footer before, and if yes we skip footer and write all the content right now.
                                bool skipLastFooter = null != footerRenderer && tableModel.IsSkipLastFooter() && tableModel.IsComplete();
                                if (skipLastFooter) {
                                    LayoutArea potentialArea = new LayoutArea(area.GetPageNumber(), layoutBox.Clone());
                                    // Fix layout area
                                    Border widestRowTopBorder = bordersHandler.GetWidestHorizontalBorder(rowRange.GetStartRow() + row);
                                    if (null != widestRowTopBorder) {
                                        potentialArea.GetBBox().MoveDown(widestRowTopBorder.GetWidth() / 2).IncreaseHeight(widestRowTopBorder.GetWidth
                                            () / 2);
                                    }
                                    float footerHeight = footerRenderer.GetOccupiedArea().GetBBox().GetHeight();
                                    potentialArea.GetBBox().MoveDown(footerHeight).IncreaseHeight(footerHeight);
                                    iText.Layout.Renderer.TableRenderer overflowRenderer = CreateOverflowRenderer(new Table.RowRange(rowRange.
                                        GetStartRow() + row, rowRange.GetFinishRow()));
                                    overflowRenderer.rows = rows.SubList(row, rows.Count);
                                    overflowRenderer.SetProperty(Property.IGNORE_HEADER, true);
                                    overflowRenderer.SetProperty(Property.IGNORE_FOOTER, true);
                                    overflowRenderer.SetProperty(Property.MARGIN_TOP, 0);
                                    overflowRenderer.SetProperty(Property.MARGIN_BOTTOM, 0);
                                    overflowRenderer.SetProperty(Property.MARGIN_LEFT, 0);
                                    overflowRenderer.SetProperty(Property.MARGIN_RIGHT, 0);
                                    // we've already applied the top table border on header
                                    if (null != headerRenderer) {
                                        overflowRenderer.SetProperty(Property.BORDER_TOP, Border.NO_BORDER);
                                    }
                                    overflowRenderer.rowRange = new Table.RowRange(0, rows.Count - row - 1);
                                    overflowRenderer.bordersHandler = bordersHandler;
                                    // save old bordersHandler properties
                                    bordersHandler.SkipFooter(overflowRenderer.GetBorders());
                                    if (null != headerRenderer) {
                                        bordersHandler.SkipHeader(overflowRenderer.GetBorders());
                                    }
                                    int savedStartRow = overflowRenderer.bordersHandler.startRow;
                                    overflowRenderer.bordersHandler.SetStartRow(row);
                                    PrepareFooterOrHeaderRendererForLayout(overflowRenderer, layoutBox.GetWidth());
                                    LayoutResult res = overflowRenderer.Layout(new LayoutContext(potentialArea));
                                    bordersHandler.SetStartRow(savedStartRow);
                                    if (LayoutResult.FULL == res.GetStatus()) {
                                        footerRenderer = null;
                                        // fix layout area and table bottom border
                                        layoutBox.IncreaseHeight(footerHeight).MoveDown(footerHeight);
                                        DeleteOwnProperty(Property.BORDER_BOTTOM);
                                        bordersHandler.SetFinishRow(rowRange.GetStartRow() + row);
                                        widestRowBottomBorder = bordersHandler.GetWidestHorizontalBorder(rowRange.GetStartRow() + row + 1);
                                        bordersHandler.SetFinishRow(rowRange.GetFinishRow());
                                        widestRowBottomBorderWidth = null == widestRowBottomBorder ? 0 : widestRowBottomBorder.GetWidth();
                                        cellProcessingQueue.Clear();
                                        currChildRenderers.Clear();
                                        for (addCol = 0; addCol < currentRow.Length; addCol++) {
                                            if (currentRow[addCol] != null) {
                                                cellProcessingQueue.AddLast(new TableRenderer.CellRendererInfo(currentRow[addCol], addCol, row));
                                            }
                                        }
                                        continue;
                                    }
                                    else {
                                        int reusedRows = 0;
                                        if (null != res.GetSplitRenderer()) {
                                            reusedRows = ((iText.Layout.Renderer.TableRenderer)res.GetSplitRenderer()).rows.Count;
                                        }
                                        for (int i = 0; i < numberOfColumns; i++) {
                                            if (null != rows[row + reusedRows][i]) {
                                                rows[row + reusedRows][i] = (CellRenderer)((Cell)rows[row + reusedRows][i].GetModelElement()).CreateRendererSubTree
                                                    ();
                                            }
                                        }
                                        if (null != headerRenderer) {
                                            bordersHandler.CollapseTableWithHeader(headerRenderer.bordersHandler, true);
                                        }
                                        bordersHandler.CollapseTableWithFooter(footerRenderer.bordersHandler, true);
                                    }
                                }
                                // Here we look for a cell with big rowspan (i.e. one which would not be normally processed in
                                // the scope of this row), and we add such cells to the queue, because we need to write them
                                // at least partially into the available area we have.
                                for (addCol = 0; addCol < currentRow.Length; addCol++) {
                                    if (currentRow[addCol] == null) {
                                        // Search for the next cell including rowspan.
                                        for (int addRow = row + 1; addRow < rows.Count; addRow++) {
                                            if (rows[addRow][addCol] != null) {
                                                CellRenderer addRenderer = rows[addRow][addCol];
                                                if (row + (int)addRenderer.GetPropertyAsInteger(Property.ROWSPAN) - 1 >= addRow) {
                                                    cellProcessingQueue.AddLast(new TableRenderer.CellRendererInfo(addRenderer, addCol, addRow));
                                                }
                                                break;
                                            }
                                        }
                                    }
                                }
                            }
                            split = true;
                            splits[col] = cellResult;
                            if (cellResult.GetStatus() == LayoutResult.NOTHING) {
                                hasContent = false;
                                splits[col].GetOverflowRenderer().SetProperty(Property.VERTICAL_ALIGNMENT, verticalAlignment);
                            }
                        }
                    }
                    currChildRenderers.Add(cell);
                    if (cellResult.GetStatus() != LayoutResult.NOTHING) {
                        rowHeight = Math.Max(rowHeight, cellResult.GetOccupiedArea().GetBBox().GetHeight() + bordersHandler.GetCellVerticalAddition
                            (cellIndents) - rowspanOffset);
                    }
                }
                if (hasContent) {
                    heights.Add(rowHeight);
                    rowsHasCellWithSetHeight.Add(rowHasCellWithSetHeight);
                    occupiedArea.GetBBox().MoveDown(rowHeight);
                    occupiedArea.GetBBox().IncreaseHeight(rowHeight);
                    layoutBox.DecreaseHeight(rowHeight);
                }
                if (split || row == rows.Count - 1) {
                    bordersHandler.SetFinishRow(bordersHandler.GetStartRow() + row);
                    if (!hasContent && bordersHandler.GetFinishRow() != bordersHandler.GetStartRow()) {
                        bordersHandler.SetFinishRow(bordersHandler.GetFinishRow() - 1);
                    }
                    bool skip = false;
                    if (null != footerRenderer && tableModel.IsComplete() && tableModel.IsSkipLastFooter() && !split) {
                        footerRenderer = null;
                        if (tableModel.IsEmpty()) {
                            this.DeleteOwnProperty(Property.BORDER_TOP);
                        }
                        skip = true;
                    }
                    // Correct occupied areas of all added cells
                    CorrectLayoutedCellsOccupiedAreas(splits, row, targetOverflowRowIndex, blockMinHeight, layoutBox, rowsHasCellWithSetHeight
                        , !split, !hasContent && cellWithBigRowspanAdded, skip);
                }
                // process footer with collapsed borders
                if ((split || row == rows.Count - 1) && null != footerRenderer) {
                    // maybe the table was incomplete and we can process the footer
                    if (!hasContent && childRenderers.Count == 0) {
                        bordersHandler.ApplyTopTableBorder(occupiedArea.GetBBox(), layoutBox, true);
                    }
                    else {
                        bordersHandler.ApplyBottomTableBorder(occupiedArea.GetBBox(), layoutBox, tableModel.IsEmpty(), false, true
                            );
                    }
                    layoutBox.MoveDown(footerRenderer.occupiedArea.GetBBox().GetHeight()).IncreaseHeight(footerRenderer.occupiedArea
                        .GetBBox().GetHeight());
                    // apply the difference to set footer and table left/right margins identical
                    bordersHandler.ApplyLeftAndRightTableBorder(layoutBox, true);
                    PrepareFooterOrHeaderRendererForLayout(footerRenderer, layoutBox.GetWidth());
                    bordersHandler.CollapseTableWithFooter(footerRenderer.bordersHandler, hasContent || 0 != childRenderers.Count
                        );
                    if (bordersHandler is CollapsedTableBorders) {
                        footerRenderer.SetBorders(CollapsedTableBorders.GetCollapsedBorder(footerRenderer.GetBorders()[2], GetBorders
                            ()[2]), 2);
                    }
                    footerRenderer.Layout(new LayoutContext(new LayoutArea(area.GetPageNumber(), layoutBox)));
                    bordersHandler.ApplyLeftAndRightTableBorder(layoutBox, false);
                    float footerHeight = footerRenderer.GetOccupiedAreaBBox().GetHeight();
                    footerRenderer.Move(0, -(layoutBox.GetHeight() - footerHeight));
                    layoutBox.SetY(footerRenderer.occupiedArea.GetBBox().GetTop()).SetHeight(occupiedArea.GetBBox().GetBottom(
                        ) - layoutBox.GetBottom());
                }
                if (!split) {
                    childRenderers.AddAll(currChildRenderers);
                    currChildRenderers.Clear();
                }
                if (split) {
                    if (marginsCollapsingEnabled) {
                        marginsCollapseHandler.EndMarginsCollapse(layoutBox);
                    }
                    iText.Layout.Renderer.TableRenderer[] splitResult = Split(row, hasContent, cellWithBigRowspanAdded);
                    TableRenderer.OverflowRowsWrapper overflowRows = new TableRenderer.OverflowRowsWrapper(splitResult[1]);
                    // delete #layout() related properties
                    if (null != headerRenderer || null != footerRenderer) {
                        if (null != headerRenderer || tableModel.IsEmpty()) {
                            splitResult[1].DeleteOwnProperty(Property.BORDER_TOP);
                        }
                        if (null != footerRenderer || tableModel.IsEmpty()) {
                            splitResult[1].DeleteOwnProperty(Property.BORDER_BOTTOM);
                        }
                    }
                    if (split) {
                        int[] rowspans = new int[currentRow.Length];
                        bool[] columnsWithCellToBeEnlarged = new bool[currentRow.Length];
                        for (col = 0; col < currentRow.Length; col++) {
                            if (splits[col] != null) {
                                CellRenderer cellSplit = (CellRenderer)splits[col].GetSplitRenderer();
                                if (null != cellSplit) {
                                    rowspans[col] = ((Cell)cellSplit.GetModelElement()).GetRowspan();
                                }
                                if (splits[col].GetStatus() != LayoutResult.NOTHING && (hasContent || cellWithBigRowspanAdded)) {
                                    childRenderers.Add(cellSplit);
                                }
                                LayoutArea cellOccupiedArea = currentRow[col].GetOccupiedArea();
                                if (hasContent || cellWithBigRowspanAdded || splits[col].GetStatus() == LayoutResult.NOTHING) {
                                    CellRenderer cellOverflow = (CellRenderer)splits[col].GetOverflowRenderer();
                                    CellRenderer originalCell = currentRow[col];
                                    currentRow[col] = null;
                                    rows[targetOverflowRowIndex[col]][col] = originalCell;
                                    overflowRows.SetCell(0, col, null);
                                    overflowRows.SetCell(targetOverflowRowIndex[col] - row, col, (CellRenderer)cellOverflow.SetParent(splitResult
                                        [1]));
                                }
                                else {
                                    overflowRows.SetCell(targetOverflowRowIndex[col] - row, col, (CellRenderer)currentRow[col].SetParent(splitResult
                                        [1]));
                                }
                                overflowRows.GetCell(targetOverflowRowIndex[col] - row, col).occupiedArea = cellOccupiedArea;
                            }
                            else {
                                if (currentRow[col] != null) {
                                    if (hasContent) {
                                        rowspans[col] = ((Cell)currentRow[col].GetModelElement()).GetRowspan();
                                    }
                                    bool isBigRowspannedCell = 1 != ((Cell)currentRow[col].GetModelElement()).GetRowspan();
                                    if (hasContent || isBigRowspannedCell) {
                                        columnsWithCellToBeEnlarged[col] = true;
                                    }
                                }
                            }
                        }
                        int minRowspan = int.MaxValue;
                        for (col = 0; col < rowspans.Length; col++) {
                            if (0 != rowspans[col]) {
                                minRowspan = Math.Min(minRowspan, rowspans[col]);
                            }
                        }
                        for (col = 0; col < numberOfColumns; col++) {
                            if (columnsWithCellToBeEnlarged[col]) {
                                LayoutArea cellOccupiedArea = currentRow[col].GetOccupiedArea();
                                if (1 == minRowspan) {
                                    // Here we use the same cell, but create a new renderer which doesn't have any children,
                                    // therefore it won't have any content.
                                    Cell overflowCell = ((Cell)currentRow[col].GetModelElement()).Clone(true);
                                    // we will change properties
                                    CellRenderer originalCellRenderer = currentRow[col];
                                    currentRow[col].isLastRendererForModelElement = false;
                                    childRenderers.Add(currentRow[col]);
                                    currentRow[col] = null;
                                    rows[targetOverflowRowIndex[col]][col] = originalCellRenderer;
                                    overflowRows.SetCell(0, col, null);
                                    overflowRows.SetCell(targetOverflowRowIndex[col] - row, col, (CellRenderer)overflowCell.GetRenderer().SetParent
                                        (this));
                                    overflowRows.GetCell(targetOverflowRowIndex[col] - row, col).DeleteProperty(Property.HEIGHT);
                                    overflowRows.GetCell(targetOverflowRowIndex[col] - row, col).DeleteProperty(Property.MIN_HEIGHT);
                                    overflowRows.GetCell(targetOverflowRowIndex[col] - row, col).DeleteProperty(Property.MAX_HEIGHT);
                                }
                                else {
                                    childRenderers.Add(currentRow[col]);
                                    // shift all cells in the column up
                                    int i = row;
                                    for (; i < row + minRowspan && i + 1 < rows.Count && splitResult[1].rows[i + 1 - row][col] != null; i++) {
                                        overflowRows.SetCell(i - row, col, splitResult[1].rows[i + 1 - row][col]);
                                        overflowRows.SetCell(i + 1 - row, col, null);
                                    }
                                    // the number of cells behind is less then minRowspan-1
                                    // so we should process the last cell in the column as in the case 1 == minRowspan
                                    if (i != row + minRowspan - 1 && null != rows[i][col]) {
                                        Cell overflowCell = ((Cell)rows[i][col].GetModelElement());
                                        overflowRows.GetCell(i - row, col).isLastRendererForModelElement = false;
                                        overflowRows.SetCell(i - row, col, null);
                                        overflowRows.SetCell(targetOverflowRowIndex[col] - row, col, (CellRenderer)overflowCell.GetRenderer().SetParent
                                            (this));
                                    }
                                }
                                overflowRows.GetCell(targetOverflowRowIndex[col] - row, col).occupiedArea = cellOccupiedArea;
                            }
                        }
                    }
                    // Apply borders if there is no footer
                    if (null == footerRenderer) {
                        if (0 != this.childRenderers.Count) {
                            bordersHandler.ApplyBottomTableBorder(occupiedArea.GetBBox(), layoutBox, false);
                        }
                        else {
                            bordersHandler.ApplyTopTableBorder(occupiedArea.GetBBox(), layoutBox, true);
                            // process bottom border of the last added row if there is no footer
                            if (!isAndWasComplete) {
                                bordersHandler.ApplyTopTableBorder(occupiedArea.GetBBox(), layoutBox, 0 == childRenderers.Count, true, false
                                    );
                            }
                        }
                    }
                    if (true.Equals(GetPropertyAsBoolean(Property.FILL_AVAILABLE_AREA)) || true.Equals(GetPropertyAsBoolean(Property
                        .FILL_AVAILABLE_AREA_ON_SPLIT))) {
                        ExtendLastRow(splitResult[1].rows[0], layoutBox);
                    }
                    AdjustFooterAndFixOccupiedArea(layoutBox);
                    // On the next page we need to process rows without any changes except moves connected to actual cell splitting
                    foreach (KeyValuePair<int, int?> entry in rowMoves) {
                        // Move the cell back to its row if there was no actual split
                        if (null == splitResult[1].rows[(int)entry.Value - splitResult[0].rows.Count][entry.Key]) {
                            CellRenderer originalCellRenderer = rows[row][entry.Key];
                            CellRenderer overflowCellRenderer = splitResult[1].rows[row - splitResult[0].rows.Count][entry.Key];
                            rows[(int)entry.Value][entry.Key] = originalCellRenderer;
                            rows[row][entry.Key] = null;
                            overflowRows.SetCell((int)entry.Value - splitResult[0].rows.Count, entry.Key, overflowCellRenderer);
                            overflowRows.SetCell(row - splitResult[0].rows.Count, entry.Key, null);
                        }
                    }
                    if ((IsKeepTogether() && 0 == lastFlushedRowBottomBorder.Count) && !true.Equals(GetPropertyAsBoolean(Property
                        .FORCED_PLACEMENT))) {
                        return new LayoutResult(LayoutResult.NOTHING, null, null, this, null == firstCauseOfNothing ? this : firstCauseOfNothing
                            );
                    }
                    else {
                        int status = ((occupiedArea.GetBBox().GetHeight() - (null == footerRenderer ? 0 : footerRenderer.GetOccupiedArea
                            ().GetBBox().GetHeight()) - (null == headerRenderer ? 0 : headerRenderer.GetOccupiedArea().GetBBox().GetHeight
                            () - headerRenderer.bordersHandler.GetMaxBottomWidth()) == 0) && isAndWasComplete) ? LayoutResult.NOTHING
                             : LayoutResult.PARTIAL;
                        if ((status == LayoutResult.NOTHING && true.Equals(GetPropertyAsBoolean(Property.FORCED_PLACEMENT))) || wasHeightClipped
                            ) {
                            if (wasHeightClipped) {
                                ILogger logger = LoggerFactory.GetLogger(typeof(iText.Layout.Renderer.TableRenderer));
                                logger.Warn(iText.IO.LogMessageConstant.CLIP_ELEMENT);
                                // Process borders
                                if (status == LayoutResult.NOTHING) {
                                    bordersHandler.ApplyTopTableBorder(occupiedArea.GetBBox(), layoutBox, 0 == childRenderers.Count, true, false
                                        );
                                    bordersHandler.ApplyBottomTableBorder(occupiedArea.GetBBox(), layoutBox, 0 == childRenderers.Count, true, 
                                        false);
                                }
                                // Notice that we extend the table only on the current page
                                if (null != blockMinHeight && blockMinHeight > occupiedArea.GetBBox().GetHeight()) {
                                    float blockBottom = Math.Max(occupiedArea.GetBBox().GetBottom() - ((float)blockMinHeight - occupiedArea.GetBBox
                                        ().GetHeight()), layoutBox.GetBottom());
                                    if (0 == heights.Count) {
                                        heights.Add(((float)blockMinHeight) - occupiedArea.GetBBox().GetHeight() / 2);
                                    }
                                    else {
                                        heights[heights.Count - 1] = heights[heights.Count - 1] + ((float)blockMinHeight) - occupiedArea.GetBBox()
                                            .GetHeight();
                                    }
                                    occupiedArea.GetBBox().IncreaseHeight(occupiedArea.GetBBox().GetBottom() - blockBottom).SetY(blockBottom);
                                }
                            }
                            ApplyFixedXOrYPosition(false, layoutBox);
                            ApplyMargins(occupiedArea.GetBBox(), true);
                            return new LayoutResult(LayoutResult.FULL, occupiedArea, splitResult[0], null);
                        }
                        else {
                            ApplyFixedXOrYPosition(false, layoutBox);
                            ApplyMargins(occupiedArea.GetBBox(), true);
                            if (HasProperty(Property.HEIGHT)) {
                                splitResult[1].SetProperty(Property.HEIGHT, RetrieveHeight() - occupiedArea.GetBBox().GetHeight());
                            }
                            if (HasProperty(Property.MAX_HEIGHT)) {
                                splitResult[1].SetProperty(Property.MAX_HEIGHT, RetrieveMaxHeight() - occupiedArea.GetBBox().GetHeight());
                            }
                            if (HasProperty(Property.MAX_HEIGHT)) {
                                splitResult[1].SetProperty(Property.MAX_HEIGHT, RetrieveMaxHeight() - occupiedArea.GetBBox().GetHeight());
                            }
                            return new LayoutResult(status, status != LayoutResult.NOTHING ? occupiedArea : null, splitResult[0], splitResult
                                [1], null == firstCauseOfNothing ? this : firstCauseOfNothing);
                        }
                    }
                }
            }
            // check if the last row is incomplete
            if (tableModel.IsComplete() && !tableModel.IsEmpty()) {
                CellRenderer[] lastRow = rows[rows.Count - 1];
                int lastInRow = lastRow.Length - 1;
                while (lastInRow >= 0 && null == lastRow[lastInRow]) {
                    lastInRow--;
                }
                if (lastInRow < 0 || lastRow.Length != lastInRow + (int)lastRow[lastInRow].GetPropertyAsInteger(Property.COLSPAN
                    )) {
                    ILogger logger = LoggerFactory.GetLogger(typeof(iText.Layout.Renderer.TableRenderer));
                    logger.Warn(iText.IO.LogMessageConstant.LAST_ROW_IS_NOT_COMPLETE);
                }
            }
            // process footer renderer with collapsed borders
            if (tableModel.IsComplete() && (0 != lastFlushedRowBottomBorder.Count || tableModel.IsEmpty()) && null != 
                footerRenderer) {
                layoutBox.MoveDown(footerRenderer.occupiedArea.GetBBox().GetHeight()).IncreaseHeight(footerRenderer.occupiedArea
                    .GetBBox().GetHeight());
                // apply the difference to set footer and table left/right margins identical
                bordersHandler.ApplyLeftAndRightTableBorder(layoutBox, true);
                PrepareFooterOrHeaderRendererForLayout(footerRenderer, layoutBox.GetWidth());
                if (0 != rows.Count || !isAndWasComplete) {
                    bordersHandler.CollapseTableWithFooter(footerRenderer.bordersHandler, true);
                }
                else {
                    if (null != headerRenderer) {
                        headerRenderer.bordersHandler.CollapseTableWithFooter(footerRenderer.bordersHandler, true);
                    }
                }
                footerRenderer.Layout(new LayoutContext(new LayoutArea(area.GetPageNumber(), layoutBox)));
                bordersHandler.ApplyLeftAndRightTableBorder(layoutBox, false);
                float footerHeight = footerRenderer.GetOccupiedAreaBBox().GetHeight();
                footerRenderer.Move(0, -(layoutBox.GetHeight() - footerHeight));
                layoutBox.MoveUp(footerHeight).DecreaseHeight(footerHeight);
            }
            float bottomTableBorderWidth = bordersHandler.GetMaxBottomWidth();
            // Apply bottom and top border
            if (tableModel.IsComplete()) {
                if (null == footerRenderer) {
                    if (0 != childRenderers.Count) {
                        bordersHandler.ApplyBottomTableBorder(occupiedArea.GetBBox(), layoutBox, false);
                    }
                    else {
                        if (0 != lastFlushedRowBottomBorder.Count) {
                            bordersHandler.ApplyTopTableBorder(occupiedArea.GetBBox(), layoutBox, 0 == childRenderers.Count, true, false
                                );
                        }
                        else {
                            bordersHandler.ApplyBottomTableBorder(occupiedArea.GetBBox(), layoutBox, 0 == childRenderers.Count, true, 
                                false);
                        }
                    }
                }
                else {
                    if (tableModel.IsEmpty() && null != headerRenderer) {
                        float headerBottomBorderWidth = headerRenderer.bordersHandler.GetMaxBottomWidth();
                        headerRenderer.bordersHandler.ApplyBottomTableBorder(headerRenderer.occupiedArea.GetBBox(), layoutBox, true
                            , true, true);
                        occupiedArea.GetBBox().MoveUp(headerBottomBorderWidth).DecreaseHeight(headerBottomBorderWidth);
                    }
                }
            }
            else {
                // the bottom border should be processed and placed lately
                if (0 != heights.Count) {
                    heights[heights.Count - 1] = heights[heights.Count - 1] - bottomTableBorderWidth / 2;
                }
                if (null == footerRenderer) {
                    if (0 != childRenderers.Count) {
                        bordersHandler.ApplyBottomTableBorder(occupiedArea.GetBBox(), layoutBox, 0 == childRenderers.Count, false, 
                            true);
                    }
                }
                else {
                    // occupied area is right here
                    layoutBox.IncreaseHeight(bottomTableBorderWidth);
                }
            }
            if (0 != rows.Count) {
                if (true.Equals(GetPropertyAsBoolean(Property.FILL_AVAILABLE_AREA))) {
                    ExtendLastRow(rows[rows.Count - 1], layoutBox);
                }
            }
            else {
                if (null != blockMinHeight && blockMinHeight > occupiedArea.GetBBox().GetHeight()) {
                    float blockBottom = Math.Max(occupiedArea.GetBBox().GetBottom() - ((float)blockMinHeight - occupiedArea.GetBBox
                        ().GetHeight()), layoutBox.GetBottom());
                    if (0 != heights.Count) {
                        heights[heights.Count - 1] = heights[heights.Count - 1] + occupiedArea.GetBBox().GetBottom() - blockBottom;
                    }
                    else {
                        heights.Add((occupiedArea.GetBBox().GetBottom() - blockBottom) + occupiedArea.GetBBox().GetHeight() / 2);
                    }
                    occupiedArea.GetBBox().IncreaseHeight(occupiedArea.GetBBox().GetBottom() - blockBottom).SetY(blockBottom);
                }
            }
            ApplyFixedXOrYPosition(false, layoutBox);
            if (marginsCollapsingEnabled) {
                marginsCollapseHandler.EndMarginsCollapse(layoutBox);
            }
            ApplyMargins(occupiedArea.GetBBox(), true);
            // we should process incomplete table's footer only dureing splitting
            if (!tableModel.IsComplete() && null != footerRenderer) {
                footerRenderer = null;
                bordersHandler.SkipFooter(bordersHandler.tableBoundingBorders);
            }
            AdjustFooterAndFixOccupiedArea(layoutBox);
            FloatingHelper.RemoveFloatsAboveRendererBottom(siblingFloatRendererAreas, this);
            LayoutArea editedArea = FloatingHelper.AdjustResultOccupiedAreaForFloatAndClear(this, siblingFloatRendererAreas
                , layoutContext.GetArea().GetBBox(), clearHeightCorrection, marginsCollapsingEnabled);
            return new LayoutResult(LayoutResult.FULL, editedArea, null, null, null);
        }

        /// <summary><inheritDoc/></summary>
        public override void Draw(DrawContext drawContext) {
            PdfDocument document = drawContext.GetDocument();
            bool isTagged = drawContext.IsTaggingEnabled() && GetModelElement() is IAccessibleElement;
            bool ignoreTag = false;
            PdfName role = null;
            if (isTagged) {
                role = ((IAccessibleElement)GetModelElement()).GetRole();
                bool isHeaderOrFooter = PdfName.THead.Equals(role) || PdfName.TFoot.Equals(role);
                bool ignoreHeaderFooterTag = document.GetTagStructureContext().GetTagStructureTargetVersion().CompareTo(PdfVersion
                    .PDF_1_5) < 0;
                ignoreTag = isHeaderOrFooter && ignoreHeaderFooterTag;
            }
            if (role != null && !role.Equals(PdfName.Artifact) && !ignoreTag) {
                WaitingTagsManager waitingTagsManager = document.GetTagStructureContext().GetWaitingTagsManager();
                IAccessibleElement accessibleElement = (IAccessibleElement)GetModelElement();
                TagTreePointer tagPointer = document.GetTagStructureContext().GetAutoTaggingPointer();
                if (!waitingTagsManager.TryMovePointerToWaitingTag(tagPointer, accessibleElement)) {
                    tagPointer.AddTag(accessibleElement);
                    tagPointer.GetProperties().AddAttributes(0, AccessibleAttributesApplier.GetLayoutAttributes(this, tagPointer
                        ));
                    waitingTagsManager.AssignWaitingState(tagPointer, accessibleElement);
                }
                base.Draw(drawContext);
                tagPointer.MoveToParent();
                bool toRemoveConnectionsWithTag = isLastRendererForModelElement && ((Table)GetModelElement()).IsComplete();
                if (toRemoveConnectionsWithTag) {
                    waitingTagsManager.RemoveWaitingState(accessibleElement);
                }
            }
            else {
                base.Draw(drawContext);
            }
        }

        /// <summary><inheritDoc/></summary>
        public override void DrawChildren(DrawContext drawContext) {
            Table modelElement = (Table)GetModelElement();
            if (headerRenderer != null) {
                bool firstHeader = rowRange.GetStartRow() == 0 && isOriginalNonSplitRenderer && !modelElement.IsSkipFirstHeader
                    ();
                bool notToTagHeader = drawContext.IsTaggingEnabled() && !firstHeader;
                if (notToTagHeader) {
                    drawContext.SetTaggingEnabled(false);
                    drawContext.GetCanvas().OpenTag(new CanvasArtifact());
                }
                headerRenderer.Draw(drawContext);
                if (notToTagHeader) {
                    drawContext.GetCanvas().CloseTag();
                    drawContext.SetTaggingEnabled(true);
                }
            }
            bool isTagged = drawContext.IsTaggingEnabled() && GetModelElement() is IAccessibleElement && !childRenderers
                .IsEmpty();
            TagTreePointer tagPointer = null;
            bool shouldHaveFooterOrHeaderTag = modelElement.GetHeader() != null || modelElement.GetFooter() != null;
            if (isTagged) {
                PdfName role = modelElement.GetRole();
                if (role != null && !PdfName.Artifact.Equals(role)) {
                    tagPointer = drawContext.GetDocument().GetTagStructureContext().GetAutoTaggingPointer();
                    bool ignoreHeaderFooterTag = drawContext.GetDocument().GetTagStructureContext().GetTagStructureTargetVersion
                        ().CompareTo(PdfVersion.PDF_1_5) < 0;
                    shouldHaveFooterOrHeaderTag = shouldHaveFooterOrHeaderTag && !ignoreHeaderFooterTag && (!modelElement.IsSkipFirstHeader
                        () || !modelElement.IsSkipLastFooter());
                    if (shouldHaveFooterOrHeaderTag) {
                        if (tagPointer.GetKidsRoles().Contains(PdfName.TBody)) {
                            tagPointer.MoveToKid(PdfName.TBody);
                        }
                        else {
                            tagPointer.AddTag(PdfName.TBody);
                        }
                    }
                }
                else {
                    isTagged = false;
                }
            }
            foreach (IRenderer child in childRenderers) {
                if (isTagged) {
                    int adjustByHeaderRowsNum = 0;
                    if (modelElement.GetHeader() != null && !modelElement.IsSkipFirstHeader() && !shouldHaveFooterOrHeaderTag) {
                        adjustByHeaderRowsNum = modelElement.GetHeader().GetNumberOfRows();
                    }
                    int cellRow = ((Cell)child.GetModelElement()).GetRow() + adjustByHeaderRowsNum;
                    int cellRowKidIndex = -1;
                    int foundRowsNum = 0;
                    IList<PdfName> kidsRoles = tagPointer.GetKidsRoles();
                    for (int i = 0; i < kidsRoles.Count; ++i) {
                        PdfName kidRole = kidsRoles[i];
                        if (kidRole == null || PdfName.TR.Equals(kidRole)) {
                            ++foundRowsNum;
                        }
                        if (foundRowsNum - 1 == cellRow) {
                            cellRowKidIndex = i;
                            break;
                        }
                    }
                    if (cellRowKidIndex > -1) {
                        tagPointer.MoveToKid(cellRowKidIndex);
                    }
                    else {
                        tagPointer.AddTag(PdfName.TR);
                    }
                }
                child.Draw(drawContext);
                if (isTagged) {
                    tagPointer.MoveToParent();
                }
            }
            if (isTagged) {
                if (shouldHaveFooterOrHeaderTag) {
                    tagPointer.MoveToParent();
                }
            }
            DrawBorders(drawContext);
            if (footerRenderer != null) {
                bool lastFooter = isLastRendererForModelElement && modelElement.IsComplete() && !modelElement.IsSkipLastFooter
                    ();
                bool notToTagFooter = drawContext.IsTaggingEnabled() && !lastFooter;
                if (notToTagFooter) {
                    drawContext.SetTaggingEnabled(false);
                    drawContext.GetCanvas().OpenTag(new CanvasArtifact());
                }
                footerRenderer.Draw(drawContext);
                if (notToTagFooter) {
                    drawContext.GetCanvas().CloseTag();
                    drawContext.SetTaggingEnabled(true);
                }
            }
        }

        protected internal virtual void DrawBackgrounds(DrawContext drawContext) {
            bool shrinkBackgroundArea = bordersHandler is CollapsedTableBorders && (IsHeaderRenderer() || IsFooterRenderer
                ());
            if (shrinkBackgroundArea) {
                occupiedArea.GetBBox().ApplyMargins<Rectangle>(bordersHandler.GetMaxTopWidth() / 2, bordersHandler.GetRightBorderMaxWidth
                    () / 2, bordersHandler.GetMaxBottomWidth() / 2, bordersHandler.GetLeftBorderMaxWidth() / 2, false);
            }
            base.DrawBackground(drawContext);
            if (shrinkBackgroundArea) {
                occupiedArea.GetBBox().ApplyMargins<Rectangle>(bordersHandler.GetMaxTopWidth() / 2, bordersHandler.GetRightBorderMaxWidth
                    () / 2, bordersHandler.GetMaxBottomWidth() / 2, bordersHandler.GetLeftBorderMaxWidth() / 2, true);
            }
            if (null != headerRenderer) {
                headerRenderer.DrawBackgrounds(drawContext);
            }
            if (null != footerRenderer) {
                footerRenderer.DrawBackgrounds(drawContext);
            }
        }

        public override void DrawBackground(DrawContext drawContext) {
            // draw background once for body/header/footer
            if (!IsFooterRenderer() && !IsHeaderRenderer()) {
                DrawBackgrounds(drawContext);
            }
        }

        /// <summary><inheritDoc/></summary>
        public override IRenderer GetNextRenderer() {
            iText.Layout.Renderer.TableRenderer nextTable = new iText.Layout.Renderer.TableRenderer();
            nextTable.modelElement = modelElement;
            return nextTable;
        }

        /// <summary><inheritDoc/></summary>
        public override void Move(float dxRight, float dyUp) {
            base.Move(dxRight, dyUp);
            if (headerRenderer != null) {
                headerRenderer.Move(dxRight, dyUp);
            }
            if (footerRenderer != null) {
                footerRenderer.Move(dxRight, dyUp);
            }
        }

        [System.ObsoleteAttribute(@"Method will be removed in 7.1.")]
        protected internal virtual float[] CalculateScaledColumnWidths(Table tableModel, float tableWidth) {
            return countedColumnWidth;
        }

        protected internal virtual iText.Layout.Renderer.TableRenderer[] Split(int row) {
            return Split(row, false);
        }

        protected internal virtual iText.Layout.Renderer.TableRenderer[] Split(int row, bool hasContent) {
            return Split(row, hasContent, false);
        }

        protected internal virtual iText.Layout.Renderer.TableRenderer[] Split(int row, bool hasContent, bool cellWithBigRowspanAdded
            ) {
            iText.Layout.Renderer.TableRenderer splitRenderer = CreateSplitRenderer(new Table.RowRange(rowRange.GetStartRow
                (), rowRange.GetStartRow() + row));
            splitRenderer.rows = rows.SubList(0, row);
            splitRenderer.bordersHandler = bordersHandler;
            splitRenderer.heights = heights;
            splitRenderer.columnWidths = columnWidths;
            splitRenderer.countedColumnWidth = countedColumnWidth;
            splitRenderer.totalWidthForColumns = totalWidthForColumns;
            iText.Layout.Renderer.TableRenderer overflowRenderer = CreateOverflowRenderer(new Table.RowRange(rowRange.
                GetStartRow() + row, rowRange.GetFinishRow()));
            if (0 == row && !(hasContent || cellWithBigRowspanAdded) && 0 == rowRange.GetStartRow()) {
                overflowRenderer.isOriginalNonSplitRenderer = true;
            }
            overflowRenderer.rows = rows.SubList(row, rows.Count);
            splitRenderer.occupiedArea = occupiedArea;
            overflowRenderer.bordersHandler = bordersHandler;
            return new iText.Layout.Renderer.TableRenderer[] { splitRenderer, overflowRenderer };
        }

        protected internal virtual iText.Layout.Renderer.TableRenderer CreateSplitRenderer(Table.RowRange rowRange
            ) {
            iText.Layout.Renderer.TableRenderer splitRenderer = (iText.Layout.Renderer.TableRenderer)GetNextRenderer();
            splitRenderer.rowRange = rowRange;
            splitRenderer.parent = parent;
            splitRenderer.modelElement = modelElement;
            // TODO childRenderers will be populated twice during the relayout.
            // We should probably clean them before #layout().
            splitRenderer.childRenderers = childRenderers;
            splitRenderer.AddAllProperties(GetOwnProperties());
            splitRenderer.headerRenderer = headerRenderer;
            splitRenderer.footerRenderer = footerRenderer;
            splitRenderer.isLastRendererForModelElement = false;
            splitRenderer.topBorderMaxWidth = topBorderMaxWidth;
            return splitRenderer;
        }

        protected internal virtual iText.Layout.Renderer.TableRenderer CreateOverflowRenderer(Table.RowRange rowRange
            ) {
            iText.Layout.Renderer.TableRenderer overflowRenderer = (iText.Layout.Renderer.TableRenderer)GetNextRenderer
                ();
            overflowRenderer.SetRowRange(rowRange);
            overflowRenderer.parent = parent;
            overflowRenderer.modelElement = modelElement;
            overflowRenderer.AddAllProperties(GetOwnProperties());
            overflowRenderer.isOriginalNonSplitRenderer = false;
            overflowRenderer.countedColumnWidth = this.countedColumnWidth;
            return overflowRenderer;
        }

        protected internal override float? RetrieveWidth(float parentBoxWidth) {
            float? tableWidth = base.RetrieveWidth(parentBoxWidth);
            Table tableModel = (Table)GetModelElement();
            if (tableWidth == null || tableWidth == 0) {
                float totalColumnWidthInPercent = 0;
                for (int col = 0; col < tableModel.GetNumberOfColumns(); col++) {
                    UnitValue columnWidth = tableModel.GetColumnWidth(col);
                    if (columnWidth.IsPercentValue()) {
                        totalColumnWidthInPercent += columnWidth.GetValue();
                    }
                }
                tableWidth = parentBoxWidth;
                if (totalColumnWidthInPercent > 0) {
                    tableWidth = parentBoxWidth * totalColumnWidthInPercent / 100;
                }
            }
            return tableWidth;
        }

        protected internal override MinMaxWidth GetMinMaxWidth(float availableWidth) {
            InitializeTableLayoutBorders();
            float rightMaxBorder = bordersHandler.GetRightBorderMaxWidth();
            float leftMaxBorder = bordersHandler.GetLeftBorderMaxWidth();
            TableWidths tableWidths = new TableWidths(this, availableWidth, true, rightMaxBorder, leftMaxBorder);
            float[] columns = tableWidths.Layout();
            float minWidth = tableWidths.GetMinWidth();
            CleanTableLayoutBorders();
            float maxColTotalWidth = 0;
            foreach (float column in columns) {
                maxColTotalWidth += column;
            }
            float additionalWidth = (float)this.GetPropertyAsFloat(Property.MARGIN_RIGHT) + (float)this.GetPropertyAsFloat
                (Property.MARGIN_LEFT) + rightMaxBorder / 2 + leftMaxBorder / 2;
            return new MinMaxWidth(additionalWidth, availableWidth, minWidth, maxColTotalWidth);
        }

        private void InitializeTableLayoutBorders() {
            bordersHandler = new CollapsedTableBorders(rows, ((Table)GetModelElement()).GetNumberOfColumns(), GetBorders
                ());
            bordersHandler.InitializeBorders();
            bordersHandler.SetTableBoundingBorders(GetBorders());
            bordersHandler.SetRowRange(rowRange.GetStartRow(), rowRange.GetFinishRow());
            InitializeHeaderAndFooter(true);
            bordersHandler.UpdateBordersOnNewPage(isOriginalNonSplitRenderer, IsFooterRenderer() || IsHeaderRenderer()
                , this, headerRenderer, footerRenderer);
            CorrectRowRange();
        }

        private void CleanTableLayoutBorders() {
            footerRenderer = null;
            headerRenderer = null;
            // we may have deleted empty rows and now need to update table's rowrange
            this.rowRange = new Table.RowRange(rowRange.GetStartRow(), bordersHandler.GetFinishRow());
            //TODO do we need it?
            // delete set properties
            DeleteOwnProperty(Property.BORDER_BOTTOM);
            DeleteOwnProperty(Property.BORDER_TOP);
        }

        private void CorrectRowRange() {
            if (rows.Count < rowRange.GetFinishRow() - rowRange.GetStartRow() + 1) {
                rowRange = new Table.RowRange(rowRange.GetStartRow(), rowRange.GetStartRow() + rows.Count - 1);
            }
        }

        public override void DrawBorder(DrawContext drawContext) {
        }

        // Do nothing here. Itext7 handles cell and table borders collapse and draws result borders during #drawBorders()
        protected internal virtual void DrawBorders(DrawContext drawContext) {
            DrawBorders(drawContext, null != headerRenderer, null != footerRenderer);
        }

        [Obsolete]
        protected internal virtual void DrawBorders(DrawContext drawContext, bool hasHeader, bool hasFooter) {
            float height = occupiedArea.GetBBox().GetHeight();
            if (null != footerRenderer) {
                height -= footerRenderer.occupiedArea.GetBBox().GetHeight();
            }
            if (null != headerRenderer) {
                height -= headerRenderer.occupiedArea.GetBBox().GetHeight();
            }
            if (height < EPS) {
                return;
            }
            float startX = GetOccupiedArea().GetBBox().GetX() + bordersHandler.GetLeftBorderMaxWidth() / 2;
            float startY = GetOccupiedArea().GetBBox().GetY() + GetOccupiedArea().GetBBox().GetHeight();
            if (null != headerRenderer) {
                startY -= headerRenderer.occupiedArea.GetBBox().GetHeight();
                startY += topBorderMaxWidth / 2;
            }
            else {
                startY -= topBorderMaxWidth / 2;
            }
            if (HasProperty(Property.MARGIN_TOP)) {
                float? topMargin = this.GetPropertyAsFloat(Property.MARGIN_TOP);
                startY -= null == topMargin ? 0 : (float)topMargin;
            }
            if (HasProperty(Property.MARGIN_LEFT)) {
                float? leftMargin = this.GetPropertyAsFloat(Property.MARGIN_LEFT);
                startX += +(null == leftMargin ? 0 : (float)leftMargin);
            }
            // process halves of the borders here
            if (childRenderers.Count == 0) {
                Border[] borders = bordersHandler.tableBoundingBorders;
                if (null != borders[0]) {
                    if (null != borders[2]) {
                        if (0 == heights.Count) {
                            heights.Add(0, borders[0].GetWidth() / 2 + borders[2].GetWidth() / 2);
                        }
                    }
                }
                else {
                    if (null != borders[2]) {
                        startY -= borders[2].GetWidth() / 2;
                    }
                }
                if (0 == heights.Count) {
                    heights.Add(0f);
                }
            }
            bool isTagged = drawContext.IsTaggingEnabled() && GetModelElement() is IAccessibleElement;
            if (isTagged) {
                drawContext.GetCanvas().OpenTag(new CanvasArtifact());
            }
            // considering these values itext will draw table borders correctly
            bool isTopTablePart = IsTopTablePart();
            bool isBottomTablePart = IsBottomTablePart();
            bool isComplete = GetTable().IsComplete();
            bool isFooterRendererOfLargeTable = IsFooterRendererOfLargeTable();
            bordersHandler.SetRowRange(rowRange.GetStartRow(), rowRange.GetStartRow() + heights.Count - 1);
            if (bordersHandler is CollapsedTableBorders) {
                if (hasFooter) {
                    ((CollapsedTableBorders)bordersHandler).SetBottomBorderCollapseWith(footerRenderer.bordersHandler.GetFirstHorizontalBorder
                        ());
                }
                else {
                    if (isBottomTablePart) {
                        ((CollapsedTableBorders)bordersHandler).SetBottomBorderCollapseWith(null);
                    }
                }
            }
            // we do not need to fix top border, because either this is header or the top border has been already written
            float y1 = startY;
            if (isFooterRendererOfLargeTable) {
                bordersHandler.DrawHorizontalBorder(0, startX, y1, drawContext.GetCanvas(), countedColumnWidth);
            }
            if (0 != heights.Count) {
                y1 -= (float)heights[0];
            }
            for (int i = 1; i < heights.Count; i++) {
                bordersHandler.DrawHorizontalBorder(i, startX, y1, drawContext.GetCanvas(), countedColumnWidth);
                if (i < heights.Count) {
                    y1 -= (float)heights[i];
                }
            }
            if (!isBottomTablePart && isComplete) {
                bordersHandler.DrawHorizontalBorder(heights.Count, startX, y1, drawContext.GetCanvas(), countedColumnWidth
                    );
            }
            float x1 = startX;
            if (countedColumnWidth.Length > 0) {
                x1 += countedColumnWidth[0];
            }
            for (int i = 1; i < bordersHandler.GetNumberOfColumns(); i++) {
                bordersHandler.DrawVerticalBorder(i, startY, x1, drawContext.GetCanvas(), heights);
                if (i < countedColumnWidth.Length) {
                    x1 += countedColumnWidth[i];
                }
            }
            // Draw bounding borders. Vertical borders are the last to draw in order to collapse with header / footer
            if (isTopTablePart) {
                bordersHandler.DrawHorizontalBorder(0, startX, startY, drawContext.GetCanvas(), countedColumnWidth);
            }
            if (isBottomTablePart && isComplete) {
                bordersHandler.DrawHorizontalBorder(heights.Count, startX, y1, drawContext.GetCanvas(), countedColumnWidth
                    );
            }
            // draw left
            bordersHandler.DrawVerticalBorder(0, startY, startX, drawContext.GetCanvas(), heights);
            // draw right
            bordersHandler.DrawVerticalBorder(bordersHandler.GetNumberOfColumns(), startY, x1, drawContext.GetCanvas()
                , heights);
            if (isTagged) {
                drawContext.GetCanvas().CloseTag();
            }
        }

        private void ApplyFixedXOrYPosition(bool isXPosition, Rectangle layoutBox) {
            if (IsPositioned()) {
                if (IsFixedLayout()) {
                    if (isXPosition) {
                        float x = (float)this.GetPropertyAsFloat(Property.X);
                        layoutBox.SetX(x);
                    }
                    else {
                        float y = (float)this.GetPropertyAsFloat(Property.Y);
                        Move(0, y - occupiedArea.GetBBox().GetY());
                    }
                }
            }
        }

        /// <summary>If there is some space left, we move footer up, because initially footer will be at the very bottom of the area.
        ///     </summary>
        /// <remarks>
        /// If there is some space left, we move footer up, because initially footer will be at the very bottom of the area.
        /// We also adjust occupied area by footer size if it is present.
        /// </remarks>
        /// <param name="layoutBox">the layout box which represents the area which is left free.</param>
        private void AdjustFooterAndFixOccupiedArea(Rectangle layoutBox) {
            if (footerRenderer != null) {
                footerRenderer.Move(0, layoutBox.GetHeight());
                float footerHeight = footerRenderer.GetOccupiedArea().GetBBox().GetHeight();
                occupiedArea.GetBBox().MoveDown(footerHeight).IncreaseHeight(footerHeight);
            }
        }

        private void CorrectLayoutedCellsOccupiedAreas(LayoutResult[] splits, int row, int[] targetOverflowRowIndex
            , float? blockMinHeight, Rectangle layoutBox, IList<bool> rowsHasCellWithSetHeight, bool isLastRenderer
            , bool processBigRowspan, bool skip) {
            // correct last height
            int finish = bordersHandler.GetFinishRow();
            bordersHandler.SetFinishRow(rowRange.GetFinishRow());
            Border currentBorder = bordersHandler.GetWidestHorizontalBorder(finish + 1);
            bordersHandler.SetFinishRow(finish);
            if (skip) {
                // Update bordersHandler
                bordersHandler.tableBoundingBorders[2] = GetBorders()[2];
                bordersHandler.SkipFooter(bordersHandler.tableBoundingBorders);
            }
            float currentBottomIndent = null == currentBorder ? 0 : currentBorder.GetWidth();
            float realBottomIndent = bordersHandler.GetMaxBottomWidth();
            if (0 != heights.Count) {
                heights[heights.Count - 1] = heights[heights.Count - 1] + (realBottomIndent - currentBottomIndent) / 2;
                // correct occupied area and layoutbox
                occupiedArea.GetBBox().IncreaseHeight((realBottomIndent - currentBottomIndent) / 2).MoveDown((realBottomIndent
                     - currentBottomIndent) / 2);
                layoutBox.DecreaseHeight((realBottomIndent - currentBottomIndent) / 2);
                if (processBigRowspan) {
                    // process the last row and correct its height
                    CellRenderer[] currentRow = rows[heights.Count];
                    for (int col = 0; col < currentRow.Length; col++) {
                        CellRenderer cell = null == splits[col] ? currentRow[col] : (CellRenderer)splits[col].GetSplitRenderer();
                        if (cell == null) {
                            continue;
                        }
                        float height = 0;
                        int rowspan = (int)cell.GetPropertyAsInteger(Property.ROWSPAN);
                        int colspan = (int)cell.GetPropertyAsInteger(Property.COLSPAN);
                        float[] indents = bordersHandler.GetCellBorderIndents(targetOverflowRowIndex[col], col, rowspan, colspan);
                        for (int l = heights.Count - 1 - 1; l > targetOverflowRowIndex[col] - rowspan && l >= 0; l--) {
                            height += (float)heights[l];
                        }
                        float cellHeightInLastRow = cell.GetOccupiedArea().GetBBox().GetHeight() + indents[0] / 2 + indents[2] / 2
                             - height;
                        if (heights[heights.Count - 1] < cellHeightInLastRow) {
                            heights[heights.Count - 1] = cellHeightInLastRow;
                        }
                    }
                }
            }
            float additionalCellHeight = 0;
            int numOfRowsWithFloatHeight = 0;
            if (isLastRenderer) {
                float additionalHeight = 0;
                if (null != blockMinHeight && blockMinHeight > occupiedArea.GetBBox().GetHeight() + realBottomIndent / 2) {
                    additionalHeight = Math.Min(layoutBox.GetHeight() - realBottomIndent / 2, (float)blockMinHeight - occupiedArea
                        .GetBBox().GetHeight() - realBottomIndent / 2);
                    for (int k = 0; k < rowsHasCellWithSetHeight.Count; k++) {
                        if (false.Equals(rowsHasCellWithSetHeight[k])) {
                            numOfRowsWithFloatHeight++;
                        }
                    }
                }
                additionalCellHeight = additionalHeight / (0 == numOfRowsWithFloatHeight ? heights.Count : numOfRowsWithFloatHeight
                    );
                for (int k = 0; k < heights.Count; k++) {
                    if (0 == numOfRowsWithFloatHeight || false.Equals(rowsHasCellWithSetHeight[k])) {
                        heights[k] = (float)heights[k] + additionalCellHeight;
                    }
                }
            }
            float cumulativeShift = 0;
            // Correct occupied areas of all added cells
            for (int k = 0; k < heights.Count; k++) {
                CorrectRowCellsOccupiedAreas(splits, row, targetOverflowRowIndex, k, rowsHasCellWithSetHeight, cumulativeShift
                    , additionalCellHeight);
                if (isLastRenderer) {
                    if (0 == numOfRowsWithFloatHeight || false.Equals(rowsHasCellWithSetHeight[k])) {
                        cumulativeShift += additionalCellHeight;
                    }
                }
            }
            // extend occupied area, if some rows have been extended
            occupiedArea.GetBBox().MoveDown(cumulativeShift).IncreaseHeight(cumulativeShift);
            layoutBox.DecreaseHeight(cumulativeShift);
        }

        private void CorrectRowCellsOccupiedAreas(LayoutResult[] splits, int row, int[] targetOverflowRowIndex, int
             currentRowIndex, IList<bool> rowsHasCellWithSetHeight, float cumulativeShift, float additionalCellHeight
            ) {
            CellRenderer[] currentRow = rows[currentRowIndex];
            for (int col = 0; col < currentRow.Length; col++) {
                CellRenderer cell = (currentRowIndex < row || null == splits[col]) ? currentRow[col] : (CellRenderer)splits
                    [col].GetSplitRenderer();
                if (cell == null) {
                    continue;
                }
                float height = 0;
                int colspan = (int)cell.GetPropertyAsInteger(Property.COLSPAN);
                int rowspan = (int)cell.GetPropertyAsInteger(Property.ROWSPAN);
                float rowspanOffset = 0;
                float[] indents = bordersHandler.GetCellBorderIndents(currentRowIndex < row ? currentRowIndex : targetOverflowRowIndex
                    [col], col, rowspan, colspan);
                // process rowspan
                for (int l = (currentRowIndex < row ? currentRowIndex : heights.Count - 1) - 1; l > (currentRowIndex < row
                     ? currentRowIndex : targetOverflowRowIndex[col]) - rowspan && l >= 0; l--) {
                    height += (float)heights[l];
                    if (false.Equals(rowsHasCellWithSetHeight[l])) {
                        rowspanOffset += additionalCellHeight;
                    }
                }
                height += (float)heights[currentRowIndex < row ? currentRowIndex : heights.Count - 1];
                height -= indents[0] / 2 + indents[2] / 2;
                // Correcting cell bbox only. We don't need #move() here.
                // This is because of BlockRenderer's specificity regarding occupied area.
                float shift = height - cell.GetOccupiedArea().GetBBox().GetHeight();
                Rectangle bBox = cell.GetOccupiedArea().GetBBox();
                bBox.MoveDown(shift);
                cell.Move(0, -(cumulativeShift - rowspanOffset));
                bBox.SetHeight(height);
                cell.ApplyVerticalAlignment();
            }
        }

        protected internal virtual void ExtendLastRow(CellRenderer[] lastRow, Rectangle freeBox) {
            if (null != lastRow && 0 != heights.Count) {
                heights[heights.Count - 1] = heights[heights.Count - 1] + freeBox.GetHeight();
                occupiedArea.GetBBox().MoveDown(freeBox.GetHeight()).IncreaseHeight(freeBox.GetHeight());
                foreach (CellRenderer cell in lastRow) {
                    if (null != cell) {
                        cell.occupiedArea.GetBBox().MoveDown(freeBox.GetHeight()).IncreaseHeight(freeBox.GetHeight());
                    }
                }
                freeBox.MoveUp(freeBox.GetHeight()).SetHeight(0);
            }
        }

        /// <summary>This method is used to set row range for table renderer during creating a new renderer.</summary>
        /// <remarks>
        /// This method is used to set row range for table renderer during creating a new renderer.
        /// The purpose to use this method is to remove input argument RowRange from createOverflowRenderer
        /// and createSplitRenderer methods.
        /// </remarks>
        private void SetRowRange(Table.RowRange rowRange) {
            this.rowRange = rowRange;
            for (int row = rowRange.GetStartRow(); row <= rowRange.GetFinishRow(); row++) {
                rows.Add(new CellRenderer[((Table)modelElement).GetNumberOfColumns()]);
            }
        }

        private iText.Layout.Renderer.TableRenderer InitFooterOrHeaderRenderer(bool footer, Border[] tableBorders) {
            Table table = (Table)GetModelElement();
            Table footerOrHeader = footer ? table.GetFooter() : table.GetHeader();
            int innerBorder = footer ? 0 : 2;
            int outerBorder = footer ? 2 : 0;
            iText.Layout.Renderer.TableRenderer renderer = (iText.Layout.Renderer.TableRenderer)footerOrHeader.CreateRendererSubTree
                ().SetParent(this);
            Border[] borders = renderer.GetBorders();
            if (table.IsEmpty()) {
                renderer.SetBorders(CollapsedTableBorders.GetCollapsedBorder(borders[innerBorder], tableBorders[innerBorder
                    ]), innerBorder);
                bordersHandler.tableBoundingBorders[innerBorder] = Border.NO_BORDER;
            }
            renderer.SetBorders(CollapsedTableBorders.GetCollapsedBorder(borders[1], tableBorders[1]), 1);
            renderer.SetBorders(CollapsedTableBorders.GetCollapsedBorder(borders[3], tableBorders[3]), 3);
            renderer.SetBorders(CollapsedTableBorders.GetCollapsedBorder(borders[outerBorder], tableBorders[outerBorder
                ]), outerBorder);
            bordersHandler.tableBoundingBorders[outerBorder] = Border.NO_BORDER;
            renderer.bordersHandler = new CollapsedTableBorders(renderer.rows, ((Table)renderer.GetModelElement()).GetNumberOfColumns
                (), renderer.GetBorders());
            renderer.bordersHandler.InitializeBorders();
            renderer.bordersHandler.SetRowRange(renderer.rowRange.GetStartRow(), renderer.rowRange.GetFinishRow());
            ((CollapsedTableBorders)renderer.bordersHandler).CollapseAllBordersAndEmptyRows();
            renderer.CorrectRowRange();
            return renderer;
        }

        private iText.Layout.Renderer.TableRenderer PrepareFooterOrHeaderRendererForLayout(iText.Layout.Renderer.TableRenderer
             renderer, float layoutBoxWidth) {
            renderer.countedColumnWidth = countedColumnWidth;
            renderer.bordersHandler.leftBorderMaxWidth = bordersHandler.GetLeftBorderMaxWidth();
            renderer.bordersHandler.rightBorderMaxWidth = bordersHandler.GetRightBorderMaxWidth();
            if (HasProperty(Property.WIDTH)) {
                renderer.SetProperty(Property.WIDTH, UnitValue.CreatePointValue(layoutBoxWidth));
            }
            return this;
        }

        private bool IsHeaderRenderer() {
            return parent is iText.Layout.Renderer.TableRenderer && ((iText.Layout.Renderer.TableRenderer)parent).headerRenderer
                 == this;
        }

        private bool IsFooterRenderer() {
            return parent is iText.Layout.Renderer.TableRenderer && ((iText.Layout.Renderer.TableRenderer)parent).footerRenderer
                 == this;
        }

        private bool IsFooterRendererOfLargeTable() {
            return IsFooterRenderer() && (!GetTable().IsComplete() || 0 != ((iText.Layout.Renderer.TableRenderer)parent
                ).GetTable().GetLastRowBottomBorder().Count);
        }

        private bool IsTopTablePart() {
            return null == headerRenderer && (!IsFooterRenderer() || (0 == ((iText.Layout.Renderer.TableRenderer)parent
                ).rows.Count && null == ((iText.Layout.Renderer.TableRenderer)parent).headerRenderer));
        }

        private bool IsBottomTablePart() {
            return null == footerRenderer && (!IsHeaderRenderer() || (0 == ((iText.Layout.Renderer.TableRenderer)parent
                ).rows.Count && null == ((iText.Layout.Renderer.TableRenderer)parent).footerRenderer));
        }

        /// <summary>Returns minWidth</summary>
        private void CalculateColumnWidths(float availableWidth) {
            if (countedColumnWidth == null || totalWidthForColumns != availableWidth) {
                TableWidths tableWidths = new TableWidths(this, availableWidth, false, bordersHandler.rightBorderMaxWidth, 
                    bordersHandler.leftBorderMaxWidth);
                countedColumnWidth = tableWidths.Layout();
            }
        }

        private float GetTableWidth() {
            float sum = 0;
            foreach (float column in countedColumnWidth) {
                sum += column;
            }
            return sum + bordersHandler.GetRightBorderMaxWidth() / 2 + bordersHandler.GetLeftBorderMaxWidth() / 2;
        }

        /// <summary>This are a structs used for convenience in layout.</summary>
        private class CellRendererInfo {
            public CellRenderer cellRenderer;

            public int column;

            public int finishRowInd;

            public CellRendererInfo(CellRenderer cellRenderer, int column, int finishRow) {
                this.cellRenderer = cellRenderer;
                this.column = column;
                // When a cell has a rowspan, this is the index of the finish row of the cell.
                // Otherwise, this is simply the index of the row of the cell in the {@link #rows} array.
                this.finishRowInd = finishRow;
            }
        }

        /// <summary>Utility class that copies overflow renderer rows on cell replacement so it won't affect original renderer
        ///     </summary>
        private class OverflowRowsWrapper {
            private TableRenderer overflowRenderer;

            private Dictionary<int, bool?> isRowReplaced = new Dictionary<int, bool?>();

            private bool isReplaced = false;

            public OverflowRowsWrapper(TableRenderer overflowRenderer) {
                this.overflowRenderer = overflowRenderer;
            }

            public virtual CellRenderer GetCell(int row, int col) {
                return overflowRenderer.rows[row][col];
            }

            public virtual CellRenderer SetCell(int row, int col, CellRenderer newCell) {
                if (!isReplaced) {
                    overflowRenderer.rows = new List<CellRenderer[]>(overflowRenderer.rows);
                    isReplaced = true;
                }
                if (!true.Equals(isRowReplaced.Get(row))) {
                    overflowRenderer.rows[row] = (CellRenderer[])overflowRenderer.rows[row].Clone();
                }
                return overflowRenderer.rows[row][col] = newCell;
            }
        }
    }
}<|MERGE_RESOLUTION|>--- conflicted
+++ resolved
@@ -191,37 +191,6 @@
             IDictionary<int, int?> rowMoves = new Dictionary<int, int?>();
             int row;
             int col;
-<<<<<<< HEAD
-            if (IsPositioned()) {
-                if (IsFixedLayout()) {
-                    float x = (float)this.GetPropertyAsFloat(Property.X);
-                    float relativeX = IsFixedLayout() ? 0 : layoutBox.GetX();
-                    layoutBox.SetX(relativeX + x);
-                }
-            }
-            if (null != blockMaxHeight && blockMaxHeight < layoutBox.GetHeight() && !true.Equals(GetPropertyAsBoolean(
-                Property.FORCED_PLACEMENT))) {
-                layoutBox.MoveUp(layoutBox.GetHeight() - (float)blockMaxHeight).SetHeight((float)blockMaxHeight);
-                wasHeightClipped = true;
-            }
-            IList<Rectangle> floatRendererAreas = layoutContext.GetFloatRendererAreas();
-            FloatPropertyValue? floatPropertyValue = GetProperty<FloatPropertyValue?>(Property.FLOAT);
-            if (floatPropertyValue != null && !FloatPropertyValue.NONE.Equals(floatPropertyValue)) {
-                AdjustLineAreaAccordingToFloatRenderers(floatRendererAreas, layoutBox);
-            }
-            if (floatPropertyValue != null) {
-                if (floatPropertyValue.Equals(FloatPropertyValue.LEFT)) {
-                    SetProperty(Property.HORIZONTAL_ALIGNMENT, HorizontalAlignment.LEFT);
-                }
-                else {
-                    if (floatPropertyValue.Equals(FloatPropertyValue.RIGHT)) {
-                        SetProperty(Property.HORIZONTAL_ALIGNMENT, HorizontalAlignment.RIGHT);
-                    }
-                }
-            }
-            float clearHeightCorrection = CalculateClearHeightCorrection(floatRendererAreas, layoutBox);
-=======
->>>>>>> 611fc2eb
             int numberOfColumns = ((Table)GetModelElement()).GetNumberOfColumns();
             // The last flushed row. Empty list if the table hasn't been set incomplete
             IList<Border> lastFlushedRowBottomBorder = tableModel.GetLastRowBottomBorder();
