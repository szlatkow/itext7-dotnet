/*

This file is part of the iText (R) project.
Copyright (c) 1998-2016 iText Group NV
Authors: Bruno Lowagie, Paulo Soares, et al.

This program is free software; you can redistribute it and/or modify
it under the terms of the GNU Affero General Public License version 3
as published by the Free Software Foundation with the addition of the
following permission added to Section 15 as permitted in Section 7(a):
FOR ANY PART OF THE COVERED WORK IN WHICH THE COPYRIGHT IS OWNED BY
ITEXT GROUP. ITEXT GROUP DISCLAIMS THE WARRANTY OF NON INFRINGEMENT
OF THIRD PARTY RIGHTS

This program is distributed in the hope that it will be useful, but
WITHOUT ANY WARRANTY; without even the implied warranty of MERCHANTABILITY
or FITNESS FOR A PARTICULAR PURPOSE.
See the GNU Affero General Public License for more details.
You should have received a copy of the GNU Affero General Public License
along with this program; if not, see http://www.gnu.org/licenses or write to
the Free Software Foundation, Inc., 51 Franklin Street, Fifth Floor,
Boston, MA, 02110-1301 USA, or download the license from the following URL:
http://itextpdf.com/terms-of-use/

The interactive user interfaces in modified source and object code versions
of this program must display Appropriate Legal Notices, as required under
Section 5 of the GNU Affero General Public License.

In accordance with Section 7(b) of the GNU Affero General Public License,
a covered work must retain the producer line in every PDF that is created
or manipulated using iText.

You can be released from the requirements of the license by purchasing
a commercial license. Buying such a license is mandatory as soon as you
develop commercial activities involving the iText software without
disclosing the source code of your own applications.
These activities include: offering paid services to customers as an ASP,
serving PDFs on the fly in a web application, shipping iText with a closed
source product.

For more information, please contact iText Software Corp. at this
address: sales@itextpdf.com
*/
using System;
using System.Collections.Generic;
using iText.IO.Log;
using iText.Kernel.Geom;
using iText.Kernel.Pdf;
using iText.Kernel.Pdf.Canvas;
using iText.Kernel.Pdf.Tagutils;
using iText.Layout.Borders;
using iText.Layout.Element;
using iText.Layout.Layout;
using iText.Layout.Margincollapse;
using iText.Layout.Minmaxwidth;
using iText.Layout.Properties;

namespace iText.Layout.Renderer {
    /// <summary>
    /// This class represents the
    /// <see cref="IRenderer">renderer</see>
    /// object for a
    /// <see cref="iText.Layout.Element.Table"/>
    /// object. It will delegate its drawing operations on to the
    /// <see cref="CellRenderer"/>
    /// instances associated with the
    /// <see cref="iText.Layout.Element.Cell">table cells</see>
    /// .
    /// </summary>
    public class TableRenderer : AbstractRenderer {
        protected internal IList<CellRenderer[]> rows = new List<CellRenderer[]>();

        protected internal Table.RowRange rowRange;

        protected internal iText.Layout.Renderer.TableRenderer headerRenderer;

        protected internal iText.Layout.Renderer.TableRenderer footerRenderer;

        /// <summary>True for newly created renderer.</summary>
        /// <remarks>True for newly created renderer. For split renderers this is set to false. Used for tricky layout.
        ///     </remarks>
        protected internal bool isOriginalNonSplitRenderer = true;

        private List<List<Border>> horizontalBorders;

        private List<List<Border>> verticalBorders;

        private float[] columnWidths = null;

        private IList<float> heights = new List<float>();

        private float[] countedMinColumnWidth;

        private float[] countedMaxColumnWidth;

        private TableRenderer() {
        }

        /// <summary>
        /// Creates a TableRenderer from a
        /// <see cref="iText.Layout.Element.Table"/>
        /// which will partially render
        /// the table.
        /// </summary>
        /// <param name="modelElement">the table to be rendered by this renderer</param>
        /// <param name="rowRange">the table rows to be rendered</param>
        public TableRenderer(Table modelElement, Table.RowRange rowRange)
            : base(modelElement) {
            // Row range of the current renderer. For large tables it may contain only a few rows.
            SetRowRange(rowRange);
        }

        /// <summary>
        /// Creates a TableRenderer from a
        /// <see cref="iText.Layout.Element.Table"/>
        /// .
        /// </summary>
        /// <param name="modelElement">the table to be rendered by this renderer</param>
        public TableRenderer(Table modelElement)
            : this(modelElement, new Table.RowRange(0, modelElement.GetNumberOfRows() - 1)) {
        }

        /// <summary><inheritDoc/></summary>
        public override void AddChild(IRenderer renderer) {
            if (renderer is CellRenderer) {
                // In case rowspan or colspan save cell into bottom left corner.
                // In in this case it will be easier handle row heights in case rowspan.
                Cell cell = (Cell)renderer.GetModelElement();
                rows[cell.GetRow() - rowRange.GetStartRow() + cell.GetRowspan() - 1][cell.GetCol()] = (CellRenderer)renderer;
            }
            else {
                ILogger logger = LoggerFactory.GetLogger(typeof(iText.Layout.Renderer.TableRenderer));
                logger.Error("Only CellRenderer could be added");
            }
        }

        protected internal override Rectangle ApplyBorderBox(Rectangle rect, Border[] borders, bool reverse) {
            // Do nothing here. Applying border box for tables is indeed difficult operation and is done on #layout()
            return rect;
        }

        /// <summary><inheritDoc/></summary>
        public override LayoutResult Layout(LayoutContext layoutContext) {
            OverrideHeightProperties();
            float? blockMinHeight = RetrieveMinHeight();
            float? blockMaxHeight = RetrieveMaxHeight();
            bool wasHeightClipped = false;
            LayoutArea area = layoutContext.GetArea();
            Rectangle layoutBox = area.GetBBox().Clone();
            if (!((Table)modelElement).IsComplete()) {
                SetProperty(Property.MARGIN_BOTTOM, 0);
            }
            if (rowRange.GetStartRow() != 0) {
                SetProperty(Property.MARGIN_TOP, 0);
            }
            // we can invoke #layout() twice (processing KEEP_TOGETHER for instance)
            // so we need to clear the results of previous #layout() invocation
            heights.Clear();
            childRenderers.Clear();
            countedMinColumnWidth = null;
            countedMaxColumnWidth = null;
            // Cells' up moves occured while split processing
            // key is column number (there can be only one move during one split)
            // value is the previous row number of the cell
            IDictionary<int, int?> rowMoves = new Dictionary<int, int?>();
            MarginsCollapseHandler marginsCollapseHandler = null;
            bool marginsCollapsingEnabled = true.Equals(GetPropertyAsBoolean(Property.COLLAPSING_MARGINS));
            if (marginsCollapsingEnabled) {
                marginsCollapseHandler = new MarginsCollapseHandler(this, layoutContext.GetMarginsCollapseInfo());
                marginsCollapseHandler.StartMarginsCollapse(layoutBox);
            }
            ApplyMargins(layoutBox, false);
            Border[] borders;
            int row;
            int col;
            float[] collapsedTableBorderWidths = GetCollapsedBorderWidths(rows, GetBorders(), false);
            float topTableBorderWidth = collapsedTableBorderWidths[0];
            float rightTableBorderWidth = collapsedTableBorderWidths[1];
            float bottomTableBorderWidth = collapsedTableBorderWidths[2];
            float leftTableBorderWidth = collapsedTableBorderWidths[3];
            if (IsPositioned()) {
                float x = (float)this.GetPropertyAsFloat(Property.X);
                float relativeX = IsFixedLayout() ? 0 : layoutBox.GetX();
                layoutBox.SetX(relativeX + x);
            }
            Table tableModel = (Table)GetModelElement();
            float? tableWidth = RetrieveWidth(layoutBox.GetWidth());
<<<<<<< HEAD
            // Float blockHeight = retrieveHeight();
            float? blockMaxHeight = RetrieveMaxHeight();
=======
            if (layoutBox.GetWidth() > tableWidth) {
                layoutBox.SetWidth((float)tableWidth);
            }
>>>>>>> 585e78db
            if (null != blockMaxHeight && blockMaxHeight < layoutBox.GetHeight() && !true.Equals(GetPropertyAsBoolean(
                Property.FORCED_PLACEMENT))) {
                layoutBox.MoveUp(layoutBox.GetHeight() - (float)blockMaxHeight).SetHeight((float)blockMaxHeight);
                wasHeightClipped = true;
            }
            occupiedArea = new LayoutArea(area.GetPageNumber(), new Rectangle(layoutBox.GetX(), layoutBox.GetY() + layoutBox
                .GetHeight(), (float)tableWidth, 0));
            int numberOfColumns = ((Table)GetModelElement()).GetNumberOfColumns();
            horizontalBorders = new List<List<Border>>();
            verticalBorders = new List<List<Border>>();
<<<<<<< HEAD
            if (tableModel.GetFooter() != null) {
                footerRenderer = InitFooterOrHeaderRenderer(true);
=======
            Table footerElement = tableModel.GetFooter();
            // footer can be skipped, but after the table content will be layouted
            bool footerShouldBeApplied = !(tableModel.IsComplete() && 0 != tableModel.GetLastRowBottomBorder().Count &&
                 tableModel.IsSkipLastFooter());
            if (footerElement != null && footerShouldBeApplied) {
                borders = GetBorders();
                footerRenderer = InitFooterOrHeaderRenderer(true, borders);
                bottomTableBorderWidth = 0;
>>>>>>> 585e78db
                collapsedTableBorderWidths = GetCollapsedBorderWidths(footerRenderer.rows, footerRenderer.GetBorders(), false
                    );
                float rightFooterBorderWidth = collapsedTableBorderWidths[1];
                float leftFooterBorderWidth = collapsedTableBorderWidths[3];
                leftTableBorderWidth = Math.Max(leftTableBorderWidth, leftFooterBorderWidth);
                rightTableBorderWidth = Math.Max(rightTableBorderWidth, rightFooterBorderWidth);
                // apply the difference to set footer and table left/right margins identical
                layoutBox.ApplyMargins<Rectangle>(0, Math.Max(0, rightTableBorderWidth - rightFooterBorderWidth) / 2, 0, Math
                    .Max(0, leftTableBorderWidth - leftFooterBorderWidth) / 2, false);
                if (HasProperty(Property.WIDTH)) {
                    footerRenderer.SetProperty(Property.WIDTH, UnitValue.CreatePointValue(layoutBox.GetWidth()));
                }
                LayoutResult result = footerRenderer.Layout(new LayoutContext(new LayoutArea(area.GetPageNumber(), layoutBox
                    )));
                if (result.GetStatus() != LayoutResult.FULL) {
                    return new LayoutResult(LayoutResult.NOTHING, null, null, this, result.GetCauseOfNothing());
                }
                float footerHeight = result.GetOccupiedArea().GetBBox().GetHeight();
                footerRenderer.Move(0, -(layoutBox.GetHeight() - footerHeight));
                layoutBox.ApplyMargins<Rectangle>(0, Math.Max(0, rightTableBorderWidth - rightFooterBorderWidth) / 2, 0, Math
                    .Max(0, leftTableBorderWidth - leftFooterBorderWidth) / 2, true);
                layoutBox.MoveUp(footerHeight).DecreaseHeight(footerHeight);
                if (!tableModel.IsEmpty()) {
                    float maxFooterTopBorderWidth = 0;
                    List<Border> footerTopBorders = footerRenderer.horizontalBorders[0];
                    foreach (Border border in footerTopBorders) {
                        if (null != border && border.GetWidth() > maxFooterTopBorderWidth) {
                            maxFooterTopBorderWidth = border.GetWidth();
                        }
                    }
                    footerRenderer.occupiedArea.GetBBox().DecreaseHeight(maxFooterTopBorderWidth);
                    layoutBox.MoveDown(maxFooterTopBorderWidth).IncreaseHeight(maxFooterTopBorderWidth);
                }
                // we will delete FORCED_PLACEMENT property after adding one row
                // but the footer should be forced placed once more (since we renderer footer twice)
                if (true.Equals(GetPropertyAsBoolean(Property.FORCED_PLACEMENT))) {
                    footerRenderer.SetProperty(Property.FORCED_PLACEMENT, true);
                }
            }
            bool isFirstHeader = rowRange.GetStartRow() == 0 && isOriginalNonSplitRenderer;
            bool headerShouldBeApplied = !rows.IsEmpty() && (!isOriginalNonSplitRenderer || isFirstHeader && !tableModel
                .IsSkipFirstHeader());
<<<<<<< HEAD
            if (tableModel.GetHeader() != null && headerShouldBeApplied) {
                headerRenderer = InitFooterOrHeaderRenderer(false);
=======
            if (headerElement != null && headerShouldBeApplied) {
                borders = GetBorders();
                headerRenderer = InitFooterOrHeaderRenderer(false, borders);
                if (tableModel.IsEmpty()) {
                    bottomTableBorderWidth = 0;
                }
>>>>>>> 585e78db
                collapsedTableBorderWidths = GetCollapsedBorderWidths(headerRenderer.rows, headerRenderer.GetBorders(), false
                    );
                float rightHeaderBorderWidth = collapsedTableBorderWidths[1];
                float leftHeaderBorderWidth = collapsedTableBorderWidths[3];
                leftTableBorderWidth = Math.Max(leftTableBorderWidth, leftHeaderBorderWidth);
                rightTableBorderWidth = Math.Max(rightTableBorderWidth, rightHeaderBorderWidth);
                // apply the difference to set header and table left/right margins identical
                layoutBox.ApplyMargins<Rectangle>(0, Math.Max(0, rightTableBorderWidth - rightHeaderBorderWidth) / 2, 0, Math
                    .Max(0, leftTableBorderWidth - leftHeaderBorderWidth) / 2, false);
                if (HasProperty(Property.WIDTH)) {
                    headerRenderer.SetProperty(Property.WIDTH, UnitValue.CreatePointValue(layoutBox.GetWidth()));
                }
                LayoutResult result = headerRenderer.Layout(new LayoutContext(new LayoutArea(area.GetPageNumber(), layoutBox
                    )));
                if (result.GetStatus() != LayoutResult.FULL) {
                    return new LayoutResult(LayoutResult.NOTHING, null, null, this, result.GetCauseOfNothing());
                }
                float headerHeight = result.GetOccupiedArea().GetBBox().GetHeight();
                layoutBox.DecreaseHeight(headerHeight);
                layoutBox.ApplyMargins<Rectangle>(0, Math.Max(0, rightTableBorderWidth - rightHeaderBorderWidth) / 2, 0, Math
                    .Max(0, leftTableBorderWidth - leftHeaderBorderWidth) / 2, true);
                occupiedArea.GetBBox().MoveDown(headerHeight).IncreaseHeight(headerHeight);
                float maxHeaderBottomBorderWidth = 0;
                List<Border> rowBorders = headerRenderer.horizontalBorders[headerRenderer.horizontalBorders.Count - 1];
                foreach (Border border in rowBorders) {
                    if (null != border && maxHeaderBottomBorderWidth < border.GetWidth()) {
                        maxHeaderBottomBorderWidth = border.GetWidth();
                    }
                }
                if (!tableModel.IsEmpty()) {
                    if (maxHeaderBottomBorderWidth < topTableBorderWidth) {
                        // fix
                        headerRenderer.heights[headerRenderer.heights.Count - 1] = headerRenderer.heights[headerRenderer.heights.Count
                             - 1] + (topTableBorderWidth - maxHeaderBottomBorderWidth) / 2;
                        headerRenderer.occupiedArea.GetBBox().MoveDown(topTableBorderWidth - maxHeaderBottomBorderWidth).IncreaseHeight
                            (topTableBorderWidth - maxHeaderBottomBorderWidth);
                        occupiedArea.GetBBox().MoveDown(topTableBorderWidth - maxHeaderBottomBorderWidth).IncreaseHeight(topTableBorderWidth
                             - maxHeaderBottomBorderWidth);
                        layoutBox.DecreaseHeight(topTableBorderWidth - maxHeaderBottomBorderWidth);
                    }
                    else {
                        topTableBorderWidth = maxHeaderBottomBorderWidth;
                    }
                    // correct in a view of table handling
                    layoutBox.IncreaseHeight(topTableBorderWidth);
                    occupiedArea.GetBBox().MoveUp(topTableBorderWidth).DecreaseHeight(topTableBorderWidth);
                }
            }
            List<Border> lastFlushedRowBottomBorder = tableModel.GetLastRowBottomBorder();
            Border widestLustFlushedBorder = null;
            foreach (Border border in lastFlushedRowBottomBorder) {
                if (null != border && (null == widestLustFlushedBorder || widestLustFlushedBorder.GetWidth() < border.GetWidth
                    ())) {
                    widestLustFlushedBorder = border;
                }
            }
            borders = GetBorders();
            // Collapse top border. Notice that top border wasn't collapsed with the table top border during #getCollapsedBorderWidths()
            if (0 == lastFlushedRowBottomBorder.Count || area.IsEmptyArea()) {
                // the first row on the page
                if (null != borders[0] && topTableBorderWidth < borders[0].GetWidth()) {
                    topTableBorderWidth = borders[0].GetWidth();
                }
            }
            else {
                if (0 != lastFlushedRowBottomBorder.Count && 0 != rows.Count) {
                    if (null != widestLustFlushedBorder && widestLustFlushedBorder.GetWidth() > topTableBorderWidth) {
                        topTableBorderWidth = widestLustFlushedBorder.GetWidth();
                    }
                }
            }
            // Apply halves of the borders. The other halves are applied on a Cell level
            layoutBox.ApplyMargins<Rectangle>(0, rightTableBorderWidth / 2, 0, leftTableBorderWidth / 2, false);
            // Table should have a row and some child elements in order to be considered non empty
            if (!tableModel.IsEmpty() && 0 != rows.Count) {
                layoutBox.DecreaseHeight(topTableBorderWidth / 2);
                occupiedArea.GetBBox().MoveDown(topTableBorderWidth / 2).IncreaseHeight(topTableBorderWidth / 2);
            }
            else {
                if (tableModel.IsComplete() && 0 == lastFlushedRowBottomBorder.Count) {
                    // process empty table
                    layoutBox.DecreaseHeight(topTableBorderWidth);
                    occupiedArea.GetBBox().MoveDown(topTableBorderWidth).IncreaseHeight(topTableBorderWidth);
                }
            }
            columnWidths = CalculateScaledColumnWidths(tableModel, (float)tableWidth, leftTableBorderWidth, rightTableBorderWidth
                );
            LayoutResult[] splits = new LayoutResult[tableModel.GetNumberOfColumns()];
            // This represents the target row index for the overflow renderer to be placed to.
            // Usually this is just the current row id of a cell, but it has valuable meaning when a cell has rowspan.
            int[] targetOverflowRowIndex = new int[tableModel.GetNumberOfColumns()];
            // The first row on the page shouldn't collapse with the last on the previous one
            horizontalBorders.Add(area.IsEmptyArea() ? new List<Border>() : new List<Border>(lastFlushedRowBottomBorder
                ));
            for (row = 0; row < rows.Count; row++) {
                // if forced placement was earlier set, this means the element did not fit into the area, and in this case
                // we only want to place the first row in a forced way, not the next ones, otherwise they will be invisible
                if (row == 1 && true.Equals(this.GetOwnProperty<bool?>(Property.FORCED_PLACEMENT))) {
                    DeleteOwnProperty(Property.FORCED_PLACEMENT);
                }
                CellRenderer[] currentRow = rows[row];
                float rowHeight = 0;
                bool split = false;
                // Indicates that all the cells fit (at least partially after splitting if not forbidden by keepTogether) in the current row.
                bool hasContent = true;
                // Indicates that we have added a cell from the future, i.e. a cell which has a big rowspan and we shouldn't have
                // added it yet, because we add a cell with rowspan only during the processing of the very last row this cell occupied,
                // but now we have area break and we had to force that cell addition.
                bool cellWithBigRowspanAdded = false;
                IList<CellRenderer> currChildRenderers = new List<CellRenderer>();
                // Process in a queue, because we might need to add a cell from the future, i.e. having big rowspan in case of split.
                LinkedList<TableRenderer.CellRendererInfo> cellProcessingQueue = new LinkedList<TableRenderer.CellRendererInfo
                    >();
                for (col = 0; col < currentRow.Length; col++) {
                    if (currentRow[col] != null) {
                        cellProcessingQueue.AddLast(new TableRenderer.CellRendererInfo(currentRow[col], col, row));
                    }
                }
                // such situation can occur if (the table is complete and empty) or (there was a row where each cell is rowspanned)
                if (0 == cellProcessingQueue.Count) {
                    // we shouldn't consider this row in borders building
                    rows.Remove(currentRow);
                    row--;
                    if (row + 1 == rows.Count) {
                        ILogger logger = LoggerFactory.GetLogger(typeof(iText.Layout.Renderer.TableRenderer));
                        logger.Warn(iText.IO.LogMessageConstant.LAST_ROW_IS_NOT_COMPLETE);
                        // Correct occupied areas of all added cells
                        CorrectCellsOccupiedAreas(row, targetOverflowRowIndex);
                    }
                    continue;
                }
                // the element which was the first to cause Layout.Nothing
                IRenderer firstCauseOfNothing = null;
                // the width of the widest bottom border of the row
                bottomTableBorderWidth = 0;
                // build borders of current row cells and find the widest one
                foreach (TableRenderer.CellRendererInfo currentCellInfo in cellProcessingQueue) {
                    col = currentCellInfo.column;
                    CellRenderer cell = currentCellInfo.cellRenderer;
                    PrepareBuildingBordersArrays(cell, borders, tableModel.GetNumberOfColumns(), row, col);
                    BuildBordersArrays(cell, currentCellInfo.finishRowInd, col);
                }
                Border widestRowBottomBorder = null;
                if (row + 1 < horizontalBorders.Count) {
                    foreach (Border border in horizontalBorders[row + 1]) {
                        if (null != border && (null == widestRowBottomBorder || border.GetWidth() > widestRowBottomBorder.GetWidth
                            ())) {
                            widestRowBottomBorder = border;
                        }
                    }
                }
                // if cell is in the last row on the page, its borders shouldn't collapse with the next row borders
                bool processAsLast = false;
                while (cellProcessingQueue.Count > 0) {
                    TableRenderer.CellRendererInfo currentCellInfo = cellProcessingQueue.JRemoveFirst();
                    col = currentCellInfo.column;
                    CellRenderer cell = currentCellInfo.cellRenderer;
                    int colspan = (int)cell.GetPropertyAsInteger(Property.COLSPAN);
                    int rowspan = (int)cell.GetPropertyAsInteger(Property.ROWSPAN);
                    targetOverflowRowIndex[col] = currentCellInfo.finishRowInd;
                    // This cell came from the future (split occurred and we need to place cell with big rowpsan into the current area)
                    bool currentCellHasBigRowspan = (row != currentCellInfo.finishRowInd);
                    if (currentCellHasBigRowspan) {
                        PrepareBuildingBordersArrays(cell, borders, tableModel.GetNumberOfColumns(), row, col);
                        BuildBordersArrays(cell, currentCellInfo.finishRowInd, col);
                    }
                    float cellWidth = 0;
                    float colOffset = 0;
                    for (int k = col; k < col + colspan; k++) {
                        cellWidth += columnWidths[k];
                    }
                    for (int l = 0; l < col; l++) {
                        colOffset += columnWidths[l];
                    }
                    float rowspanOffset = 0;
                    for (int m = row - 1; m > currentCellInfo.finishRowInd - rowspan && m >= 0; m--) {
                        rowspanOffset += (float)heights[m];
                    }
                    float cellLayoutBoxHeight = rowspanOffset + (!currentCellHasBigRowspan || hasContent ? layoutBox.GetHeight
                        () : 0);
                    float cellLayoutBoxBottom = layoutBox.GetY() + (!currentCellHasBigRowspan || hasContent ? 0 : layoutBox.GetHeight
                        ());
                    Rectangle cellLayoutBox = new Rectangle(layoutBox.GetX() + colOffset, cellLayoutBoxBottom, cellWidth, cellLayoutBoxHeight
                        );
                    LayoutArea cellArea = new LayoutArea(layoutContext.GetArea().GetPageNumber(), cellLayoutBox);
                    VerticalAlignment? verticalAlignment = cell.GetProperty<VerticalAlignment?>(Property.VERTICAL_ALIGNMENT);
                    cell.SetProperty(Property.VERTICAL_ALIGNMENT, null);
                    UnitValue cellWidthProperty = cell.GetProperty<UnitValue>(Property.WIDTH);
                    if (cellWidthProperty != null && cellWidthProperty.IsPercentValue()) {
                        cell.SetProperty(Property.WIDTH, UnitValue.CreatePointValue(cellWidth));
                    }
                    Border oldBottomBorder = cell.GetBorders()[2];
                    Border collapsedBottomBorder = GetCollapsedBorder(oldBottomBorder, footerRenderer != null ? footerRenderer
                        .horizontalBorders[0][col] : borders[2]);
                    if (collapsedBottomBorder != null) {
                        float diff = Math.Max(collapsedBottomBorder.GetWidth(), null != widestRowBottomBorder ? widestRowBottomBorder
                            .GetWidth() : 0);
                        cellArea.GetBBox().MoveUp(diff / 2).DecreaseHeight(diff / 2);
                        cell.SetProperty(Property.BORDER_BOTTOM, collapsedBottomBorder);
                    }
                    LayoutResult cellResult = cell.SetParent(this).Layout(new LayoutContext(cellArea));
                    // we need to disable collapsing with the next row
                    if (!processAsLast && LayoutResult.NOTHING == cellResult.GetStatus()) {
                        processAsLast = true;
                        // undo collapsing with the next row
                        widestRowBottomBorder = null;
                        for (int tempCol = 0; tempCol < currentRow.Length; tempCol++) {
                            if (null != currentRow[tempCol]) {
                                currentRow[tempCol].DeleteOwnProperty(Property.BORDER_BOTTOM);
                                oldBottomBorder = currentRow[tempCol].GetBorders()[2];
                                int tempColspan = (int)currentRow[tempCol].GetPropertyAsInteger(Property.COLSPAN);
                                for (int k = tempCol; k < tempCol + tempColspan; k++) {
                                    horizontalBorders[row + 1][k] = oldBottomBorder;
                                }
                                if (null != oldBottomBorder && (null == widestRowBottomBorder || widestRowBottomBorder.GetWidth() > oldBottomBorder
                                    .GetWidth())) {
                                    widestRowBottomBorder = oldBottomBorder;
                                }
                            }
                        }
                        cellProcessingQueue.Clear();
                        for (int addCol = 0; addCol < currentRow.Length; addCol++) {
                            if (currentRow[addCol] != null) {
                                cellProcessingQueue.AddLast(new TableRenderer.CellRendererInfo(currentRow[addCol], addCol, row));
                            }
                        }
                        continue;
                    }
                    if (collapsedBottomBorder != null && null != cellResult.GetOccupiedArea()) {
                        // apply the difference between collapsed table border and own cell border
                        cellResult.GetOccupiedArea().GetBBox().MoveUp((collapsedBottomBorder.GetWidth() - (oldBottomBorder == null
                             ? 0 : oldBottomBorder.GetWidth())) / 2).DecreaseHeight((collapsedBottomBorder.GetWidth() - (oldBottomBorder
                             == null ? 0 : oldBottomBorder.GetWidth())) / 2);
                        cell.SetProperty(Property.BORDER_BOTTOM, oldBottomBorder);
                    }
                    cell.SetProperty(Property.VERTICAL_ALIGNMENT, verticalAlignment);
                    // width of BlockRenderer depends on child areas, while in cell case it is hardly define.
                    if (cellResult.GetStatus() != LayoutResult.NOTHING) {
                        cell.GetOccupiedArea().GetBBox().SetWidth(cellWidth);
                    }
                    else {
                        if (null == firstCauseOfNothing) {
                            firstCauseOfNothing = cellResult.GetCauseOfNothing();
                        }
                    }
                    if (currentCellHasBigRowspan) {
                        // cell from the future
                        if (cellResult.GetStatus() != LayoutResult.FULL) {
                            splits[col] = cellResult;
                        }
                        if (cellResult.GetStatus() == LayoutResult.PARTIAL) {
                            currentRow[col] = (CellRenderer)cellResult.GetSplitRenderer();
                        }
                        else {
                            rows[currentCellInfo.finishRowInd][col] = null;
                            currentRow[col] = cell;
                            rowMoves[col] = currentCellInfo.finishRowInd;
                        }
                    }
                    else {
                        if (cellResult.GetStatus() != LayoutResult.FULL) {
                            // first time split occurs
                            if (!split) {
                                int addCol;
                                // This is a case when last footer should be skipped and we might face an end of the table.
                                // We check if we can fit all the rows right now and the split occurred only because we reserved
                                // space for footer before, and if yes we skip footer and write all the content right now.
                                if (!processAsLast && footerRenderer != null && tableModel.IsSkipLastFooter() && tableModel.IsComplete()) {
                                }
                                // TODO DEVSIX-1016
                                //                                LayoutArea potentialArea = new LayoutArea(area.getPageNumber(), layoutBox.clone());
                                //                                float footerHeight = footerRenderer.getOccupiedArea().getBBox().getHeight();
                                //                                potentialArea.getBBox().moveDown(footerHeight).increaseHeight(footerHeight);
                                //                                if (canFitRowsInGivenArea(potentialArea, row, columnWidths, heights)) {
                                //                                    layoutBox.increaseHeight(footerHeight).moveDown(footerHeight);
                                //                                    cellProcessingQueue.clear();
                                //                                    for (addCol = 0; addCol < currentRow.length; addCol++) {
                                //                                        if (currentRow[addCol] != null) {
                                //                                            cellProcessingQueue.addLast(new CellRendererInfo(currentRow[addCol], addCol, row));
                                //                                        }
                                //                                    }
                                //                                    deleteOwnProperty(Property.BORDER_BOTTOM);
                                //                                    bottomTableBorderWidth = null != getBorders()[2] ? getBorders()[2].getWidth() : 0;
                                //                                    footerRenderer = null;
                                //                                    continue;
                                //                                }
                                // Here we look for a cell with big rowspan (i.e. one which would not be normally processed in
                                // the scope of this row), and we add such cells to the queue, because we need to write them
                                // at least partially into the available area we have.
                                for (addCol = 0; addCol < currentRow.Length; addCol++) {
                                    if (currentRow[addCol] == null) {
                                        // Search for the next cell including rowspan.
                                        for (int addRow = row + 1; addRow < rows.Count; addRow++) {
                                            if (rows[addRow][addCol] != null) {
                                                CellRenderer addRenderer = rows[addRow][addCol];
                                                verticalAlignment = addRenderer.GetProperty<VerticalAlignment?>(Property.VERTICAL_ALIGNMENT);
                                                if (verticalAlignment != null && verticalAlignment.Equals(VerticalAlignment.BOTTOM)) {
                                                    if (row + addRenderer.GetPropertyAsInteger(Property.ROWSPAN) - 1 < addRow) {
                                                        cellProcessingQueue.AddLast(new TableRenderer.CellRendererInfo(addRenderer, addCol, addRow));
                                                        cellWithBigRowspanAdded = true;
                                                    }
                                                    else {
                                                        horizontalBorders[row + 1][addCol] = addRenderer.GetBorders()[2];
                                                        if (addCol == 0) {
                                                            for (int i = row; i >= 0; i--) {
                                                                if (!CheckAndReplaceBorderInArray(verticalBorders, addCol, i, addRenderer.GetBorders()[3], false)) {
                                                                    break;
                                                                }
                                                            }
                                                        }
                                                        else {
                                                            if (addCol == numberOfColumns - 1) {
                                                                for (int i = row; i >= 0; i--) {
                                                                    if (!CheckAndReplaceBorderInArray(verticalBorders, addCol + 1, i, addRenderer.GetBorders()[1], true)) {
                                                                        break;
                                                                    }
                                                                }
                                                            }
                                                        }
                                                    }
                                                }
                                                else {
                                                    if (row + addRenderer.GetPropertyAsInteger(Property.ROWSPAN) - 1 >= addRow) {
                                                        cellProcessingQueue.AddLast(new TableRenderer.CellRendererInfo(addRenderer, addCol, addRow));
                                                        cellWithBigRowspanAdded = true;
                                                    }
                                                }
                                                break;
                                            }
                                        }
                                    }
                                    else {
                                        // if cell in current row has big rowspan
                                        // we need to process it specially too,
                                        // because some problems (for instance, borders related) can occur
                                        if (((Cell)cell.GetModelElement()).GetRowspan() > 1) {
                                            cellWithBigRowspanAdded = true;
                                        }
                                    }
                                }
                            }
                            split = true;
                            if (cellResult.GetStatus() == LayoutResult.NOTHING) {
                                hasContent = false;
                            }
                            splits[col] = cellResult;
                        }
                    }
                    currChildRenderers.Add(cell);
                    if (cellResult.GetStatus() != LayoutResult.NOTHING) {
                        rowHeight = Math.Max(rowHeight, cell.GetOccupiedArea().GetBBox().GetHeight() - rowspanOffset);
                    }
                }
                // maybe the table was incomplete and we can process the footer
                if (null != footerRenderer && (0 != lastFlushedRowBottomBorder.Count || !tableModel.IsComplete()) && !hasContent
                     && 0 == childRenderers.Count) {
                    layoutBox.IncreaseHeight(occupiedArea.GetBBox().GetHeight());
                    occupiedArea.GetBBox().MoveUp(occupiedArea.GetBBox().GetHeight()).SetHeight(0);
                }
                if (hasContent) {
                    heights.Add(rowHeight);
                    occupiedArea.GetBBox().MoveDown(rowHeight);
                    occupiedArea.GetBBox().IncreaseHeight(rowHeight);
                    layoutBox.DecreaseHeight(rowHeight);
                }
                if (row == rows.Count - 1 && null != footerRenderer && tableModel.IsComplete() && tableModel.IsSkipLastFooter
                    () && !split && !processAsLast) {
                    footerRenderer = null;
                    // delete #layout() related properties
                    DeleteOwnProperty(Property.BORDER_BOTTOM);
                    if (tableModel.IsEmpty()) {
                        this.DeleteOwnProperty(Property.BORDER_TOP);
                    }
                    borders = GetBorders();
                    bottomTableBorderWidth = null == borders[2] ? 0 : borders[2].GetWidth();
                }
                if (split || processAsLast || row == rows.Count - 1) {
                    // Correct layout area of the last row rendered on the page
                    if (heights.Count != 0) {
                        rowHeight = 0;
                        for (col = 0; col < currentRow.Length; col++) {
                            if (hasContent || (cellWithBigRowspanAdded && null == rows[row - 1][col])) {
                                if (null != currentRow[col]) {
                                    cellProcessingQueue.AddLast(new TableRenderer.CellRendererInfo(currentRow[col], col, row));
                                }
                            }
                            else {
                                if (null != rows[row - 1][col]) {
                                    cellProcessingQueue.AddLast(new TableRenderer.CellRendererInfo(rows[row - 1][col], col, row - 1));
                                }
                            }
                        }
                        while (0 != cellProcessingQueue.Count) {
                            TableRenderer.CellRendererInfo cellInfo = cellProcessingQueue.JRemoveFirst();
                            col = cellInfo.column;
                            int rowN = cellInfo.finishRowInd;
                            CellRenderer cell = cellInfo.cellRenderer;
                            float collapsedWithNextRowBorderWidth = null == cell.GetBorders()[2] ? 0 : cell.GetBorders()[2].GetWidth();
                            cell.DeleteOwnProperty(Property.BORDER_BOTTOM);
                            Border cellOwnBottomBorder = cell.GetBorders()[2];
                            Border collapsedWithTableBorder = GetCollapsedBorder(cellOwnBottomBorder, footerRenderer != null ? footerRenderer
                                .horizontalBorders[0][col] : borders[2]);
                            if (null != collapsedWithTableBorder && bottomTableBorderWidth < collapsedWithTableBorder.GetWidth()) {
                                bottomTableBorderWidth = collapsedWithTableBorder.GetWidth();
                            }
                            float collapsedBorderWidth = null == collapsedWithTableBorder ? 0 : collapsedWithTableBorder.GetWidth();
                            if (collapsedWithNextRowBorderWidth != collapsedBorderWidth) {
                                cell.SetBorders(collapsedWithTableBorder, 2);
                                for (int i = col; i < col + cell.GetPropertyAsInteger(Property.COLSPAN); i++) {
                                    horizontalBorders[rowN + 1][i] = collapsedWithTableBorder;
                                }
                                // apply the difference between collapsed table border and own cell border
                                cell.occupiedArea.GetBBox().MoveDown((collapsedBorderWidth - collapsedWithNextRowBorderWidth) / 2).IncreaseHeight
                                    ((collapsedBorderWidth - collapsedWithNextRowBorderWidth) / 2);
                            }
                            // fix row height
                            int cellRowStartIndex = ((Cell)cell.GetModelElement()).GetRow();
                            float rowspanOffset = 0;
                            for (int l = cellRowStartIndex; l < heights.Count - 1; l++) {
                                rowspanOffset += heights[l];
                            }
                            if (cell.occupiedArea.GetBBox().GetHeight() > rowHeight + rowspanOffset) {
                                rowHeight = cell.occupiedArea.GetBBox().GetHeight() - rowspanOffset;
                            }
                        }
                        if (rowHeight != heights[heights.Count - 1]) {
                            float heightDiff = rowHeight - heights[heights.Count - 1];
                            heights[heights.Count - 1] = rowHeight;
                            occupiedArea.GetBBox().MoveDown(heightDiff).IncreaseHeight(heightDiff);
                            layoutBox.DecreaseHeight(heightDiff);
                        }
                    }
                    // Correct occupied areas of all added cells
                    CorrectCellsOccupiedAreas(row, targetOverflowRowIndex);
                }
                // process footer with collapsed borders
                if ((split || processAsLast || row == rows.Count - 1) && null != footerRenderer) {
                    int lastRow;
                    if (hasContent || cellWithBigRowspanAdded) {
                        lastRow = row + 1;
                    }
                    else {
                        lastRow = row;
                    }
                    bool[] useFooterBorders = new bool[tableModel.GetNumberOfColumns()];
                    if (!tableModel.IsEmpty()) {
                        useFooterBorders = CollapseFooterBorders(0 != lastFlushedRowBottomBorder.Count && 0 == row ? lastFlushedRowBottomBorder
                             : horizontalBorders[lastRow], tableModel.GetNumberOfColumns(), tableModel.GetNumberOfRows());
                        layoutBox.IncreaseHeight(bottomTableBorderWidth / 2);
                        occupiedArea.GetBBox().MoveUp(bottomTableBorderWidth / 2).DecreaseHeight(bottomTableBorderWidth / 2);
                    }
                    collapsedTableBorderWidths = GetCollapsedBorderWidths(footerRenderer.rows, footerRenderer.GetBorders(), false
                        );
                    layoutBox.MoveDown(footerRenderer.occupiedArea.GetBBox().GetHeight()).IncreaseHeight(footerRenderer.occupiedArea
                        .GetBBox().GetHeight());
                    // apply the difference to set footer and table left/right margins identical
                    layoutBox.ApplyMargins<Rectangle>(0, -collapsedTableBorderWidths[1] / 2, 0, -collapsedTableBorderWidths[3]
                         / 2, false);
                    if (HasProperty(Property.WIDTH)) {
                        footerRenderer.SetProperty(Property.WIDTH, UnitValue.CreatePointValue(layoutBox.GetWidth()));
                    }
                    footerRenderer.Layout(new LayoutContext(new LayoutArea(area.GetPageNumber(), layoutBox)));
                    layoutBox.ApplyMargins<Rectangle>(0, -collapsedTableBorderWidths[1] / 2, 0, -collapsedTableBorderWidths[3]
                         / 2, true);
                    float footerHeight = footerRenderer.GetOccupiedAreaBBox().GetHeight();
                    footerRenderer.Move(0, -(layoutBox.GetHeight() - footerHeight));
                    layoutBox.SetY(footerRenderer.occupiedArea.GetBBox().GetTop()).SetHeight(occupiedArea.GetBBox().GetBottom(
                        ) - layoutBox.GetBottom());
                    // fix footer borders
                    if (!tableModel.IsEmpty()) {
                        FixFooterBorders(0 != lastFlushedRowBottomBorder.Count && 0 == row ? lastFlushedRowBottomBorder : horizontalBorders
                            [lastRow], tableModel.GetNumberOfColumns(), tableModel.GetNumberOfRows(), useFooterBorders);
                    }
                }
                if (!split) {
                    childRenderers.AddAll(currChildRenderers);
                    currChildRenderers.Clear();
                }
                if (split || processAsLast) {
                    if (marginsCollapsingEnabled) {
                        marginsCollapseHandler.EndMarginsCollapse(layoutBox);
                    }
                    iText.Layout.Renderer.TableRenderer[] splitResult = !split && processAsLast ? Split(row + 1, false) : Split
                        (row, hasContent);
                    // delete #layout() related properties
                    if (null != headerRenderer || null != footerRenderer) {
                        if (null != headerRenderer || tableModel.IsEmpty()) {
                            splitResult[1].DeleteOwnProperty(Property.BORDER_TOP);
                        }
                        if (null != footerRenderer || tableModel.IsEmpty()) {
                            splitResult[1].DeleteOwnProperty(Property.BORDER_BOTTOM);
                        }
                    }
                    if (split) {
                        int[] rowspans = new int[currentRow.Length];
                        bool[] columnsWithCellToBeEnlarged = new bool[currentRow.Length];
                        for (col = 0; col < currentRow.Length; col++) {
                            if (splits[col] != null) {
                                CellRenderer cellSplit = (CellRenderer)splits[col].GetSplitRenderer();
                                if (null != cellSplit) {
                                    rowspans[col] = ((Cell)cellSplit.GetModelElement()).GetRowspan();
                                }
                                if (splits[col].GetStatus() != LayoutResult.NOTHING && (hasContent || cellWithBigRowspanAdded)) {
                                    childRenderers.Add(cellSplit);
                                }
                                LayoutArea cellOccupiedArea = currentRow[col].GetOccupiedArea();
                                if (hasContent || cellWithBigRowspanAdded || splits[col].GetStatus() == LayoutResult.NOTHING) {
                                    currentRow[col] = null;
                                    CellRenderer cellOverflow = (CellRenderer)splits[col].GetOverflowRenderer();
                                    if (splits[col].GetStatus() == LayoutResult.PARTIAL) {
                                        cellOverflow.SetBorders(Border.NO_BORDER, 0);
                                        cellSplit.SetBorders(Border.NO_BORDER, 2);
                                    }
                                    else {
                                        if (Border.NO_BORDER != cellOverflow.GetProperty<Border>(Property.BORDER_TOP)) {
                                            cellOverflow.DeleteOwnProperty(Property.BORDER_TOP);
                                        }
                                    }
                                    for (int j = col; j < col + cellOverflow.GetPropertyAsInteger(Property.COLSPAN); j++) {
                                        horizontalBorders[!hasContent && splits[col].GetStatus() == LayoutResult.PARTIAL ? row : row + 1][j] = GetBorders
                                            ()[2];
                                    }
                                    cellOverflow.DeleteOwnProperty(Property.BORDER_BOTTOM);
                                    cellOverflow.SetBorders(cellOverflow.GetBorders()[2], 2);
                                    rows[targetOverflowRowIndex[col]][col] = (CellRenderer)cellOverflow.SetParent(splitResult[1]);
                                }
                                else {
                                    rows[targetOverflowRowIndex[col]][col] = (CellRenderer)currentRow[col].SetParent(splitResult[1]);
                                    rows[targetOverflowRowIndex[col]][col].DeleteOwnProperty(Property.BORDER_TOP);
                                }
                                rows[targetOverflowRowIndex[col]][col].occupiedArea = cellOccupiedArea;
                            }
                            else {
                                if (currentRow[col] != null) {
                                    rowspans[col] = ((Cell)currentRow[col].GetModelElement()).GetRowspan();
                                    if (hasContent && split) {
                                        columnsWithCellToBeEnlarged[col] = true;
                                        // for the future
                                        splitResult[1].rows[0][col].SetBorders(GetBorders()[0], 0);
                                    }
                                    else {
                                        if (Border.NO_BORDER != currentRow[col].GetProperty<Border>(Property.BORDER_TOP)) {
                                            splitResult[1].rows[0][col].DeleteOwnProperty(Property.BORDER_TOP);
                                        }
                                    }
                                    for (int j = col; j < col + currentRow[col].GetPropertyAsInteger(Property.COLSPAN); j++) {
                                        horizontalBorders[row + (!hasContent && rowspans[col] > 1 ? 0 : 1)][j] = GetBorders()[2];
                                    }
                                }
                            }
                        }
                        int minRowspan = int.MaxValue;
                        for (col = 0; col < rowspans.Length; col++) {
                            if (0 != rowspans[col]) {
                                minRowspan = Math.Min(minRowspan, rowspans[col]);
                            }
                        }
                        for (col = 0; col < numberOfColumns; col++) {
                            if (columnsWithCellToBeEnlarged[col]) {
                                LayoutArea cellOccupiedArea = currentRow[col].GetOccupiedArea();
                                if (1 == minRowspan) {
                                    // Here we use the same cell, but create a new renderer which doesn't have any children,
                                    // therefore it won't have any content.
                                    Cell overflowCell = ((Cell)currentRow[col].GetModelElement()).Clone(true);
                                    // we will change properties
                                    currentRow[col].isLastRendererForModelElement = false;
                                    childRenderers.Add(currentRow[col]);
                                    Border topBorder = currentRow[col].GetProperty<Border>(Property.BORDER_TOP);
                                    currentRow[col] = null;
                                    rows[targetOverflowRowIndex[col]][col] = (CellRenderer)overflowCell.GetRenderer().SetParent(this);
                                    rows[targetOverflowRowIndex[col]][col].DeleteProperty(Property.HEIGHT);
                                    rows[targetOverflowRowIndex[col]][col].DeleteProperty(Property.MIN_HEIGHT);
                                    rows[targetOverflowRowIndex[col]][col].DeleteProperty(Property.MAX_HEIGHT);
                                    rows[targetOverflowRowIndex[col]][col].SetProperty(Property.BORDER_TOP, topBorder);
                                }
                                else {
                                    childRenderers.Add(currentRow[col]);
                                    // shift all cells in the column up
                                    int i = row;
                                    for (; i < row + minRowspan && i + 1 < rows.Count && rows[i + 1][col] != null; i++) {
                                        rows[i][col] = rows[i + 1][col];
                                        rows[i + 1][col] = null;
                                    }
                                    // the number of cells behind is less then minRowspan-1
                                    // so we should process the last cell in the column as in the case 1 == minRowspan
                                    if (i != row + minRowspan - 1 && null != rows[i][col]) {
                                        Cell overflowCell = ((Cell)rows[i][col].GetModelElement());
                                        Border topBorder = rows[i][col].GetProperty<Border>(Property.BORDER_TOP);
                                        rows[i][col].isLastRendererForModelElement = false;
                                        rows[i][col] = null;
                                        rows[targetOverflowRowIndex[col]][col] = (CellRenderer)overflowCell.GetRenderer().SetParent(this);
                                        rows[targetOverflowRowIndex[col]][col].SetProperty(Property.BORDER_TOP, topBorder);
                                    }
                                }
                                rows[targetOverflowRowIndex[col]][col].occupiedArea = cellOccupiedArea;
                            }
                        }
                    }
                    // Apply borders if there is no footer
                    if (null == footerRenderer) {
                        if (0 != this.childRenderers.Count) {
                            occupiedArea.GetBBox().MoveDown(bottomTableBorderWidth / 2).IncreaseHeight(bottomTableBorderWidth / 2);
                            layoutBox.DecreaseHeight(bottomTableBorderWidth / 2);
                        }
                        else {
                            occupiedArea.GetBBox().MoveUp(topTableBorderWidth / 2).DecreaseHeight(topTableBorderWidth / 2);
                            layoutBox.IncreaseHeight(topTableBorderWidth / 2);
                            // process bottom border of the last added row if there is no footer
                            if (!tableModel.IsComplete() || 0 != lastFlushedRowBottomBorder.Count) {
                                bottomTableBorderWidth = null == widestLustFlushedBorder ? 0f : widestLustFlushedBorder.GetWidth();
                                occupiedArea.GetBBox().MoveDown(bottomTableBorderWidth).IncreaseHeight(bottomTableBorderWidth);
                                splitResult[0].horizontalBorders.Clear();
                                splitResult[0].horizontalBorders.Add(lastFlushedRowBottomBorder);
                                // hack to process 'margins'
                                splitResult[0].SetBorders(widestLustFlushedBorder, 2);
                                splitResult[0].SetBorders(Border.NO_BORDER, 0);
                                if (0 != splitResult[0].verticalBorders.Count) {
                                    splitResult[0].SetBorders(splitResult[0].verticalBorders[0][0], 3);
                                    splitResult[0].SetBorders(splitResult[0].verticalBorders[verticalBorders.Count - 1][0], 1);
                                }
                            }
                        }
                    }
                    if (true.Equals(GetPropertyAsBoolean(Property.FILL_AVAILABLE_AREA)) || true.Equals(GetPropertyAsBoolean(Property
                        .FILL_AVAILABLE_AREA_ON_SPLIT))) {
                        ExtendLastRow(currentRow, layoutBox);
                    }
                    AdjustFooterAndFixOccupiedArea(layoutBox);
                    // On the next page we need to process rows without any changes except moves connected to actual cell splitting
                    foreach (KeyValuePair<int, int?> entry in rowMoves) {
                        // Move the cell back to its row if there was no actual split
                        if (null == splitResult[1].rows[(int)entry.Value - splitResult[0].rows.Count][entry.Key]) {
                            splitResult[1].rows[(int)entry.Value - splitResult[0].rows.Count][entry.Key] = splitResult[1].rows[row - splitResult
                                [0].rows.Count][entry.Key];
                            splitResult[1].rows[row - splitResult[0].rows.Count][entry.Key] = null;
                        }
                    }
                    if ((IsKeepTogether() && 0 == lastFlushedRowBottomBorder.Count) && !true.Equals(GetPropertyAsBoolean(Property
                        .FORCED_PLACEMENT))) {
                        return new LayoutResult(LayoutResult.NOTHING, null, null, this, null == firstCauseOfNothing ? this : firstCauseOfNothing
                            );
                    }
                    else {
                        int status = ((occupiedArea.GetBBox().GetHeight() - (null == footerRenderer ? 0 : footerRenderer.GetOccupiedArea
                            ().GetBBox().GetHeight()) == 0) && (tableModel.IsComplete() && 0 == lastFlushedRowBottomBorder.Count))
                             ? LayoutResult.NOTHING : LayoutResult.PARTIAL;
                        if ((status == LayoutResult.NOTHING && true.Equals(GetPropertyAsBoolean(Property.FORCED_PLACEMENT))) || wasHeightClipped
                            ) {
                            if (wasHeightClipped) {
                                ILogger logger = LoggerFactory.GetLogger(typeof(iText.Layout.Renderer.TableRenderer));
                                logger.Warn(iText.IO.LogMessageConstant.CLIP_ELEMENT);
                                // Process borders
                                if (status == LayoutResult.NOTHING) {
                                    List<Border> topBorders = new List<Border>();
                                    List<Border> bottomBorders = new List<Border>();
                                    for (int i = 0; i < tableModel.GetNumberOfColumns(); i++) {
                                        topBorders.Add(borders[0]);
                                        bottomBorders.Add(borders[2]);
                                    }
                                    horizontalBorders.Clear();
                                    horizontalBorders.Add(topBorders);
                                    horizontalBorders.Add(bottomBorders);
                                    float bordersWidth = (null == borders[0] ? 0 : borders[0].GetWidth()) + (null == borders[2] ? 0 : borders[
                                        2].GetWidth());
                                    occupiedArea.GetBBox().MoveDown(bordersWidth).IncreaseHeight(bordersWidth);
                                }
                                // Notice that we extend the table only on the current page
                                if (null != blockMinHeight && blockMinHeight > occupiedArea.GetBBox().GetHeight()) {
                                    float blockBottom = Math.Max(occupiedArea.GetBBox().GetBottom() - ((float)blockMinHeight - occupiedArea.GetBBox
                                        ().GetHeight()), layoutBox.GetBottom());
                                    if (0 == heights.Count) {
                                        heights.Add(((float)blockMinHeight) - occupiedArea.GetBBox().GetHeight() / 2);
                                    }
                                    else {
                                        heights[heights.Count - 1] = heights[heights.Count - 1] + ((float)blockMinHeight) - occupiedArea.GetBBox()
                                            .GetHeight();
                                    }
                                    occupiedArea.GetBBox().IncreaseHeight(occupiedArea.GetBBox().GetBottom() - blockBottom).SetY(blockBottom);
                                }
                            }
                            return new LayoutResult(LayoutResult.FULL, occupiedArea, splitResult[0], null);
                        }
                        else {
                            if (HasProperty(Property.HEIGHT)) {
                                splitResult[1].SetProperty(Property.HEIGHT, RetrieveHeight() - occupiedArea.GetBBox().GetHeight());
                            }
                            if (status != LayoutResult.NOTHING) {
                                return new LayoutResult(status, occupiedArea, splitResult[0], splitResult[1], null);
                            }
                            else {
                                return new LayoutResult(status, null, splitResult[0], splitResult[1], firstCauseOfNothing);
                            }
                        }
                    }
                }
            }
            // check if the last row is incomplete
            if (tableModel.IsComplete() && !tableModel.IsEmpty()) {
                CellRenderer[] lastRow = rows[rows.Count - 1];
                int lastInRow = lastRow.Length - 1;
                while (lastInRow >= 0 && null == lastRow[lastInRow]) {
                    lastInRow--;
                }
                if (lastInRow < 0 || lastRow.Length != lastInRow + lastRow[lastInRow].GetPropertyAsInteger(Property.COLSPAN
                    )) {
                    ILogger logger = LoggerFactory.GetLogger(typeof(iText.Layout.Renderer.TableRenderer));
                    logger.Warn(iText.IO.LogMessageConstant.LAST_ROW_IS_NOT_COMPLETE);
                }
            }
            // process footer renderer with collapsed borders
            if (tableModel.IsComplete() && 0 != lastFlushedRowBottomBorder.Count && null != footerRenderer) {
                bool[] useFooterBorders = CollapseFooterBorders(lastFlushedRowBottomBorder, tableModel.GetNumberOfColumns(
                    ), tableModel.GetNumberOfRows());
                collapsedTableBorderWidths = GetCollapsedBorderWidths(footerRenderer.rows, footerRenderer.GetBorders(), false
                    );
                layoutBox.MoveDown(footerRenderer.occupiedArea.GetBBox().GetHeight()).IncreaseHeight(footerRenderer.occupiedArea
                    .GetBBox().GetHeight());
                // apply the difference to set footer and table left/right margins identical
                layoutBox.ApplyMargins<Rectangle>(0, -collapsedTableBorderWidths[1] / 2, 0, -collapsedTableBorderWidths[3]
                     / 2, false);
                footerRenderer.Layout(new LayoutContext(new LayoutArea(area.GetPageNumber(), layoutBox)));
                layoutBox.ApplyMargins<Rectangle>(0, -collapsedTableBorderWidths[1] / 2, 0, -collapsedTableBorderWidths[3]
                     / 2, true);
                float footerHeight = footerRenderer.GetOccupiedAreaBBox().GetHeight();
                footerRenderer.Move(0, -(layoutBox.GetHeight() - footerHeight));
                layoutBox.MoveUp(footerHeight).DecreaseHeight(footerHeight);
                // fix borders
                FixFooterBorders(lastFlushedRowBottomBorder, tableModel.GetNumberOfColumns(), tableModel.GetNumberOfRows()
                    , useFooterBorders);
            }
            // if table is empty we still need to process table borders
            if (0 == childRenderers.Count && null == headerRenderer && null == footerRenderer) {
                List<Border> topHorizontalBorders = new List<Border>();
                List<Border> bottomHorizontalBorders = new List<Border>();
                for (int i = 0; i < tableModel.GetNumberOfColumns(); i++) {
                    bottomHorizontalBorders.Add(Border.NO_BORDER);
                }
                List<Border> leftVerticalBorders = new List<Border>();
                List<Border> rightVerticalBorders = new List<Border>();
                // process bottom border of the last added row
                if (tableModel.IsComplete() && 0 != lastFlushedRowBottomBorder.Count) {
                    bottomHorizontalBorders = lastFlushedRowBottomBorder;
                    // hack to process 'margins'
                    SetBorders(widestLustFlushedBorder, 2);
                    SetBorders(Border.NO_BORDER, 0);
                }
                // collapse with table bottom border
                for (int i = 0; i < bottomHorizontalBorders.Count; i++) {
                    Border border = bottomHorizontalBorders[i];
                    if (null == border || (null != borders[2] && border.GetWidth() < borders[2].GetWidth())) {
                        bottomHorizontalBorders[i] = borders[2];
                    }
                    topHorizontalBorders.Add(borders[0]);
                }
                horizontalBorders[0] = topHorizontalBorders;
                horizontalBorders.Add(bottomHorizontalBorders);
                leftVerticalBorders.Add(borders[3]);
                rightVerticalBorders.Add(borders[1]);
                verticalBorders = new List<List<Border>>();
                verticalBorders.Add(leftVerticalBorders);
<<<<<<< HEAD
                for (int i = 0; i < ((Table)modelElement).GetNumberOfColumns() - 1; i++) {
=======
                for (int i = 0; i < tableModel.GetNumberOfColumns() - 1; i++) {
>>>>>>> 585e78db
                    verticalBorders.Add(new List<Border>());
                }
                verticalBorders.Add(rightVerticalBorders);
            }
            // Apply bottom and top border
            if (tableModel.IsComplete()) {
                if (null == footerRenderer) {
                    if (0 != childRenderers.Count) {
                        occupiedArea.GetBBox().MoveDown(bottomTableBorderWidth / 2).IncreaseHeight((bottomTableBorderWidth) / 2);
                        layoutBox.DecreaseHeight(bottomTableBorderWidth / 2);
                    }
                    else {
                        if (0 != lastFlushedRowBottomBorder.Count) {
                            if (null != widestLustFlushedBorder && widestLustFlushedBorder.GetWidth() > bottomTableBorderWidth) {
                                bottomTableBorderWidth = widestLustFlushedBorder.GetWidth();
                            }
                        }
                        occupiedArea.GetBBox().MoveDown(bottomTableBorderWidth).IncreaseHeight((bottomTableBorderWidth));
                        layoutBox.DecreaseHeight(bottomTableBorderWidth);
                    }
                }
            }
            else {
                // the bottom border should be processed and placed lately
                if (0 != heights.Count) {
                    horizontalBorders[horizontalBorders.Count - 1].Clear();
                    heights[heights.Count - 1] = heights[heights.Count - 1] - bottomTableBorderWidth / 2;
                }
                if (null == footerRenderer) {
                    if (0 != childRenderers.Count) {
                        occupiedArea.GetBBox().MoveUp(bottomTableBorderWidth / 2).DecreaseHeight((bottomTableBorderWidth / 2));
                        layoutBox.IncreaseHeight(bottomTableBorderWidth / 2);
                    }
                }
                else {
                    // occupied area is right here
                    layoutBox.IncreaseHeight(bottomTableBorderWidth);
                }
            }
            if ((true.Equals(GetPropertyAsBoolean(Property.FILL_AVAILABLE_AREA))) && 0 != rows.Count) {
                ExtendLastRow(rows[rows.Count - 1], layoutBox);
            }
            if (null != blockMinHeight && blockMinHeight > occupiedArea.GetBBox().GetHeight()) {
                float blockBottom = Math.Max(occupiedArea.GetBBox().GetBottom() - ((float)blockMinHeight - occupiedArea.GetBBox
                    ().GetHeight()), layoutBox.GetBottom());
                if (0 != heights.Count) {
                    heights[heights.Count - 1] = heights[heights.Count - 1] + occupiedArea.GetBBox().GetBottom() - blockBottom;
                }
                else {
                    heights.Add((occupiedArea.GetBBox().GetBottom() - blockBottom) + occupiedArea.GetBBox().GetHeight() / 2);
                }
                occupiedArea.GetBBox().IncreaseHeight(occupiedArea.GetBBox().GetBottom() - blockBottom).SetY(blockBottom);
            }
            if (IsPositioned()) {
                float y = (float)this.GetPropertyAsFloat(Property.Y);
                float relativeY = IsFixedLayout() ? 0 : layoutBox.GetY();
                Move(0, relativeY + y - occupiedArea.GetBBox().GetY());
            }
            if (marginsCollapsingEnabled) {
                marginsCollapseHandler.EndMarginsCollapse(layoutBox);
            }
            ApplyMargins(occupiedArea.GetBBox(), true);
            // if table is empty or is not complete we should delete footer
            if ((tableModel.IsSkipLastFooter() || !tableModel.IsComplete()) && null != footerRenderer) {
                if (0 != lastFlushedRowBottomBorder.Count) {
                    if (null != widestLustFlushedBorder && widestLustFlushedBorder.GetWidth() > bottomTableBorderWidth) {
                        bottomTableBorderWidth = widestLustFlushedBorder.GetWidth();
                    }
                    // hack to process 'margins'
                    SetBorders(widestLustFlushedBorder, 0);
                }
                footerRenderer = null;
                if (tableModel.IsComplete()) {
                    occupiedArea.GetBBox().MoveDown(bottomTableBorderWidth).IncreaseHeight(bottomTableBorderWidth);
                }
            }
            AdjustFooterAndFixOccupiedArea(layoutBox);
            return new LayoutResult(LayoutResult.FULL, occupiedArea, null, null);
        }

        /// <summary><inheritDoc/></summary>
        public override void Draw(DrawContext drawContext) {
            PdfDocument document = drawContext.GetDocument();
            bool isTagged = drawContext.IsTaggingEnabled() && GetModelElement() is IAccessibleElement;
            bool ignoreTag = false;
            PdfName role = null;
            if (isTagged) {
                role = ((IAccessibleElement)GetModelElement()).GetRole();
                bool isHeaderOrFooter = PdfName.THead.Equals(role) || PdfName.TFoot.Equals(role);
                bool ignoreHeaderFooterTag = document.GetTagStructureContext().GetTagStructureTargetVersion().CompareTo(PdfVersion
                    .PDF_1_5) < 0;
                ignoreTag = isHeaderOrFooter && ignoreHeaderFooterTag;
            }
            if (role != null && !role.Equals(PdfName.Artifact) && !ignoreTag) {
                TagStructureContext tagStructureContext = document.GetTagStructureContext();
                TagTreePointer tagPointer = tagStructureContext.GetAutoTaggingPointer();
                IAccessibleElement accessibleElement = (IAccessibleElement)GetModelElement();
                if (!tagStructureContext.IsElementConnectedToTag(accessibleElement)) {
                    AccessibleAttributesApplier.ApplyLayoutAttributes(role, this, document);
                }
                Table modelElement = (Table)GetModelElement();
                tagPointer.AddTag(accessibleElement, true);
                base.Draw(drawContext);
                tagPointer.MoveToParent();
                bool toRemoveConnectionsWithTag = isLastRendererForModelElement && modelElement.IsComplete();
                if (toRemoveConnectionsWithTag) {
                    tagPointer.RemoveElementConnectionToTag(accessibleElement);
                }
            }
            else {
                base.Draw(drawContext);
            }
        }

        /// <summary><inheritDoc/></summary>
        public override void DrawChildren(DrawContext drawContext) {
            Table modelElement = (Table)GetModelElement();
            if (headerRenderer != null) {
                bool firstHeader = rowRange.GetStartRow() == 0 && isOriginalNonSplitRenderer && !modelElement.IsSkipFirstHeader
                    ();
                bool notToTagHeader = drawContext.IsTaggingEnabled() && !firstHeader;
                if (notToTagHeader) {
                    drawContext.SetTaggingEnabled(false);
                    drawContext.GetCanvas().OpenTag(new CanvasArtifact());
                }
                headerRenderer.Draw(drawContext);
                if (notToTagHeader) {
                    drawContext.GetCanvas().CloseTag();
                    drawContext.SetTaggingEnabled(true);
                }
            }
            if (footerRenderer != null) {
                bool lastFooter = isLastRendererForModelElement && modelElement.IsComplete() && !modelElement.IsSkipLastFooter
                    ();
                bool notToTagFooter = drawContext.IsTaggingEnabled() && !lastFooter;
                if (notToTagFooter) {
                    drawContext.SetTaggingEnabled(false);
                    drawContext.GetCanvas().OpenTag(new CanvasArtifact());
                }
                footerRenderer.Draw(drawContext);
                if (notToTagFooter) {
                    drawContext.GetCanvas().CloseTag();
                    drawContext.SetTaggingEnabled(true);
                }
            }
            bool isTagged = drawContext.IsTaggingEnabled() && GetModelElement() is IAccessibleElement && !childRenderers
                .IsEmpty();
            TagTreePointer tagPointer = null;
            bool shouldHaveFooterOrHeaderTag = modelElement.GetHeader() != null || modelElement.GetFooter() != null;
            if (isTagged) {
                PdfName role = modelElement.GetRole();
                if (role != null && !PdfName.Artifact.Equals(role)) {
                    tagPointer = drawContext.GetDocument().GetTagStructureContext().GetAutoTaggingPointer();
                    bool ignoreHeaderFooterTag = drawContext.GetDocument().GetTagStructureContext().GetTagStructureTargetVersion
                        ().CompareTo(PdfVersion.PDF_1_5) < 0;
                    shouldHaveFooterOrHeaderTag = shouldHaveFooterOrHeaderTag && !ignoreHeaderFooterTag && (!modelElement.IsSkipFirstHeader
                        () || !modelElement.IsSkipLastFooter());
                    if (shouldHaveFooterOrHeaderTag) {
                        if (tagPointer.GetKidsRoles().Contains(PdfName.TBody)) {
                            tagPointer.MoveToKid(PdfName.TBody);
                        }
                        else {
                            tagPointer.AddTag(PdfName.TBody);
                        }
                    }
                }
                else {
                    isTagged = false;
                }
            }
            foreach (IRenderer child in childRenderers) {
                if (isTagged) {
                    int adjustByHeaderRowsNum = 0;
                    if (modelElement.GetHeader() != null && !modelElement.IsSkipFirstHeader() && !shouldHaveFooterOrHeaderTag) {
                        adjustByHeaderRowsNum = modelElement.GetHeader().GetNumberOfRows();
                    }
                    int cellRow = ((Cell)child.GetModelElement()).GetRow() + adjustByHeaderRowsNum;
                    int rowsNum = tagPointer.GetKidsRoles().Count;
                    if (cellRow < rowsNum) {
                        tagPointer.MoveToKid(cellRow);
                    }
                    else {
                        tagPointer.AddTag(PdfName.TR);
                    }
                }
                child.Draw(drawContext);
                if (isTagged) {
                    tagPointer.MoveToParent();
                }
            }
            if (isTagged) {
                if (shouldHaveFooterOrHeaderTag) {
                    tagPointer.MoveToParent();
                }
            }
            DrawBorders(drawContext, null == headerRenderer, null == footerRenderer);
        }

        /// <summary><inheritDoc/></summary>
        public override IRenderer GetNextRenderer() {
            iText.Layout.Renderer.TableRenderer nextTable = new iText.Layout.Renderer.TableRenderer();
            nextTable.modelElement = modelElement;
            return nextTable;
        }

        /// <summary><inheritDoc/></summary>
        public override void Move(float dxRight, float dyUp) {
            base.Move(dxRight, dyUp);
            if (headerRenderer != null) {
                headerRenderer.Move(dxRight, dyUp);
            }
            if (footerRenderer != null) {
                footerRenderer.Move(dxRight, dyUp);
            }
        }

        protected internal virtual float[] CalculateScaledColumnWidths(Table tableModel, float tableWidth, float leftBorderWidth
            , float rightBorderWidth) {
            float[] scaledWidths = new float[tableModel.GetNumberOfColumns()];
            float widthSum = 0;
            float totalPointWidth = 0;
            int col;
            for (col = 0; col < tableModel.GetNumberOfColumns(); col++) {
                UnitValue columnUnitWidth = tableModel.GetColumnWidth(col);
                float columnWidth;
                if (columnUnitWidth.IsPercentValue()) {
                    columnWidth = tableWidth * columnUnitWidth.GetValue() / 100;
                    scaledWidths[col] = columnWidth;
                    widthSum += columnWidth;
                }
                else {
                    totalPointWidth += columnUnitWidth.GetValue();
                }
            }
            float freeTableSpaceWidth = tableWidth - widthSum;
            if (totalPointWidth > 0) {
                for (col = 0; col < tableModel.GetNumberOfColumns(); col++) {
                    float columnWidth;
                    UnitValue columnUnitWidth = tableModel.GetColumnWidth(col);
                    if (columnUnitWidth.IsPointValue()) {
                        columnWidth = (freeTableSpaceWidth / totalPointWidth) * columnUnitWidth.GetValue();
                        scaledWidths[col] = columnWidth;
                        widthSum += columnWidth;
                    }
                }
            }
            for (col = 0; col < tableModel.GetNumberOfColumns(); col++) {
                scaledWidths[col] *= (tableWidth - leftBorderWidth / 2 - rightBorderWidth / 2) / widthSum;
            }
            return scaledWidths;
        }

        protected internal virtual iText.Layout.Renderer.TableRenderer[] Split(int row) {
            return Split(row, false);
        }

        protected internal virtual iText.Layout.Renderer.TableRenderer[] Split(int row, bool hasContent) {
            iText.Layout.Renderer.TableRenderer splitRenderer = CreateSplitRenderer(new Table.RowRange(rowRange.GetStartRow
                (), rowRange.GetStartRow() + row));
            splitRenderer.rows = rows.SubList(0, row);
            int rowN = row;
            if (hasContent || row == 0) {
                rowN++;
            }
            splitRenderer.horizontalBorders = new List<List<Border>>();
            //splitRenderer.horizontalBorders.addAll(horizontalBorders);
            for (int i = 0; i <= rowN; i++) {
                splitRenderer.horizontalBorders.Add(horizontalBorders[i]);
            }
            splitRenderer.verticalBorders = new List<List<Border>>();
            //splitRenderer.verticalBorders.addAll(verticalBorders);
            for (int i = 0; i < verticalBorders.Count; i++) {
                splitRenderer.verticalBorders.Add(new List<Border>());
                for (int j = 0; j < rowN; j++) {
                    if (verticalBorders[i].Count != 0) {
                        splitRenderer.verticalBorders[i].Add(verticalBorders[i][j]);
                    }
                }
            }
            splitRenderer.heights = heights;
            splitRenderer.columnWidths = columnWidths;
            iText.Layout.Renderer.TableRenderer overflowRenderer = CreateOverflowRenderer(new Table.RowRange(rowRange.
                GetStartRow() + row, rowRange.GetFinishRow()));
            overflowRenderer.rows = rows.SubList(row, rows.Count);
            splitRenderer.occupiedArea = occupiedArea;
            return new iText.Layout.Renderer.TableRenderer[] { splitRenderer, overflowRenderer };
        }

        protected internal virtual iText.Layout.Renderer.TableRenderer CreateSplitRenderer(Table.RowRange rowRange
            ) {
            iText.Layout.Renderer.TableRenderer splitRenderer = (iText.Layout.Renderer.TableRenderer)GetNextRenderer();
            splitRenderer.rowRange = rowRange;
            splitRenderer.parent = parent;
            splitRenderer.modelElement = modelElement;
            // TODO childRenderers will be populated twice during the relayout.
            // We should probably clean them before #layout().
            splitRenderer.childRenderers = childRenderers;
            splitRenderer.AddAllProperties(GetOwnProperties());
            splitRenderer.headerRenderer = headerRenderer;
            splitRenderer.footerRenderer = footerRenderer;
            splitRenderer.isLastRendererForModelElement = false;
            return splitRenderer;
        }

        protected internal virtual iText.Layout.Renderer.TableRenderer CreateOverflowRenderer(Table.RowRange rowRange
            ) {
            iText.Layout.Renderer.TableRenderer overflowRenderer = (iText.Layout.Renderer.TableRenderer)GetNextRenderer
                ();
            overflowRenderer.SetRowRange(rowRange);
            overflowRenderer.parent = parent;
            overflowRenderer.modelElement = modelElement;
            overflowRenderer.AddAllProperties(GetOwnProperties());
            overflowRenderer.isOriginalNonSplitRenderer = false;
            return overflowRenderer;
        }

        protected internal override float? RetrieveWidth(float parentBoxWidth) {
            float? tableWidth = base.RetrieveWidth(parentBoxWidth);
            Table tableModel = (Table)GetModelElement();
            if (tableWidth == null || tableWidth == 0) {
                float totalColumnWidthInPercent = 0;
                for (int col = 0; col < tableModel.GetNumberOfColumns(); col++) {
                    UnitValue columnWidth = tableModel.GetColumnWidth(col);
                    if (columnWidth.IsPercentValue()) {
                        totalColumnWidthInPercent += columnWidth.GetValue();
                    }
                }
                tableWidth = parentBoxWidth;
                if (totalColumnWidthInPercent > 0) {
                    tableWidth = parentBoxWidth * totalColumnWidthInPercent / 100;
                }
            }
            return tableWidth;
        }

<<<<<<< HEAD
        internal override MinMaxWidth GetMinMaxWidth(float availableWidth) {
            Rectangle layoutBox = new Rectangle(availableWidth, AbstractRenderer.INF);
            Table tableModel = (Table)GetModelElement();
            float? tableWidth = RetrieveWidth(layoutBox.GetWidth());
            float additionalWidth = 0;
            int nrow = rows.Count;
            int ncol = tableModel.GetNumberOfColumns();
            // we can invoke #layout() twice (processing KEEP_TOGETHER for instance)
            // so we need to clear the results of previous #layout() invocation
            countedMinColumnWidth = new float[ncol];
            countedMaxColumnWidth = new float[ncol];
            horizontalBorders = new List<List<Border>>();
            verticalBorders = new List<List<Border>>();
            ApplyMargins(layoutBox, false);
            float[] collapsedTableBorderWidths = GetCollapsedBorderWidths(rows, GetBorders(), false);
            float rightTableBorderWidth = collapsedTableBorderWidths[1];
            float leftTableBorderWidth = collapsedTableBorderWidths[3];
            MinMaxWidth[][] cellsMinMaxWidth = new MinMaxWidth[nrow][];
            int[][] cellsColspan = new int[nrow][];
            for (int i = 0; i < cellsMinMaxWidth.Length; i++) {
                cellsMinMaxWidth[i] = new MinMaxWidth[ncol];
                cellsColspan[i] = new int[ncol];
            }
            if (tableModel.GetFooter() != null) {
                footerRenderer = InitFooterOrHeaderRenderer(true);
                collapsedTableBorderWidths = GetCollapsedBorderWidths(footerRenderer.rows, footerRenderer.GetBorders(), false
                    );
                leftTableBorderWidth = Math.Max(leftTableBorderWidth, collapsedTableBorderWidths[3]);
                rightTableBorderWidth = Math.Max(rightTableBorderWidth, collapsedTableBorderWidths[1]);
            }
            bool isFirstHeader = rowRange.GetStartRow() == 0 && isOriginalNonSplitRenderer;
            bool headerShouldBeApplied = !rows.IsEmpty() && (!isOriginalNonSplitRenderer || isFirstHeader && !tableModel
                .IsSkipFirstHeader());
            if (tableModel.GetHeader() != null && headerShouldBeApplied) {
                headerRenderer = InitFooterOrHeaderRenderer(false);
                collapsedTableBorderWidths = GetCollapsedBorderWidths(headerRenderer.rows, headerRenderer.GetBorders(), false
                    );
                float rightHeaderBorderWidth = collapsedTableBorderWidths[1];
                float leftHeaderBorderWidth = collapsedTableBorderWidths[3];
                leftTableBorderWidth = Math.Max(leftTableBorderWidth, leftHeaderBorderWidth);
                rightTableBorderWidth = Math.Max(rightTableBorderWidth, rightHeaderBorderWidth);
            }
            Border[] borders = GetBorders();
            // Apply halves of the borders. The other halves are applied on a Cell level
            layoutBox.ApplyMargins<Rectangle>(0, rightTableBorderWidth / 2, 0, leftTableBorderWidth / 2, false);
            tableWidth -= rightTableBorderWidth / 2 + leftTableBorderWidth / 2;
            additionalWidth = availableWidth - layoutBox.GetWidth();
            horizontalBorders.Add(tableModel.GetLastRowBottomBorder());
            for (int row = 0; row < nrow; ++row) {
                for (int col = 0; col < ncol; ++col) {
                    CellRenderer cell = (CellRenderer)rows[row][col];
                    if (cell != null) {
                        cell.SetParent(this);
                        Border[] cellBorders = cell.GetBorders();
                        int colspan = (int)cell.GetPropertyAsInteger(Property.COLSPAN);
                        int rowspan = (int)cell.GetPropertyAsInteger(Property.ROWSPAN);
                        if (0 == col) {
                            cell.SetProperty(Property.BORDER_LEFT, GetCollapsedBorder(cellBorders[3], borders[3]));
                        }
                        if (tableModel.GetNumberOfColumns() == col + colspan) {
                            cell.SetProperty(Property.BORDER_RIGHT, GetCollapsedBorder(cellBorders[1], borders[1]));
                        }
                        BuildBordersArrays(cell, row, col);
                        //We place the width of big cells in each row of in last column its occupied place and save it's colspan for convenience.
                        int finishCol = col + colspan - 1;
                        cellsMinMaxWidth[row][finishCol] = cell.GetMinMaxWidth(tableWidth);
                        cellsColspan[row][finishCol] = colspan;
                        for (int i = 1; i < rowspan; ++i) {
                            cellsMinMaxWidth[row - i][finishCol] = cellsMinMaxWidth[row][finishCol];
                            cellsColspan[row - i][finishCol] = colspan;
                        }
                    }
                }
            }
            //The DP is used to count each column width.
            //In next arrays at the index i will be the corresponding sum width first i columns.
            float[] maxColumnsWidth = new float[ncol];
            float[] minColumnsWidth = new float[ncol];
            if (ncol > 0) {
                for (int row = 0; row < nrow; ++row) {
                    if (cellsMinMaxWidth[row][0] != null) {
                        maxColumnsWidth[0] = Math.Max(maxColumnsWidth[0], cellsMinMaxWidth[row][0].GetMaxWidth());
                        minColumnsWidth[0] = Math.Max(minColumnsWidth[0], cellsMinMaxWidth[row][0].GetMinWidth());
                    }
                }
                countedMaxColumnWidth[0] = maxColumnsWidth[0];
                countedMinColumnWidth[0] = minColumnsWidth[0];
            }
            int curColspan;
            for (int col = 1; col < ncol; ++col) {
                for (int row = 0; row < nrow; ++row) {
                    if (cellsMinMaxWidth[row][col] != null) {
                        curColspan = cellsColspan[row][col];
                        maxColumnsWidth[col] = Math.Max(maxColumnsWidth[col], cellsMinMaxWidth[row][col].GetMaxWidth() + maxColumnsWidth
                            [col - curColspan]);
                        minColumnsWidth[col] = Math.Max(minColumnsWidth[col], cellsMinMaxWidth[row][col].GetMinWidth() + minColumnsWidth
                            [col - curColspan]);
                    }
                }
            }
            for (int col = 1; col < ncol; ++col) {
                countedMinColumnWidth[col] = minColumnsWidth[col] - minColumnsWidth[col - 1];
                countedMaxColumnWidth[col] = maxColumnsWidth[col] - maxColumnsWidth[col - 1];
            }
            return new MinMaxWidth(additionalWidth, availableWidth, minColumnsWidth[ncol - 1], maxColumnsWidth[ncol - 
                1]);
        }

        internal virtual float[] GetMinColumnWidth() {
            return countedMinColumnWidth;
        }

        internal virtual float[] GetMaxColumWidth() {
            return countedMaxColumnWidth;
        }

=======
>>>>>>> 585e78db
        public override void DrawBorder(DrawContext drawContext) {
        }

        // Do nothing here. Itext7 handles cell and table borders collapse and draws result borders during #drawBorders()
        protected internal virtual void DrawBorders(DrawContext drawContext) {
            DrawBorders(drawContext, true, true);
        }

        protected internal virtual void DrawBorders(DrawContext drawContext, bool drawTop, bool drawBottom) {
            float height = occupiedArea.GetBBox().GetHeight();
            if (null != footerRenderer) {
                height -= footerRenderer.occupiedArea.GetBBox().GetHeight();
            }
            if (null != headerRenderer) {
                height -= headerRenderer.occupiedArea.GetBBox().GetHeight();
            }
            if (height < EPS) {
                return;
            }
            float startX = GetOccupiedArea().GetBBox().GetX();
            float startY = GetOccupiedArea().GetBBox().GetY() + GetOccupiedArea().GetBBox().GetHeight();
            foreach (IRenderer child in childRenderers) {
                CellRenderer cell = (CellRenderer)child;
                if (((Cell)cell.GetModelElement()).GetRow() == this.rowRange.GetStartRow()) {
                    startY = cell.GetOccupiedArea().GetBBox().GetY() + cell.GetOccupiedArea().GetBBox().GetHeight();
                    break;
                }
            }
            foreach (IRenderer child in childRenderers) {
                CellRenderer cell = (CellRenderer)child;
                if (((Cell)cell.GetModelElement()).GetCol() == 0) {
                    startX = cell.GetOccupiedArea().GetBBox().GetX();
                    break;
                }
            }
            // process halves of the borders here
            if (childRenderers.Count == 0) {
                Border[] borders = this.GetBorders();
                if (null != borders[3]) {
                    startX += borders[3].GetWidth() / 2;
                }
                if (null != borders[0]) {
                    startY -= borders[0].GetWidth() / 2;
                    if (null != borders[2]) {
                        if (0 == heights.Count) {
                            heights.Add(0, borders[0].GetWidth() / 2 + borders[2].GetWidth() / 2);
                        }
                    }
                }
                else {
                    if (null != borders[2]) {
                        startY -= borders[2].GetWidth() / 2;
                    }
                }
            }
            bool isTagged = drawContext.IsTaggingEnabled() && GetModelElement() is IAccessibleElement;
            if (isTagged) {
                drawContext.GetCanvas().OpenTag(new CanvasArtifact());
            }
            if (drawTop) {
                DrawHorizontalBorder(0, startX, startY, drawContext.GetCanvas());
            }
            float y1 = startY;
            if (heights.Count > 0) {
                y1 -= (float)heights[0];
            }
            for (int i = 1; i < horizontalBorders.Count - 1; i++) {
                DrawHorizontalBorder(i, startX, y1, drawContext.GetCanvas());
                if (i < heights.Count) {
                    y1 -= (float)heights[i];
                }
            }
            if (drawBottom) {
                DrawHorizontalBorder(horizontalBorders.Count - 1, startX, y1, drawContext.GetCanvas());
            }
            float x1 = startX;
            for (int i = 0; i < verticalBorders.Count; i++) {
                DrawVerticalBorder(i, startY, x1, drawContext.GetCanvas());
                if (i < columnWidths.Length) {
                    x1 += columnWidths[i];
                }
            }
            if (isTagged) {
                drawContext.GetCanvas().CloseTag();
            }
        }

        private void DrawHorizontalBorder(int i, float startX, float y1, PdfCanvas canvas) {
            List<Border> borders = horizontalBorders[i];
            float x1 = startX;
            float x2 = x1 + columnWidths[0];
            if (i == 0) {
                if (verticalBorders != null && verticalBorders.Count > 0 && verticalBorders[0].Count > 0 && verticalBorders
                    [verticalBorders.Count - 1].Count > 0) {
                    Border firstBorder = verticalBorders[0][0];
                    if (firstBorder != null) {
                        x1 -= firstBorder.GetWidth() / 2;
                    }
                }
            }
            else {
                if (i == horizontalBorders.Count - 1) {
                    if (verticalBorders != null && verticalBorders.Count > 0 && verticalBorders[0].Count > 0 && verticalBorders
                        [verticalBorders.Count - 1] != null && verticalBorders[verticalBorders.Count - 1].Count > 0 && verticalBorders
                        [0] != null) {
                        Border firstBorder = verticalBorders[0][verticalBorders[0].Count - 1];
                        if (firstBorder != null) {
                            x1 -= firstBorder.GetWidth() / 2;
                        }
                    }
                }
            }
            int j;
            for (j = 1; j < borders.Count; j++) {
                Border prevBorder = borders[j - 1];
                Border curBorder = borders[j];
                if (prevBorder != null) {
                    if (!prevBorder.Equals(curBorder)) {
                        prevBorder.DrawCellBorder(canvas, x1, y1, x2, y1);
                        x1 = x2;
                    }
                }
                else {
                    x1 += columnWidths[j - 1];
                    x2 = x1;
                }
                if (curBorder != null) {
                    x2 += columnWidths[j];
                }
            }
            Border lastBorder = borders.Count > j - 1 ? borders[j - 1] : null;
            if (lastBorder != null) {
                if (verticalBorders != null && verticalBorders.Count > j && verticalBorders[j] != null && verticalBorders[
                    j].Count > 0) {
                    if (i == 0) {
                        if (verticalBorders[j][i] != null) {
                            x2 += verticalBorders[j][i].GetWidth() / 2;
                        }
                    }
                    else {
                        if (i == horizontalBorders.Count - 1 && verticalBorders[j].Count >= i - 1 && verticalBorders[j][i - 1] != 
                            null) {
                            x2 += verticalBorders[j][i - 1].GetWidth() / 2;
                        }
                    }
                }
                lastBorder.DrawCellBorder(canvas, x1, y1, x2, y1);
            }
        }

        private void DrawVerticalBorder(int i, float startY, float x1, PdfCanvas canvas) {
            List<Border> borders = verticalBorders[i];
            float y1 = startY;
            float y2 = y1;
            if (!heights.IsEmpty()) {
                y2 = y1 - (float)heights[0];
            }
            int j;
            for (j = 1; j < borders.Count; j++) {
                Border prevBorder = borders[j - 1];
                Border curBorder = borders[j];
                if (prevBorder != null) {
                    if (!prevBorder.Equals(curBorder)) {
                        prevBorder.DrawCellBorder(canvas, x1, y1, x1, y2);
                        y1 = y2;
                    }
                }
                else {
                    y1 -= (float)heights[j - 1];
                    y2 = y1;
                }
                if (curBorder != null) {
                    y2 -= (float)heights[j];
                }
            }
            if (borders.Count == 0) {
                return;
            }
            Border lastBorder = borders[j - 1];
            if (lastBorder != null) {
                lastBorder.DrawCellBorder(canvas, x1, y1, x1, y2);
            }
        }

        /// <summary>If there is some space left, we move footer up, because initially footer will be at the very bottom of the area.
        ///     </summary>
        /// <remarks>
        /// If there is some space left, we move footer up, because initially footer will be at the very bottom of the area.
        /// We also adjust occupied area by footer size if it is present.
        /// </remarks>
        /// <param name="layoutBox">the layout box which represents the area which is left free.</param>
        private void AdjustFooterAndFixOccupiedArea(Rectangle layoutBox) {
            if (footerRenderer != null) {
                footerRenderer.Move(0, layoutBox.GetHeight());
                float footerHeight = footerRenderer.GetOccupiedArea().GetBBox().GetHeight();
                occupiedArea.GetBBox().MoveDown(footerHeight).IncreaseHeight(footerHeight);
            }
        }

        private bool[] CollapseFooterBorders(List<Border> tableBottomBorders, int colNum, int rowNum) {
            bool[] useFooterBorders = new bool[colNum];
            int j = 0;
            int i = 0;
            while (i < colNum) {
                if (null != footerRenderer.rows[j][i]) {
                    Border oldBorder = footerRenderer.rows[j][i].GetBorders()[0];
                    Border maxBorder = oldBorder;
                    for (int k = i; k < i + ((Cell)footerRenderer.rows[j][i].GetModelElement()).GetColspan(); k++) {
                        Border collapsedBorder = tableBottomBorders[k];
                        if (null != collapsedBorder && (null == oldBorder || collapsedBorder.GetWidth() >= oldBorder.GetWidth())) {
                            if (null == maxBorder || maxBorder.GetWidth() < collapsedBorder.GetWidth()) {
                                maxBorder = collapsedBorder;
                            }
                        }
                        else {
                            useFooterBorders[k] = true;
                        }
                    }
                    footerRenderer.rows[j][i].SetBorders(maxBorder, 0);
                    i += ((Cell)footerRenderer.rows[j][i].GetModelElement()).GetColspan();
                    j = 0;
                }
                else {
                    j++;
                    if (j == rowNum) {
                        break;
                    }
<<<<<<< HEAD
                    for (int i = 0; i < col; i++) {
                        colOffset += columnWidths[i];
                    }
                    float rowspanOffset = 0;
                    for (int i = row - 1; i > row - rowspan && i >= 0; i--) {
                        rowspanOffset += (float)heights[i];
=======
                }
            }
            return useFooterBorders;
        }

        private void FixFooterBorders(List<Border> tableBottomBorders, int colNum, int rowNum, bool[] useFooterBorders
            ) {
            int j = 0;
            int i = 0;
            while (i < colNum) {
                if (null != footerRenderer.rows[j][i]) {
                    for (int k = i; k < i + ((Cell)footerRenderer.rows[j][i].GetModelElement()).GetColspan(); k++) {
                        if (!useFooterBorders[k]) {
                            footerRenderer.horizontalBorders[j][k] = tableBottomBorders[k];
                        }
                    }
                    i += ((Cell)footerRenderer.rows[j][i].GetModelElement()).GetColspan();
                    j = 0;
                }
                else {
                    j++;
                    if (j == rowNum) {
                        break;
>>>>>>> 585e78db
                    }
                }
            }
        }

        private void CorrectCellsOccupiedAreas(int row, int[] targetOverflowRowIndex) {
            // Correct occupied areas of all added cells
            for (int k = 0; k <= row; k++) {
                CellRenderer[] currentRow = rows[k];
                if (k < row || (row + 1 == heights.Count)) {
                    for (int col = 0; col < currentRow.Length; col++) {
                        CellRenderer cell = currentRow[col];
                        if (cell == null) {
                            continue;
                        }
                        float height = 0;
                        int rowspan = (int)cell.GetPropertyAsInteger(Property.ROWSPAN);
                        for (int l = k; l > ((k == row + 1) ? targetOverflowRowIndex[col] : k) - rowspan && l >= 0; l--) {
                            height += (float)heights[l];
                        }
                        // Correcting cell bbox only. We don't need #move() here.
                        // This is because of BlockRenderer's specificity regarding occupied area.
                        float shift = height - cell.GetOccupiedArea().GetBBox().GetHeight();
                        Rectangle bBox = cell.GetOccupiedArea().GetBBox();
                        bBox.MoveDown(shift);
                        bBox.SetHeight(height);
                        cell.ApplyVerticalAlignment();
                    }
                }
            }
        }

        private void PrepareBuildingBordersArrays(CellRenderer cell, Border[] tableBorders, int colNum, int row, int
             col) {
            Border[] cellBorders = cell.GetBorders();
            int colspan = (int)cell.GetPropertyAsInteger(Property.COLSPAN);
            int rowspan = (int)cell.GetPropertyAsInteger(Property.ROWSPAN);
            if (0 >= row - rowspan + 1) {
                Border collapsed = GetCollapsedBorder(cellBorders[0], null != headerRenderer ? headerRenderer.horizontalBorders
                    [headerRenderer.horizontalBorders.Count - 1][col] : tableBorders[0]);
                if (null != headerRenderer && collapsed == cellBorders[0]) {
                    headerRenderer.horizontalBorders[headerRenderer.horizontalBorders.Count - 1][col] = collapsed;
                }
                cell.SetProperty(Property.BORDER_TOP, collapsed);
            }
            if (0 == col) {
                cell.SetProperty(Property.BORDER_LEFT, GetCollapsedBorder(cellBorders[3], tableBorders[3]));
            }
            if (colNum == col + colspan) {
                cell.SetProperty(Property.BORDER_RIGHT, GetCollapsedBorder(cellBorders[1], tableBorders[1]));
            }
        }

        private void BuildBordersArrays(CellRenderer cell, int row, int col) {
            // We should check if the row number is less than horizontal borders array size. It can happen if the cell with
            // big rowspan doesn't fit current area and is going to be placed partial.
            if (row > horizontalBorders.Count) {
                row--;
            }
            int currCellColspan = (int)cell.GetPropertyAsInteger(Property.COLSPAN);
            int nextCellRow;
            int j;
            // consider the cell on the left side of the current one
            if (col != 0 && null == rows[row][col - 1]) {
                j = col;
                do {
                    j--;
                    nextCellRow = row;
                    while (rows.Count != nextCellRow && null == rows[nextCellRow][j]) {
                        nextCellRow++;
                    }
                }
                while (j > 0 && rows.Count != nextCellRow && (j + rows[nextCellRow][j].GetPropertyAsInteger(Property.COLSPAN
                    ) != col || nextCellRow - rows[nextCellRow][j].GetPropertyAsInteger(Property.ROWSPAN) + 1 != row));
                if (j >= 0 && nextCellRow != rows.Count) {
                    CellRenderer nextCell = rows[nextCellRow][j];
                    BuildBordersArrays(nextCell, nextCellRow, true);
                }
            }
            // consider cells under the current one
            j = 0;
            while (j < currCellColspan) {
                nextCellRow = row + 1;
                while (nextCellRow < rows.Count && null == rows[nextCellRow][col + j]) {
                    nextCellRow++;
                }
                if (nextCellRow == rows.Count) {
                    break;
                }
                CellRenderer nextCell = rows[nextCellRow][col + j];
                // otherwise the border was considered previously
                if (row == nextCellRow - nextCell.GetPropertyAsInteger(Property.ROWSPAN)) {
                    BuildBordersArrays(nextCell, nextCellRow, true);
                }
                j += (int)nextCell.GetPropertyAsInteger(Property.COLSPAN);
            }
            // consider cells on the right side of the current one
            if (col + currCellColspan < rows[row].Length) {
                nextCellRow = row;
                while (nextCellRow < rows.Count && null == rows[nextCellRow][col + currCellColspan]) {
                    nextCellRow++;
                }
                if (nextCellRow != rows.Count) {
                    CellRenderer nextCell = rows[nextCellRow][col + currCellColspan];
                    BuildBordersArrays(nextCell, nextCellRow, true);
                }
            }
            // consider current cell
            BuildBordersArrays(cell, row, false);
        }

        private void BuildBordersArrays(CellRenderer cell, int row, bool isNeighbourCell) {
            int colspan = (int)cell.GetPropertyAsInteger(Property.COLSPAN);
            int rowspan = (int)cell.GetPropertyAsInteger(Property.ROWSPAN);
            int colN = ((Cell)cell.GetModelElement()).GetCol();
            Border[] cellBorders = cell.GetBorders();
            // cell with big rowspan was splitted
            if (row + 1 - rowspan < 0) {
                rowspan = row + 1;
            }
            // consider top border
            for (int i = 0; i < colspan; i++) {
                if (!CheckAndReplaceBorderInArray(horizontalBorders, row + 1 - rowspan, colN + i, cellBorders[0], false) &&
                     !isNeighbourCell) {
                    cell.SetBorders(horizontalBorders[row + 1 - rowspan][colN + i], 0);
                }
            }
<<<<<<< HEAD
            for (int i = 0; i < colspan; i++) {
                if (hasContent) {
                    if (row + 1 == horizontalBorders.Count) {
                        horizontalBorders.Add(new List<Border>());
                    }
                    List<Border> borders = horizontalBorders[row + 1];
                    if (borders.Count <= colN + i) {
                        for (int count = borders.Count; count < colN + i; count++) {
                            borders.Add(null);
                        }
                        borders.Add(cellBorders[2]);
                    }
                    else {
                        if (borders.Count == colN + i) {
                            borders.Add(cellBorders[2]);
                        }
                        else {
                            borders[colN + i] = cellBorders[2];
                        }
                    }
                }
                else {
                    if (row == horizontalBorders.Count) {
                        horizontalBorders.Add(new List<Border>());
                    }
                    horizontalBorders[row].Add(colN + i, cellBorders[2]);
=======
            // consider bottom border
            for (int i = 0; i < colspan; i++) {
                if (!CheckAndReplaceBorderInArray(horizontalBorders, row + 1, colN + i, cellBorders[2], true) && !isNeighbourCell
                    ) {
                    cell.SetBorders(horizontalBorders[row + 1][colN + i], 2);
>>>>>>> 585e78db
                }
            }
            // process big rowspan
            if (rowspan > 1) {
                int numOfColumns = ((Table)GetModelElement()).GetNumberOfColumns();
                for (int k = row - rowspan + 1; k <= row; k++) {
                    List<Border> borders = horizontalBorders[k];
                    if (borders.Count < numOfColumns) {
                        for (int j = borders.Count; j < numOfColumns; j++) {
                            borders.Add(null);
                        }
                    }
                }
            }
            // consider left border
            for (int j = row - rowspan + 1; j <= row; j++) {
                if (!CheckAndReplaceBorderInArray(verticalBorders, colN, j, cellBorders[3], false) && !isNeighbourCell) {
                    cell.SetBorders(verticalBorders[colN][j], 3);
                }
            }
            // consider right border
            for (int i = row - rowspan + 1; i <= row; i++) {
                if (!CheckAndReplaceBorderInArray(verticalBorders, colN + colspan, i, cellBorders[1], true) && !isNeighbourCell
                    ) {
                    cell.SetBorders(verticalBorders[colN + colspan][i], 1);
                }
            }
<<<<<<< HEAD
            for (int i = row - rowspan + 1; i <= row; i++) {
                CheckAndReplaceBorderInArray(verticalBorders, colN + colspan, i, cellBorders[1]);
            }
=======
            // process big colspan
>>>>>>> 585e78db
            if (colspan > 1) {
                for (int k = colN; k <= colspan + colN; k++) {
                    List<Border> borders = verticalBorders[k];
                    if (borders.Count < row + rowspan) {
                        for (int l = borders.Count; l < row + rowspan; l++) {
                            borders.Add(null);
                        }
                    }
                }
            }
        }

        private float[] GetCollapsedBorderWidths(IList<CellRenderer[]> rowList, Border[] tableBorders, bool collapseTop
            ) {
            // Find left, right and top collapsed borders widths.
            // In order to find left and right border widths we try to consider as few rows ad possible
            // i.e. the borders still can be drawn outside the layout area.
            float[] widths = new float[] { 0, -1, 0, -1 };
            Border border;
            int row = 0;
            while (row < rowList.Count && (-1 == widths[3] || -1 == widths[1])) {
                CellRenderer[] currentRow = rowList[row];
                if (0 == row) {
                    int col = 0;
                    while (col < currentRow.Length) {
                        if (null != rowList[row][col]) {
                            border = rowList[row][col].GetBorders()[0];
                            if (null != border && widths[0] < border.GetWidth()) {
                                widths[0] = border.GetWidth();
                            }
                            col += (int)rowList[row][col].GetPropertyAsInteger(Property.COLSPAN);
                            row = 0;
                        }
                        else {
                            row++;
                            if (row == rowList.Count) {
                                break;
                            }
                        }
                    }
                    row = 0;
                }
                if (0 != currentRow.Length) {
                    if (null != currentRow[0]) {
                        border = currentRow[0].GetBorders()[3];
                        if (null != border && border.GetWidth() > widths[3]) {
                            widths[3] = border.GetWidth();
                        }
                    }
                    // the last cell in a row can have big colspan
                    int lastInRow = currentRow.Length - 1;
                    while (lastInRow >= 0 && null == currentRow[lastInRow]) {
                        lastInRow--;
                    }
                    if (lastInRow >= 0 && currentRow.Length == lastInRow + currentRow[lastInRow].GetPropertyAsInteger(Property
                        .COLSPAN)) {
                        border = currentRow[lastInRow].GetBorders()[1];
                        if (null != border && border.GetWidth() > widths[1]) {
                            widths[1] = border.GetWidth();
                        }
                    }
                }
                row++;
            }
            // collapse with table borders
            if (collapseTop) {
                widths[0] = Math.Max(null == tableBorders[0] ? 0 : tableBorders[0].GetWidth(), widths[0]);
            }
            widths[1] = Math.Max(null == tableBorders[1] ? 0 : tableBorders[1].GetWidth(), widths[1]);
            widths[2] = null == tableBorders[2] ? 0 : tableBorders[2].GetWidth();
            widths[3] = Math.Max(null == tableBorders[3] ? 0 : tableBorders[3].GetWidth(), widths[3]);
            return widths;
        }

        /// <summary>Returns the collapsed border.</summary>
        /// <remarks>
        /// Returns the collapsed border. We process collapse
        /// if the table border width is strictly greater than cell border width.
        /// </remarks>
        /// <param name="cellBorder">cell border</param>
        /// <param name="tableBorder">table border</param>
        /// <returns>the collapsed border</returns>
        private Border GetCollapsedBorder(Border cellBorder, Border tableBorder) {
            if (null != tableBorder) {
                if (null == cellBorder || cellBorder.GetWidth() < tableBorder.GetWidth()) {
                    return tableBorder;
                }
            }
            if (null != cellBorder) {
                return cellBorder;
            }
            else {
                return Border.NO_BORDER;
            }
        }

        private bool CheckAndReplaceBorderInArray(List<List<Border>> borderArray, int i, int j, Border borderToAdd
            , bool hasPriority) {
            if (borderArray.Count <= i) {
                for (int count = borderArray.Count; count <= i; count++) {
                    borderArray.Add(new List<Border>());
                }
            }
            List<Border> borders = borderArray[i];
            if (borders.IsEmpty()) {
                for (int count = 0; count < j; count++) {
                    borders.Add(null);
                }
                borders.Add(borderToAdd);
                return true;
            }
            if (borders.Count == j) {
                borders.Add(borderToAdd);
                return true;
            }
            if (borders.Count < j) {
                for (int count = borders.Count; count <= j; count++) {
                    borders.Add(count, null);
                }
            }
            Border neighbour = borders[j];
            if (neighbour == null) {
                borders[j] = borderToAdd;
                return true;
            }
            else {
                if (neighbour != borderToAdd) {
                    if (borderToAdd != null && neighbour.GetWidth() <= borderToAdd.GetWidth()) {
                        if (!hasPriority && neighbour.GetWidth() == borderToAdd.GetWidth()) {
                            return false;
                        }
                        borders[j] = borderToAdd;
                        return true;
                    }
                }
            }
            return false;
        }

        protected internal virtual void ExtendLastRow(CellRenderer[] lastRow, Rectangle freeBox) {
            if (null != lastRow && 0 != heights.Count) {
                heights[heights.Count - 1] = heights[heights.Count - 1] + freeBox.GetHeight();
                occupiedArea.GetBBox().MoveDown(freeBox.GetHeight()).IncreaseHeight(freeBox.GetHeight());
                foreach (CellRenderer cell in lastRow) {
                    if (null != cell) {
                        cell.occupiedArea.GetBBox().MoveDown(freeBox.GetHeight()).IncreaseHeight(freeBox.GetHeight());
                    }
                }
                freeBox.MoveUp(freeBox.GetHeight()).SetHeight(0);
            }
        }

        /// <summary>This method is used to set row range for table renderer during creating a new renderer.</summary>
        /// <remarks>
        /// This method is used to set row range for table renderer during creating a new renderer.
        /// The purpose to use this method is to remove input argument RowRange from createOverflowRenderer
        /// and createSplitRenderer methods.
        /// </remarks>
        private void SetRowRange(Table.RowRange rowRange) {
            this.rowRange = rowRange;
            for (int row = rowRange.GetStartRow(); row <= rowRange.GetFinishRow(); row++) {
                rows.Add(new CellRenderer[((Table)modelElement).GetNumberOfColumns()]);
            }
        }

<<<<<<< HEAD
        private iText.Layout.Renderer.TableRenderer InitFooterOrHeaderRenderer(bool footer) {
            Table table = (Table)GetModelElement();
            Table footerOrHearder = footer ? table.GetFooter() : table.GetHeader();
            int possibleMissingBorderIndex = footer ? 0 : 2;
            int definiteMissingBorderIndex = footer ? 2 : 0;
            Border[] borders = GetBorders();
            iText.Layout.Renderer.TableRenderer renderer = (iText.Layout.Renderer.TableRenderer)footerOrHearder.CreateRendererSubTree
                ().SetParent(this);
            if (table.IsEmpty()) {
                renderer.SetBorders(borders[possibleMissingBorderIndex], possibleMissingBorderIndex);
                SetBorders(Border.NO_BORDER, possibleMissingBorderIndex);
            }
            renderer.SetBorders(borders[1], 1);
            renderer.SetBorders(borders[3], 3);
            renderer.SetBorders(borders[definiteMissingBorderIndex], definiteMissingBorderIndex);
            SetBorders(Border.NO_BORDER, definiteMissingBorderIndex);
=======
        private iText.Layout.Renderer.TableRenderer InitFooterOrHeaderRenderer(bool footer, Border[] tableBorders) {
            Table table = (Table)GetModelElement();
            Table footerOrHeader = footer ? table.GetFooter() : table.GetHeader();
            int innerBorder = footer ? 0 : 2;
            int outerBorder = footer ? 2 : 0;
            iText.Layout.Renderer.TableRenderer renderer = (iText.Layout.Renderer.TableRenderer)footerOrHeader.CreateRendererSubTree
                ().SetParent(this);
            Border[] borders = renderer.GetBorders();
            if (table.IsEmpty()) {
                renderer.SetBorders(GetCollapsedBorder(borders[innerBorder], tableBorders[innerBorder]), innerBorder);
                SetBorders(Border.NO_BORDER, innerBorder);
            }
            renderer.SetBorders(GetCollapsedBorder(borders[1], tableBorders[1]), 1);
            renderer.SetBorders(GetCollapsedBorder(borders[3], tableBorders[3]), 3);
            renderer.SetBorders(GetCollapsedBorder(borders[outerBorder], tableBorders[outerBorder]), outerBorder);
            SetBorders(Border.NO_BORDER, outerBorder);
>>>>>>> 585e78db
            return renderer;
        }

        /// <summary>This is a struct used for convenience in layout.</summary>
        private class CellRendererInfo {
            public CellRenderer cellRenderer;

            public int column;

            public int finishRowInd;

            public CellRendererInfo(CellRenderer cellRenderer, int column, int finishRow) {
                this.cellRenderer = cellRenderer;
                this.column = column;
                // When a cell has a rowspan, this is the index of the finish row of the cell.
                // Otherwise, this is simply the index of the row of the cell in the {@link #rows} array.
                this.finishRowInd = finishRow;
            }
        }
    }
}<|MERGE_RESOLUTION|>--- conflicted
+++ resolved
@@ -185,14 +185,9 @@
             }
             Table tableModel = (Table)GetModelElement();
             float? tableWidth = RetrieveWidth(layoutBox.GetWidth());
-<<<<<<< HEAD
-            // Float blockHeight = retrieveHeight();
-            float? blockMaxHeight = RetrieveMaxHeight();
-=======
             if (layoutBox.GetWidth() > tableWidth) {
                 layoutBox.SetWidth((float)tableWidth);
             }
->>>>>>> 585e78db
             if (null != blockMaxHeight && blockMaxHeight < layoutBox.GetHeight() && !true.Equals(GetPropertyAsBoolean(
                 Property.FORCED_PLACEMENT))) {
                 layoutBox.MoveUp(layoutBox.GetHeight() - (float)blockMaxHeight).SetHeight((float)blockMaxHeight);
@@ -203,10 +198,6 @@
             int numberOfColumns = ((Table)GetModelElement()).GetNumberOfColumns();
             horizontalBorders = new List<List<Border>>();
             verticalBorders = new List<List<Border>>();
-<<<<<<< HEAD
-            if (tableModel.GetFooter() != null) {
-                footerRenderer = InitFooterOrHeaderRenderer(true);
-=======
             Table footerElement = tableModel.GetFooter();
             // footer can be skipped, but after the table content will be layouted
             bool footerShouldBeApplied = !(tableModel.IsComplete() && 0 != tableModel.GetLastRowBottomBorder().Count &&
@@ -215,7 +206,6 @@
                 borders = GetBorders();
                 footerRenderer = InitFooterOrHeaderRenderer(true, borders);
                 bottomTableBorderWidth = 0;
->>>>>>> 585e78db
                 collapsedTableBorderWidths = GetCollapsedBorderWidths(footerRenderer.rows, footerRenderer.GetBorders(), false
                     );
                 float rightFooterBorderWidth = collapsedTableBorderWidths[1];
@@ -255,20 +245,16 @@
                     footerRenderer.SetProperty(Property.FORCED_PLACEMENT, true);
                 }
             }
+            Table headerElement = tableModel.GetHeader();
             bool isFirstHeader = rowRange.GetStartRow() == 0 && isOriginalNonSplitRenderer;
             bool headerShouldBeApplied = !rows.IsEmpty() && (!isOriginalNonSplitRenderer || isFirstHeader && !tableModel
                 .IsSkipFirstHeader());
-<<<<<<< HEAD
-            if (tableModel.GetHeader() != null && headerShouldBeApplied) {
-                headerRenderer = InitFooterOrHeaderRenderer(false);
-=======
             if (headerElement != null && headerShouldBeApplied) {
                 borders = GetBorders();
                 headerRenderer = InitFooterOrHeaderRenderer(false, borders);
                 if (tableModel.IsEmpty()) {
                     bottomTableBorderWidth = 0;
                 }
->>>>>>> 585e78db
                 collapsedTableBorderWidths = GetCollapsedBorderWidths(headerRenderer.rows, headerRenderer.GetBorders(), false
                     );
                 float rightHeaderBorderWidth = collapsedTableBorderWidths[1];
@@ -1029,11 +1015,7 @@
                 rightVerticalBorders.Add(borders[1]);
                 verticalBorders = new List<List<Border>>();
                 verticalBorders.Add(leftVerticalBorders);
-<<<<<<< HEAD
-                for (int i = 0; i < ((Table)modelElement).GetNumberOfColumns() - 1; i++) {
-=======
                 for (int i = 0; i < tableModel.GetNumberOfColumns() - 1; i++) {
->>>>>>> 585e78db
                     verticalBorders.Add(new List<Border>());
                 }
                 verticalBorders.Add(rightVerticalBorders);
@@ -1369,7 +1351,6 @@
             return tableWidth;
         }
 
-<<<<<<< HEAD
         internal override MinMaxWidth GetMinMaxWidth(float availableWidth) {
             Rectangle layoutBox = new Rectangle(availableWidth, AbstractRenderer.INF);
             Table tableModel = (Table)GetModelElement();
@@ -1387,6 +1368,7 @@
             float[] collapsedTableBorderWidths = GetCollapsedBorderWidths(rows, GetBorders(), false);
             float rightTableBorderWidth = collapsedTableBorderWidths[1];
             float leftTableBorderWidth = collapsedTableBorderWidths[3];
+            Border[] borders;
             MinMaxWidth[][] cellsMinMaxWidth = new MinMaxWidth[nrow][];
             int[][] cellsColspan = new int[nrow][];
             for (int i = 0; i < cellsMinMaxWidth.Length; i++) {
@@ -1394,7 +1376,8 @@
                 cellsColspan[i] = new int[ncol];
             }
             if (tableModel.GetFooter() != null) {
-                footerRenderer = InitFooterOrHeaderRenderer(true);
+                borders = GetBorders();
+                footerRenderer = InitFooterOrHeaderRenderer(true, borders);
                 collapsedTableBorderWidths = GetCollapsedBorderWidths(footerRenderer.rows, footerRenderer.GetBorders(), false
                     );
                 leftTableBorderWidth = Math.Max(leftTableBorderWidth, collapsedTableBorderWidths[3]);
@@ -1404,7 +1387,8 @@
             bool headerShouldBeApplied = !rows.IsEmpty() && (!isOriginalNonSplitRenderer || isFirstHeader && !tableModel
                 .IsSkipFirstHeader());
             if (tableModel.GetHeader() != null && headerShouldBeApplied) {
-                headerRenderer = InitFooterOrHeaderRenderer(false);
+                borders = GetBorders();
+                headerRenderer = InitFooterOrHeaderRenderer(false, borders);
                 collapsedTableBorderWidths = GetCollapsedBorderWidths(headerRenderer.rows, headerRenderer.GetBorders(), false
                     );
                 float rightHeaderBorderWidth = collapsedTableBorderWidths[1];
@@ -1412,7 +1396,7 @@
                 leftTableBorderWidth = Math.Max(leftTableBorderWidth, leftHeaderBorderWidth);
                 rightTableBorderWidth = Math.Max(rightTableBorderWidth, rightHeaderBorderWidth);
             }
-            Border[] borders = GetBorders();
+            borders = GetBorders();
             // Apply halves of the borders. The other halves are applied on a Cell level
             layoutBox.ApplyMargins<Rectangle>(0, rightTableBorderWidth / 2, 0, leftTableBorderWidth / 2, false);
             tableWidth -= rightTableBorderWidth / 2 + leftTableBorderWidth / 2;
@@ -1486,8 +1470,6 @@
             return countedMaxColumnWidth;
         }
 
-=======
->>>>>>> 585e78db
         public override void DrawBorder(DrawContext drawContext) {
         }
 
@@ -1715,14 +1697,6 @@
                     if (j == rowNum) {
                         break;
                     }
-<<<<<<< HEAD
-                    for (int i = 0; i < col; i++) {
-                        colOffset += columnWidths[i];
-                    }
-                    float rowspanOffset = 0;
-                    for (int i = row - 1; i > row - rowspan && i >= 0; i--) {
-                        rowspanOffset += (float)heights[i];
-=======
                 }
             }
             return useFooterBorders;
@@ -1746,7 +1720,6 @@
                     j++;
                     if (j == rowNum) {
                         break;
->>>>>>> 585e78db
                     }
                 }
             }
@@ -1874,40 +1847,11 @@
                     cell.SetBorders(horizontalBorders[row + 1 - rowspan][colN + i], 0);
                 }
             }
-<<<<<<< HEAD
-            for (int i = 0; i < colspan; i++) {
-                if (hasContent) {
-                    if (row + 1 == horizontalBorders.Count) {
-                        horizontalBorders.Add(new List<Border>());
-                    }
-                    List<Border> borders = horizontalBorders[row + 1];
-                    if (borders.Count <= colN + i) {
-                        for (int count = borders.Count; count < colN + i; count++) {
-                            borders.Add(null);
-                        }
-                        borders.Add(cellBorders[2]);
-                    }
-                    else {
-                        if (borders.Count == colN + i) {
-                            borders.Add(cellBorders[2]);
-                        }
-                        else {
-                            borders[colN + i] = cellBorders[2];
-                        }
-                    }
-                }
-                else {
-                    if (row == horizontalBorders.Count) {
-                        horizontalBorders.Add(new List<Border>());
-                    }
-                    horizontalBorders[row].Add(colN + i, cellBorders[2]);
-=======
             // consider bottom border
             for (int i = 0; i < colspan; i++) {
                 if (!CheckAndReplaceBorderInArray(horizontalBorders, row + 1, colN + i, cellBorders[2], true) && !isNeighbourCell
                     ) {
                     cell.SetBorders(horizontalBorders[row + 1][colN + i], 2);
->>>>>>> 585e78db
                 }
             }
             // process big rowspan
@@ -1935,13 +1879,7 @@
                     cell.SetBorders(verticalBorders[colN + colspan][i], 1);
                 }
             }
-<<<<<<< HEAD
-            for (int i = row - rowspan + 1; i <= row; i++) {
-                CheckAndReplaceBorderInArray(verticalBorders, colN + colspan, i, cellBorders[1]);
-            }
-=======
             // process big colspan
->>>>>>> 585e78db
             if (colspan > 1) {
                 for (int k = colN; k <= colspan + colN; k++) {
                     List<Border> borders = verticalBorders[k];
@@ -2107,24 +2045,6 @@
             }
         }
 
-<<<<<<< HEAD
-        private iText.Layout.Renderer.TableRenderer InitFooterOrHeaderRenderer(bool footer) {
-            Table table = (Table)GetModelElement();
-            Table footerOrHearder = footer ? table.GetFooter() : table.GetHeader();
-            int possibleMissingBorderIndex = footer ? 0 : 2;
-            int definiteMissingBorderIndex = footer ? 2 : 0;
-            Border[] borders = GetBorders();
-            iText.Layout.Renderer.TableRenderer renderer = (iText.Layout.Renderer.TableRenderer)footerOrHearder.CreateRendererSubTree
-                ().SetParent(this);
-            if (table.IsEmpty()) {
-                renderer.SetBorders(borders[possibleMissingBorderIndex], possibleMissingBorderIndex);
-                SetBorders(Border.NO_BORDER, possibleMissingBorderIndex);
-            }
-            renderer.SetBorders(borders[1], 1);
-            renderer.SetBorders(borders[3], 3);
-            renderer.SetBorders(borders[definiteMissingBorderIndex], definiteMissingBorderIndex);
-            SetBorders(Border.NO_BORDER, definiteMissingBorderIndex);
-=======
         private iText.Layout.Renderer.TableRenderer InitFooterOrHeaderRenderer(bool footer, Border[] tableBorders) {
             Table table = (Table)GetModelElement();
             Table footerOrHeader = footer ? table.GetFooter() : table.GetHeader();
@@ -2141,7 +2061,6 @@
             renderer.SetBorders(GetCollapsedBorder(borders[3], tableBorders[3]), 3);
             renderer.SetBorders(GetCollapsedBorder(borders[outerBorder], tableBorders[outerBorder]), outerBorder);
             SetBorders(Border.NO_BORDER, outerBorder);
->>>>>>> 585e78db
             return renderer;
         }
 
