/*

This file is part of the iText (R) project.
Copyright (c) 1998-2017 iText Group NV
Authors: Bruno Lowagie, Paulo Soares, et al.

This program is free software; you can redistribute it and/or modify
it under the terms of the GNU Affero General Public License version 3
as published by the Free Software Foundation with the addition of the
following permission added to Section 15 as permitted in Section 7(a):
FOR ANY PART OF THE COVERED WORK IN WHICH THE COPYRIGHT IS OWNED BY
ITEXT GROUP. ITEXT GROUP DISCLAIMS THE WARRANTY OF NON INFRINGEMENT
OF THIRD PARTY RIGHTS

This program is distributed in the hope that it will be useful, but
WITHOUT ANY WARRANTY; without even the implied warranty of MERCHANTABILITY
or FITNESS FOR A PARTICULAR PURPOSE.
See the GNU Affero General Public License for more details.
You should have received a copy of the GNU Affero General Public License
along with this program; if not, see http://www.gnu.org/licenses or write to
the Free Software Foundation, Inc., 51 Franklin Street, Fifth Floor,
Boston, MA, 02110-1301 USA, or download the license from the following URL:
http://itextpdf.com/terms-of-use/

The interactive user interfaces in modified source and object code versions
of this program must display Appropriate Legal Notices, as required under
Section 5 of the GNU Affero General Public License.

In accordance with Section 7(b) of the GNU Affero General Public License,
a covered work must retain the producer line in every PDF that is created
or manipulated using iText.

You can be released from the requirements of the license by purchasing
a commercial license. Buying such a license is mandatory as soon as you
develop commercial activities involving the iText software without
disclosing the source code of your own applications.
These activities include: offering paid services to customers as an ASP,
serving PDFs on the fly in a web application, shipping iText with a closed
source product.

For more information, please contact iText Software Corp. at this
address: sales@itextpdf.com
*/
using System;
using System.Collections.Generic;
using System.Text;
using iText.IO.Log;
using iText.IO.Util;
using iText.Kernel.Geom;
using iText.Layout.Borders;
using iText.Layout.Element;
using iText.Layout.Layout;
using iText.Layout.Margincollapse;
using iText.Layout.Minmaxwidth;
using iText.Layout.Properties;

namespace iText.Layout.Renderer {
    /// <summary>
    /// This class represents the
    /// <see cref="IRenderer">renderer</see>
    /// object for a
    /// <see cref="iText.Layout.Element.Paragraph"/>
    /// object. It will draw the glyphs of the textual content on the
    /// <see cref="DrawContext"/>
    /// .
    /// </summary>
    public class ParagraphRenderer : BlockRenderer {
        protected internal float previousDescent = 0;

        protected internal IList<LineRenderer> lines = null;

        /// <summary>Creates a ParagraphRenderer from its corresponding layout object.</summary>
        /// <param name="modelElement">
        /// the
        /// <see cref="iText.Layout.Element.Paragraph"/>
        /// which this object should manage
        /// </param>
        public ParagraphRenderer(Paragraph modelElement)
            : base(modelElement) {
        }

        /// <summary><inheritDoc/></summary>
        public override LayoutResult Layout(LayoutContext layoutContext) {
            OverrideHeightProperties();
            bool wasHeightClipped = false;
            int pageNumber = layoutContext.GetArea().GetPageNumber();
            bool anythingPlaced = false;
            bool firstLineInBox = true;
            LineRenderer currentRenderer = (LineRenderer)new LineRenderer().SetParent(this);
            Rectangle parentBBox = layoutContext.GetArea().GetBBox().Clone();
            MarginsCollapseHandler marginsCollapseHandler = null;
            bool marginsCollapsingEnabled = true.Equals(GetPropertyAsBoolean(Property.COLLAPSING_MARGINS));
            if (marginsCollapsingEnabled) {
                marginsCollapseHandler = new MarginsCollapseHandler(this, layoutContext.GetMarginsCollapseInfo());
            }
            bool notAllKidsAreFloats = false;
            IList<Rectangle> floatRendererAreas = layoutContext.GetFloatRendererAreas();
<<<<<<< HEAD
            FloatPropertyValue? floatPropertyValue = GetProperty<FloatPropertyValue?>(Property.FLOAT);
=======
            FloatPropertyValue? floatPropertyValue = this.GetProperty<FloatPropertyValue?>(Property.FLOAT);
            float clearHeightCorrection = FloatingHelper.CalculateClearHeightCorrection(this, floatRendererAreas, parentBBox
                );
            FloatingHelper.ApplyClearance(parentBBox, marginsCollapseHandler, clearHeightCorrection, FloatingHelper.IsRendererFloating
                (this));
>>>>>>> 611fc2eb
            float? blockWidth = RetrieveWidth(parentBBox.GetWidth());
            if (FloatingHelper.IsRendererFloating(this, floatPropertyValue)) {
                blockWidth = FloatingHelper.AdjustFloatedBlockLayoutBox(this, parentBBox, blockWidth, floatRendererAreas, 
                    floatPropertyValue);
                floatRendererAreas = new List<Rectangle>();
            }
            if (0 == childRenderers.Count) {
                anythingPlaced = true;
                currentRenderer = null;
            }
            bool isPositioned = IsPositioned();
            float? rotation = this.GetPropertyAsFloat(Property.ROTATION_ANGLE);
            if (rotation != null) {
                parentBBox.MoveDown(AbstractRenderer.INF - parentBBox.GetHeight()).SetHeight(AbstractRenderer.INF);
                if (!FloatingHelper.IsRendererFloating(this)) {
                    blockWidth = RotationUtils.RetrieveRotatedLayoutWidth(parentBBox.GetWidth(), this);
                }
            }
            if (marginsCollapsingEnabled) {
                marginsCollapseHandler.StartMarginsCollapse(parentBBox);
            }
            Border[] borders = GetBorders();
            float[] paddings = GetPaddings();
            float additionalWidth = ApplyBordersPaddingsMargins(parentBBox, borders, paddings);
            if (blockWidth != null && (blockWidth < parentBBox.GetWidth() || isPositioned || rotation != null)) {
                parentBBox.SetWidth((float)blockWidth);
            }
            MinMaxWidth minMaxWidth = new MinMaxWidth(additionalWidth, layoutContext.GetArea().GetBBox().GetWidth());
            AbstractWidthHandler widthHandler = new MaxMaxWidthHandler(minMaxWidth);
            float? blockMaxHeight = RetrieveMaxHeight();
            if (null != blockMaxHeight && parentBBox.GetHeight() > blockMaxHeight) {
                float heightDelta = parentBBox.GetHeight() - (float)blockMaxHeight;
                if (marginsCollapsingEnabled) {
                    marginsCollapseHandler.ProcessFixedHeightAdjustment(heightDelta);
                }
                parentBBox.MoveUp(heightDelta).SetHeight((float)blockMaxHeight);
                wasHeightClipped = true;
            }
            IList<Rectangle> areas;
            if (isPositioned) {
                areas = JavaCollectionsUtil.SingletonList(parentBBox);
            }
            else {
                areas = InitElementAreas(new LayoutArea(pageNumber, parentBBox));
            }
            occupiedArea = new LayoutArea(pageNumber, new Rectangle(parentBBox.GetX(), parentBBox.GetY() + parentBBox.
                GetHeight(), parentBBox.GetWidth(), 0));
            ShrinkOccupiedAreaForAbsolutePosition();
            int currentAreaPos = 0;
            Rectangle layoutBox = areas[0].Clone();
            lines = new List<LineRenderer>();
            foreach (IRenderer child in childRenderers) {
                notAllKidsAreFloats = notAllKidsAreFloats || !FloatingHelper.IsRendererFloating(child);
                currentRenderer.AddChild(child);
            }
            float lastYLine = layoutBox.GetY() + layoutBox.GetHeight();
            Leading leading = this.GetProperty<Leading>(Property.LEADING);
            float leadingValue = 0;
            float lastLineHeight = 0;
            float lastLineLeading = 0;
            if (marginsCollapsingEnabled && childRenderers.Count > 0) {
                // passing null is sufficient to notify that there is a kid, however we don't care about it and it's margins
                marginsCollapseHandler.StartChildMarginsHandling(null, layoutBox);
            }
            while (currentRenderer != null) {
                currentRenderer.SetProperty(Property.TAB_DEFAULT, this.GetPropertyAsFloat(Property.TAB_DEFAULT));
                currentRenderer.SetProperty(Property.TAB_STOPS, this.GetProperty<Object>(Property.TAB_STOPS));
                float lineIndent = anythingPlaced ? 0 : (float)this.GetPropertyAsFloat(Property.FIRST_LINE_INDENT);
                float childBBoxWidth = layoutBox.GetWidth() - lineIndent;
                Rectangle childLayoutBox = new Rectangle(layoutBox.GetX() + lineIndent, layoutBox.GetY(), childBBoxWidth, 
                    layoutBox.GetHeight());
                LineLayoutResult result = ((LineLayoutResult)((LineRenderer)currentRenderer.SetParent(this)).Layout(new LayoutContext
                    (new LayoutArea(pageNumber, childLayoutBox), null, floatRendererAreas)));
                if (result.GetStatus() == LayoutResult.NOTHING) {
                    float? lineShiftUnderFloats = FloatingHelper.CalculateLineShiftUnderFloats(floatRendererAreas, layoutBox);
                    if (lineShiftUnderFloats != null) {
                        layoutBox.DecreaseHeight((float)lineShiftUnderFloats);
                        firstLineInBox = true;
                        continue;
                    }
                }
                float minChildWidth = 0;
                float maxChildWidth = 0;
                if (result is MinMaxWidthLayoutResult) {
                    minChildWidth = ((MinMaxWidthLayoutResult)result).GetNotNullMinMaxWidth(childBBoxWidth).GetMinWidth();
                    maxChildWidth = ((MinMaxWidthLayoutResult)result).GetNotNullMinMaxWidth(childBBoxWidth).GetMaxWidth();
                }
                widthHandler.UpdateMinChildWidth(minChildWidth + lineIndent);
                widthHandler.UpdateMaxChildWidth(maxChildWidth + lineIndent);
                LineRenderer processedRenderer = null;
                if (result.GetStatus() == LayoutResult.FULL) {
                    processedRenderer = currentRenderer;
                }
                else {
                    if (result.GetStatus() == LayoutResult.PARTIAL) {
                        processedRenderer = (LineRenderer)result.GetSplitRenderer();
                    }
                }
                TextAlignment? textAlignment = (TextAlignment?)this.GetProperty<TextAlignment?>(Property.TEXT_ALIGNMENT, TextAlignment
                    .LEFT);
                if (result.GetStatus() == LayoutResult.PARTIAL && textAlignment == TextAlignment.JUSTIFIED && !result.IsSplitForcedByNewline
                    () || textAlignment == TextAlignment.JUSTIFIED_ALL) {
                    if (processedRenderer != null) {
                        processedRenderer.Justify(layoutBox.GetWidth() - lineIndent);
                    }
                }
                else {
                    if (textAlignment != TextAlignment.LEFT && processedRenderer != null) {
                        float deltaX = childBBoxWidth - processedRenderer.GetOccupiedArea().GetBBox().GetWidth();
                        switch (textAlignment) {
                            case TextAlignment.RIGHT: {
                                processedRenderer.Move(deltaX, 0);
                                break;
                            }

                            case TextAlignment.CENTER: {
                                processedRenderer.Move(deltaX / 2, 0);
                                break;
                            }
                        }
                    }
                }
                leadingValue = processedRenderer != null && leading != null ? processedRenderer.GetLeadingValue(leading) : 
                    0;
                if (processedRenderer != null && processedRenderer.ContainsImage()) {
                    leadingValue -= previousDescent;
                }
                bool lineHasContent = processedRenderer != null && processedRenderer.GetOccupiedArea().GetBBox().GetHeight
                    () > 0;
                // could be false if e.g. line contains only floats
                bool doesNotFit = processedRenderer == null;
                float deltaY = 0;
                if (!doesNotFit) {
                    if (lineHasContent) {
                        lastLineLeading = leadingValue;
                        lastLineHeight = processedRenderer.GetOccupiedArea().GetBBox().GetHeight();
                        deltaY = lastYLine - leadingValue - processedRenderer.GetYLine();
                    }
                    // for the first and last line in a paragraph, leading is smaller
                    if (firstLineInBox) {
                        deltaY = -(leadingValue - lastLineHeight) / 2;
                    }
                    doesNotFit = leading != null && processedRenderer.GetOccupiedArea().GetBBox().GetY() + deltaY < layoutBox.
                        GetY();
                }
                if (doesNotFit) {
                    if (currentAreaPos + 1 < areas.Count) {
                        layoutBox = areas[++currentAreaPos].Clone();
                        lastYLine = layoutBox.GetY() + layoutBox.GetHeight();
                        firstLineInBox = true;
                    }
                    else {
                        bool keepTogether = IsKeepTogether();
                        if (keepTogether) {
                            return new MinMaxWidthLayoutResult(LayoutResult.NOTHING, null, null, this, null == result.GetCauseOfNothing
                                () ? this : result.GetCauseOfNothing());
                        }
                        else {
                            if (marginsCollapsingEnabled) {
                                if (anythingPlaced && notAllKidsAreFloats) {
                                    marginsCollapseHandler.EndChildMarginsHandling(layoutBox);
                                }
                                marginsCollapseHandler.EndMarginsCollapse(layoutBox);
                            }
                            iText.Layout.Renderer.ParagraphRenderer[] split = Split();
                            split[0].lines = lines;
                            foreach (LineRenderer line in lines) {
                                split[0].childRenderers.AddAll(line.GetChildRenderers());
                            }
                            if (processedRenderer != null) {
                                split[1].childRenderers.AddAll(processedRenderer.GetChildRenderers());
                            }
                            if (result.GetOverflowRenderer() != null) {
                                split[1].childRenderers.AddAll(result.GetOverflowRenderer().GetChildRenderers());
                            }
                            if (HasProperty(Property.MAX_HEIGHT)) {
                                if (isPositioned) {
                                    CorrectPositionedLayout(layoutBox);
                                }
                                split[1].SetProperty(Property.MAX_HEIGHT, RetrieveMaxHeight() - occupiedArea.GetBBox().GetHeight());
                            }
                            if (HasProperty(Property.MIN_HEIGHT)) {
                                split[1].SetProperty(Property.MIN_HEIGHT, RetrieveMinHeight() - occupiedArea.GetBBox().GetHeight());
                            }
                            if (HasProperty(Property.HEIGHT)) {
                                split[1].SetProperty(Property.HEIGHT, RetrieveHeight() - occupiedArea.GetBBox().GetHeight());
                            }
                            if (wasHeightClipped) {
                                split[0].GetOccupiedArea().GetBBox().MoveDown((float)blockMaxHeight - occupiedArea.GetBBox().GetHeight()).
                                    SetHeight((float)blockMaxHeight);
                                ILogger logger = LoggerFactory.GetLogger(typeof(iText.Layout.Renderer.ParagraphRenderer));
                                logger.Warn(iText.IO.LogMessageConstant.CLIP_ELEMENT);
                            }
                            ApplyPaddings(occupiedArea.GetBBox(), paddings, true);
                            ApplyBorderBox(occupiedArea.GetBBox(), borders, true);
                            ApplyMargins(occupiedArea.GetBBox(), true);
                            if (wasHeightClipped) {
                                return new MinMaxWidthLayoutResult(LayoutResult.FULL, occupiedArea, split[0], null).SetMinMaxWidth(minMaxWidth
                                    );
                            }
                            else {
                                if (anythingPlaced) {
                                    return new MinMaxWidthLayoutResult(LayoutResult.PARTIAL, occupiedArea, split[0], split[1]).SetMinMaxWidth(
                                        minMaxWidth);
                                }
                                else {
                                    if (true.Equals(GetPropertyAsBoolean(Property.FORCED_PLACEMENT))) {
                                        occupiedArea.SetBBox(Rectangle.GetCommonRectangle(occupiedArea.GetBBox(), currentRenderer.GetOccupiedArea(
                                            ).GetBBox()));
                                        parent.SetProperty(Property.FULL, true);
                                        lines.Add(currentRenderer);
                                        // Force placement of children we have and do not force placement of the others
                                        if (LayoutResult.PARTIAL == result.GetStatus()) {
                                            IRenderer childNotRendered = result.GetCauseOfNothing();
                                            int firstNotRendered = currentRenderer.childRenderers.IndexOf(childNotRendered);
                                            currentRenderer.childRenderers.RetainAll(currentRenderer.childRenderers.SubList(0, firstNotRendered));
                                            split[1].childRenderers.RemoveAll(split[1].childRenderers.SubList(0, firstNotRendered));
                                            return new MinMaxWidthLayoutResult(LayoutResult.PARTIAL, occupiedArea, this, split[1], null).SetMinMaxWidth
                                                (minMaxWidth);
                                        }
                                        else {
                                            return new MinMaxWidthLayoutResult(LayoutResult.FULL, occupiedArea, null, null, this).SetMinMaxWidth(minMaxWidth
                                                );
                                        }
                                    }
                                    else {
                                        return new MinMaxWidthLayoutResult(LayoutResult.NOTHING, null, null, this, null == result.GetCauseOfNothing
                                            () ? this : result.GetCauseOfNothing());
                                    }
                                }
                            }
                        }
                    }
                }
                else {
                    if (leading != null) {
                        processedRenderer.ApplyLeading(deltaY);
                        if (lineHasContent) {
                            lastYLine = processedRenderer.GetYLine();
                        }
                    }
                    if (lineHasContent) {
                        occupiedArea.SetBBox(Rectangle.GetCommonRectangle(occupiedArea.GetBBox(), processedRenderer.GetOccupiedArea
                            ().GetBBox()));
                    }
                    firstLineInBox = false;
                    layoutBox.SetHeight(processedRenderer.GetOccupiedArea().GetBBox().GetY() - layoutBox.GetY());
                    lines.Add(processedRenderer);
                    anythingPlaced = true;
                    currentRenderer = (LineRenderer)result.GetOverflowRenderer();
                    previousDescent = processedRenderer.GetMaxDescent();
                }
            }
            if (marginsCollapsingEnabled) {
                if (childRenderers.Count > 0 && notAllKidsAreFloats) {
                    marginsCollapseHandler.EndChildMarginsHandling(layoutBox);
                }
                marginsCollapseHandler.EndMarginsCollapse(layoutBox);
            }
            if (FloatingHelper.IsRendererFloating(this, floatPropertyValue)) {
                FloatingHelper.IncludeChildFloatsInOccupiedArea(floatRendererAreas, this);
            }
            float moveDown = Math.Min((lastLineLeading - lastLineHeight) / 2, occupiedArea.GetBBox().GetY() - layoutBox
                .GetY());
            occupiedArea.GetBBox().MoveDown(moveDown);
            occupiedArea.GetBBox().SetHeight(occupiedArea.GetBBox().GetHeight() + moveDown);
            IRenderer overflowRenderer = null;
            float? blockMinHeight = RetrieveMinHeight();
            if (null != blockMinHeight && blockMinHeight > occupiedArea.GetBBox().GetHeight()) {
                float blockBottom = occupiedArea.GetBBox().GetBottom() - ((float)blockMinHeight - occupiedArea.GetBBox().GetHeight
                    ());
                if (blockBottom >= layoutContext.GetArea().GetBBox().GetBottom()) {
                    occupiedArea.GetBBox().SetY(blockBottom).SetHeight((float)blockMinHeight);
                }
                else {
                    occupiedArea.GetBBox().IncreaseHeight(occupiedArea.GetBBox().GetBottom() - layoutContext.GetArea().GetBBox
                        ().GetBottom()).SetY(layoutContext.GetArea().GetBBox().GetBottom());
                    overflowRenderer = CreateOverflowRenderer(parent);
                    overflowRenderer.SetProperty(Property.MIN_HEIGHT, (float)blockMinHeight - occupiedArea.GetBBox().GetHeight
                        ());
                    if (HasProperty(Property.HEIGHT)) {
                        overflowRenderer.SetProperty(Property.HEIGHT, RetrieveHeight() - occupiedArea.GetBBox().GetHeight());
                    }
                }
                ApplyVerticalAlignment();
            }
            if (isPositioned) {
                CorrectPositionedLayout(layoutBox);
            }
            ApplyPaddings(occupiedArea.GetBBox(), paddings, true);
            ApplyBorderBox(occupiedArea.GetBBox(), borders, true);
<<<<<<< HEAD
            Rectangle rect = ApplyMargins(occupiedArea.GetBBox(), true);
            float childrenMaxWidth = minMaxWidth.GetChildrenMaxWidth();
            if (blockWidth != null && childrenMaxWidth < blockWidth) {
                childrenMaxWidth = (float) blockWidth;
            }
            childrenMaxWidth = childrenMaxWidth != 0 ? childrenMaxWidth + rect.GetWidth() - initialWidth : 0;
            if (this.GetProperty<float?>(Property.ROTATION_ANGLE) != null) {
=======
            ApplyMargins(occupiedArea.GetBBox(), true);
            if (rotation != null) {
>>>>>>> 611fc2eb
                ApplyRotationLayout(layoutContext.GetArea().GetBBox().Clone());
                if (IsNotFittingLayoutArea(layoutContext.GetArea())) {
                    if (IsNotFittingWidth(layoutContext.GetArea()) && !IsNotFittingHeight(layoutContext.GetArea())) {
                        LoggerFactory.GetLogger(GetType()).Warn(String.Format(iText.IO.LogMessageConstant.ELEMENT_DOES_NOT_FIT_AREA
                            , "It fits by height so it will be forced placed"));
                    }
                    else {
                        if (!true.Equals(GetPropertyAsBoolean(Property.FORCED_PLACEMENT))) {
                            return new MinMaxWidthLayoutResult(LayoutResult.NOTHING, null, null, this, this);
                        }
                    }
                }
            }
            FloatingHelper.RemoveFloatsAboveRendererBottom(floatRendererAreas, this);
            LayoutArea editedArea = FloatingHelper.AdjustResultOccupiedAreaForFloatAndClear(this, layoutContext.GetFloatRendererAreas
                (), layoutContext.GetArea().GetBBox(), clearHeightCorrection, marginsCollapsingEnabled);
            if (null == overflowRenderer) {
                return new MinMaxWidthLayoutResult(LayoutResult.FULL, editedArea, null, null, null).SetMinMaxWidth(minMaxWidth
                    );
            }
            else {
                return new MinMaxWidthLayoutResult(LayoutResult.PARTIAL, editedArea, this, overflowRenderer, null).SetMinMaxWidth
                    (minMaxWidth);
            }
        }

        /// <summary><inheritDoc/></summary>
        public override IRenderer GetNextRenderer() {
            return new iText.Layout.Renderer.ParagraphRenderer((Paragraph)modelElement);
        }

        /// <summary><inheritDoc/></summary>
        public override T1 GetDefaultProperty<T1>(int property) {
            if ((property == Property.MARGIN_TOP || property == Property.MARGIN_BOTTOM) && parent is CellRenderer) {
                return (T1)(Object)0f;
            }
            return base.GetDefaultProperty<T1>(property);
        }

        /// <summary><inheritDoc/></summary>
        public override String ToString() {
            StringBuilder sb = new StringBuilder();
            if (lines != null && lines.Count > 0) {
                for (int i = 0; i < lines.Count; i++) {
                    if (i > 0) {
                        sb.Append("\n");
                    }
                    sb.Append(lines[i].ToString());
                }
            }
            else {
                foreach (IRenderer renderer in childRenderers) {
                    sb.Append(renderer.ToString());
                }
            }
            return sb.ToString();
        }

        /// <summary><inheritDoc/></summary>
        public override void DrawChildren(DrawContext drawContext) {
            if (lines != null) {
                foreach (LineRenderer line in lines) {
                    line.Draw(drawContext);
                }
            }
        }

        /// <summary><inheritDoc/></summary>
        public override void Move(float dxRight, float dyUp) {
            occupiedArea.GetBBox().MoveRight(dxRight);
            occupiedArea.GetBBox().MoveUp(dyUp);
            if (null != lines) {
                foreach (LineRenderer line in lines) {
                    line.Move(dxRight, dyUp);
                }
            }
        }

        /// <summary>
        /// Gets the lines which are the result of the
        /// <see cref="Layout(iText.Layout.Layout.LayoutContext)"/>
        /// .
        /// </summary>
        /// <returns>paragraph lines, or <code>null</code> if layout hasn't been called yet</returns>
        public virtual IList<LineRenderer> GetLines() {
            return lines;
        }

        protected internal override float? GetFirstYLineRecursively() {
            if (lines == null || lines.Count == 0) {
                return null;
            }
            return lines[0].GetFirstYLineRecursively();
        }

        [Obsolete]
        protected internal virtual iText.Layout.Renderer.ParagraphRenderer CreateOverflowRenderer() {
            return (iText.Layout.Renderer.ParagraphRenderer)GetNextRenderer();
        }

        [Obsolete]
        protected internal virtual iText.Layout.Renderer.ParagraphRenderer CreateSplitRenderer() {
            return (iText.Layout.Renderer.ParagraphRenderer)GetNextRenderer();
        }

        protected internal virtual iText.Layout.Renderer.ParagraphRenderer CreateOverflowRenderer(IRenderer parent
            ) {
            iText.Layout.Renderer.ParagraphRenderer overflowRenderer = CreateOverflowRenderer();
            overflowRenderer.parent = parent;
            FixOverflowRenderer(overflowRenderer);
            return overflowRenderer;
        }

        protected internal virtual iText.Layout.Renderer.ParagraphRenderer CreateSplitRenderer(IRenderer parent) {
            iText.Layout.Renderer.ParagraphRenderer splitRenderer = CreateSplitRenderer();
            splitRenderer.parent = parent;
            splitRenderer.properties = new Dictionary<int, Object>(properties);
            return splitRenderer;
        }

        protected internal override MinMaxWidth GetMinMaxWidth(float availableWidth) {
            float? rotation = this.GetPropertyAsFloat(Property.ROTATION_ANGLE);
            bool restoreRotation = HasOwnProperty(Property.ROTATION_ANGLE);
            SetProperty(Property.ROTATION_ANGLE, null);
            MinMaxWidthLayoutResult result = (MinMaxWidthLayoutResult)Layout(new LayoutContext(new LayoutArea(1, new Rectangle
                (availableWidth, AbstractRenderer.INF))));
            if (restoreRotation) {
                SetProperty(Property.ROTATION_ANGLE, rotation);
            }
            else {
                DeleteOwnProperty(Property.ROTATION_ANGLE);
            }
            MinMaxWidth minMaxWidth = CorrectMinMaxWidth(result.GetNotNullMinMaxWidth(availableWidth));
            return rotation != null ? RotationUtils.CountRotationMinMaxWidth(minMaxWidth, this) : minMaxWidth;
        }

        protected internal virtual iText.Layout.Renderer.ParagraphRenderer[] Split() {
            iText.Layout.Renderer.ParagraphRenderer splitRenderer = CreateSplitRenderer(parent);
            splitRenderer.occupiedArea = occupiedArea;
            splitRenderer.isLastRendererForModelElement = false;
            iText.Layout.Renderer.ParagraphRenderer overflowRenderer = CreateOverflowRenderer(parent);
            return new iText.Layout.Renderer.ParagraphRenderer[] { splitRenderer, overflowRenderer };
        }

        private void FixOverflowRenderer(iText.Layout.Renderer.ParagraphRenderer overflowRenderer) {
            // Reset first line indent in case of overflow.
            float firstLineIndent = (float)overflowRenderer.GetPropertyAsFloat(Property.FIRST_LINE_INDENT);
            if (firstLineIndent != 0) {
                overflowRenderer.SetProperty(Property.FIRST_LINE_INDENT, 0f);
            }
        }
    }
}<|MERGE_RESOLUTION|>--- conflicted
+++ resolved
@@ -95,15 +95,11 @@
             }
             bool notAllKidsAreFloats = false;
             IList<Rectangle> floatRendererAreas = layoutContext.GetFloatRendererAreas();
-<<<<<<< HEAD
-            FloatPropertyValue? floatPropertyValue = GetProperty<FloatPropertyValue?>(Property.FLOAT);
-=======
             FloatPropertyValue? floatPropertyValue = this.GetProperty<FloatPropertyValue?>(Property.FLOAT);
             float clearHeightCorrection = FloatingHelper.CalculateClearHeightCorrection(this, floatRendererAreas, parentBBox
                 );
             FloatingHelper.ApplyClearance(parentBBox, marginsCollapseHandler, clearHeightCorrection, FloatingHelper.IsRendererFloating
                 (this));
->>>>>>> 611fc2eb
             float? blockWidth = RetrieveWidth(parentBBox.GetWidth());
             if (FloatingHelper.IsRendererFloating(this, floatPropertyValue)) {
                 blockWidth = FloatingHelper.AdjustFloatedBlockLayoutBox(this, parentBBox, blockWidth, floatRendererAreas, 
@@ -395,18 +391,8 @@
             }
             ApplyPaddings(occupiedArea.GetBBox(), paddings, true);
             ApplyBorderBox(occupiedArea.GetBBox(), borders, true);
-<<<<<<< HEAD
-            Rectangle rect = ApplyMargins(occupiedArea.GetBBox(), true);
-            float childrenMaxWidth = minMaxWidth.GetChildrenMaxWidth();
-            if (blockWidth != null && childrenMaxWidth < blockWidth) {
-                childrenMaxWidth = (float) blockWidth;
-            }
-            childrenMaxWidth = childrenMaxWidth != 0 ? childrenMaxWidth + rect.GetWidth() - initialWidth : 0;
-            if (this.GetProperty<float?>(Property.ROTATION_ANGLE) != null) {
-=======
             ApplyMargins(occupiedArea.GetBBox(), true);
             if (rotation != null) {
->>>>>>> 611fc2eb
                 ApplyRotationLayout(layoutContext.GetArea().GetBBox().Clone());
                 if (IsNotFittingLayoutArea(layoutContext.GetArea())) {
                     if (IsNotFittingWidth(layoutContext.GetArea()) && !IsNotFittingHeight(layoutContext.GetArea())) {
