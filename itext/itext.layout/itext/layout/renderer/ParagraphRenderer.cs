/*

This file is part of the iText (R) project.
Copyright (c) 1998-2017 iText Group NV
Authors: Bruno Lowagie, Paulo Soares, et al.

This program is free software; you can redistribute it and/or modify
it under the terms of the GNU Affero General Public License version 3
as published by the Free Software Foundation with the addition of the
following permission added to Section 15 as permitted in Section 7(a):
FOR ANY PART OF THE COVERED WORK IN WHICH THE COPYRIGHT IS OWNED BY
ITEXT GROUP. ITEXT GROUP DISCLAIMS THE WARRANTY OF NON INFRINGEMENT
OF THIRD PARTY RIGHTS

This program is distributed in the hope that it will be useful, but
WITHOUT ANY WARRANTY; without even the implied warranty of MERCHANTABILITY
or FITNESS FOR A PARTICULAR PURPOSE.
See the GNU Affero General Public License for more details.
You should have received a copy of the GNU Affero General Public License
along with this program; if not, see http://www.gnu.org/licenses or write to
the Free Software Foundation, Inc., 51 Franklin Street, Fifth Floor,
Boston, MA, 02110-1301 USA, or download the license from the following URL:
http://itextpdf.com/terms-of-use/

The interactive user interfaces in modified source and object code versions
of this program must display Appropriate Legal Notices, as required under
Section 5 of the GNU Affero General Public License.

In accordance with Section 7(b) of the GNU Affero General Public License,
a covered work must retain the producer line in every PDF that is created
or manipulated using iText.

You can be released from the requirements of the license by purchasing
a commercial license. Buying such a license is mandatory as soon as you
develop commercial activities involving the iText software without
disclosing the source code of your own applications.
These activities include: offering paid services to customers as an ASP,
serving PDFs on the fly in a web application, shipping iText with a closed
source product.

For more information, please contact iText Software Corp. at this
address: sales@itextpdf.com
*/
using System;
using System.Collections.Generic;
using System.Text;
using iText.IO.Log;
using iText.IO.Util;
using iText.Kernel.Geom;
using iText.Layout.Borders;
using iText.Layout.Element;
using iText.Layout.Layout;
using iText.Layout.Margincollapse;
using iText.Layout.Minmaxwidth;
using iText.Layout.Properties;

namespace iText.Layout.Renderer {
    /// <summary>
    /// This class represents the
    /// <see cref="IRenderer">renderer</see>
    /// object for a
    /// <see cref="iText.Layout.Element.Paragraph"/>
    /// object. It will draw the glyphs of the textual content on the
    /// <see cref="DrawContext"/>
    /// .
    /// </summary>
    public class ParagraphRenderer : BlockRenderer {
        protected internal float previousDescent = 0;

        protected internal IList<LineRenderer> lines = null;

        /// <summary>Creates a ParagraphRenderer from its corresponding layout object.</summary>
        /// <param name="modelElement">
        /// the
        /// <see cref="iText.Layout.Element.Paragraph"/>
        /// which this object should manage
        /// </param>
        public ParagraphRenderer(Paragraph modelElement)
            : base(modelElement) {
        }

        /// <summary><inheritDoc/></summary>
        public override LayoutResult Layout(LayoutContext layoutContext) {
            OverrideHeightProperties();
            bool wasHeightClipped = false;
            bool wasParentsHeightClipped = layoutContext.IsClippedHeight();
            int pageNumber = layoutContext.GetArea().GetPageNumber();
            bool anythingPlaced = false;
            bool firstLineInBox = true;
            LineRenderer currentRenderer = (LineRenderer)new LineRenderer().SetParent(this);
            Rectangle parentBBox = layoutContext.GetArea().GetBBox().Clone();
            MarginsCollapseHandler marginsCollapseHandler = null;
            bool marginsCollapsingEnabled = true.Equals(GetPropertyAsBoolean(Property.COLLAPSING_MARGINS));
            if (marginsCollapsingEnabled) {
                marginsCollapseHandler = new MarginsCollapseHandler(this, layoutContext.GetMarginsCollapseInfo());
            }
            bool notAllKidsAreFloats = false;
            IList<Rectangle> floatRendererAreas = layoutContext.GetFloatRendererAreas();
            FloatPropertyValue? floatPropertyValue = this.GetProperty<FloatPropertyValue?>(Property.FLOAT);
            float clearHeightCorrection = FloatingHelper.CalculateClearHeightCorrection(this, floatRendererAreas, parentBBox
                );
            FloatingHelper.ApplyClearance(parentBBox, marginsCollapseHandler, clearHeightCorrection, FloatingHelper.IsRendererFloating
                (this));
            float? blockWidth = RetrieveWidth(parentBBox.GetWidth());
            if (FloatingHelper.IsRendererFloating(this, floatPropertyValue)) {
                blockWidth = FloatingHelper.AdjustFloatedBlockLayoutBox(this, parentBBox, blockWidth, floatRendererAreas, 
                    floatPropertyValue);
                floatRendererAreas = new List<Rectangle>();
            }
            if (0 == childRenderers.Count) {
                anythingPlaced = true;
                currentRenderer = null;
            }
            bool isPositioned = IsPositioned();
            float? rotation = this.GetPropertyAsFloat(Property.ROTATION_ANGLE);
<<<<<<< HEAD
            OverflowPropertyValue? overflowX = this.GetProperty<OverflowPropertyValue?>(Property.OVERFLOW_X);
            float? blockMaxHeight = RetrieveMaxHeight();
            OverflowPropertyValue? overflowY = (null == blockMaxHeight || blockMaxHeight > parentBBox.GetHeight()) && 
                !wasParentsHeightClipped ? null : this.GetProperty<OverflowPropertyValue?>(Property.OVERFLOW_Y);
            if (rotation != null) {
=======
            if (rotation != null || IsFixedLayout()) {
>>>>>>> be67f867
                parentBBox.MoveDown(AbstractRenderer.INF - parentBBox.GetHeight()).SetHeight(AbstractRenderer.INF);
            }
            if (rotation != null && !FloatingHelper.IsRendererFloating(this)) {
                blockWidth = RotationUtils.RetrieveRotatedLayoutWidth(parentBBox.GetWidth(), this);
            }
            if (marginsCollapsingEnabled) {
                marginsCollapseHandler.StartMarginsCollapse(parentBBox);
            }
            Border[] borders = GetBorders();
            float[] paddings = GetPaddings();
            float additionalWidth = ApplyBordersPaddingsMargins(parentBBox, borders, paddings);
<<<<<<< HEAD
            if (blockWidth != null && (blockWidth < parentBBox.GetWidth() || isPositioned || rotation != null || (null
                 != overflowX && OverflowPropertyValue.FIT != overflowX))) {
                parentBBox.SetWidth((float)blockWidth);
            }
            MinMaxWidth minMaxWidth = new MinMaxWidth(additionalWidth, layoutContext.GetArea().GetBBox().GetWidth());
            AbstractWidthHandler widthHandler = new MaxMaxWidthHandler(minMaxWidth);
            if (!IsFixedLayout() && null != blockMaxHeight && (blockMaxHeight < parentBBox.GetHeight() || (null != overflowY
                 && !OverflowPropertyValue.FIT.Equals(overflowY))) && !true.Equals(GetPropertyAsBoolean(Property.FORCED_PLACEMENT
                ))) {
                if (blockMaxHeight < parentBBox.GetHeight()) {
                    wasHeightClipped = true;
                }
                float heightDelta = parentBBox.GetHeight() - (float)blockMaxHeight;
                if (marginsCollapsingEnabled) {
                    marginsCollapseHandler.ProcessFixedHeightAdjustment(heightDelta);
                }
                parentBBox.MoveUp(heightDelta).SetHeight((float)blockMaxHeight);
            }
=======
            ApplyWidth(parentBBox, blockWidth);
            float? blockMaxHeight = RetrieveMaxHeight();
            wasHeightClipped = ApplyHeight(parentBBox, blockMaxHeight, marginsCollapseHandler, false);
            MinMaxWidth minMaxWidth = new MinMaxWidth(additionalWidth, layoutContext.GetArea().GetBBox().GetWidth());
            AbstractWidthHandler widthHandler = new MaxMaxWidthHandler(minMaxWidth);
>>>>>>> be67f867
            IList<Rectangle> areas;
            if (isPositioned) {
                areas = JavaCollectionsUtil.SingletonList(parentBBox);
            }
            else {
                areas = InitElementAreas(new LayoutArea(pageNumber, parentBBox));
            }
            occupiedArea = new LayoutArea(pageNumber, new Rectangle(parentBBox.GetX(), parentBBox.GetY() + parentBBox.
                GetHeight(), parentBBox.GetWidth(), 0));
            ShrinkOccupiedAreaForAbsolutePosition();
            int currentAreaPos = 0;
            Rectangle layoutBox = areas[0].Clone();
            lines = new List<LineRenderer>();
            foreach (IRenderer child in childRenderers) {
                notAllKidsAreFloats = notAllKidsAreFloats || !FloatingHelper.IsRendererFloating(child);
                currentRenderer.AddChild(child);
            }
            float lastYLine = layoutBox.GetY() + layoutBox.GetHeight();
            Leading leading = this.GetProperty<Leading>(Property.LEADING);
            float lastLineBottomLeadingIndent = 0;
            if (marginsCollapsingEnabled && childRenderers.Count > 0) {
                // passing null is sufficient to notify that there is a kid, however we don't care about it and it's margins
                marginsCollapseHandler.StartChildMarginsHandling(null, layoutBox);
            }
            while (currentRenderer != null) {
                currentRenderer.SetProperty(Property.TAB_DEFAULT, this.GetPropertyAsFloat(Property.TAB_DEFAULT));
                currentRenderer.SetProperty(Property.TAB_STOPS, this.GetProperty<Object>(Property.TAB_STOPS));
                float lineIndent = anythingPlaced ? 0 : (float)this.GetPropertyAsFloat(Property.FIRST_LINE_INDENT);
                float childBBoxWidth = layoutBox.GetWidth() - lineIndent;
                Rectangle childLayoutBox = new Rectangle(layoutBox.GetX() + lineIndent, layoutBox.GetY(), childBBoxWidth, 
                    layoutBox.GetHeight());
                currentRenderer.SetProperty(Property.OVERFLOW_X, overflowX);
                currentRenderer.SetProperty(Property.OVERFLOW_Y, overflowY);
                LineLayoutResult result = ((LineLayoutResult)((LineRenderer)currentRenderer.SetParent(this)).Layout(new LayoutContext
                    (new LayoutArea(pageNumber, childLayoutBox), null, floatRendererAreas, wasHeightClipped || wasParentsHeightClipped
                    )));
                if (result.GetStatus() == LayoutResult.NOTHING) {
                    float? lineShiftUnderFloats = FloatingHelper.CalculateLineShiftUnderFloats(floatRendererAreas, layoutBox);
                    if (lineShiftUnderFloats != null) {
                        layoutBox.DecreaseHeight((float)lineShiftUnderFloats);
                        firstLineInBox = true;
                        continue;
                    }
                }
                float minChildWidth = 0;
                float maxChildWidth = 0;
                if (result is MinMaxWidthLayoutResult) {
                    minChildWidth = ((MinMaxWidthLayoutResult)result).GetNotNullMinMaxWidth(childBBoxWidth).GetMinWidth();
                    maxChildWidth = ((MinMaxWidthLayoutResult)result).GetNotNullMinMaxWidth(childBBoxWidth).GetMaxWidth();
                }
                widthHandler.UpdateMinChildWidth(minChildWidth + lineIndent);
                widthHandler.UpdateMaxChildWidth(maxChildWidth + lineIndent);
                LineRenderer processedRenderer = null;
                if (result.GetStatus() == LayoutResult.FULL) {
                    processedRenderer = currentRenderer;
                }
                else {
                    if (result.GetStatus() == LayoutResult.PARTIAL) {
                        processedRenderer = (LineRenderer)result.GetSplitRenderer();
                    }
                }
                TextAlignment? textAlignment = (TextAlignment?)this.GetProperty<TextAlignment?>(Property.TEXT_ALIGNMENT, TextAlignment
                    .LEFT);
                if (result.GetStatus() == LayoutResult.PARTIAL && textAlignment == TextAlignment.JUSTIFIED && !result.IsSplitForcedByNewline
                    () || textAlignment == TextAlignment.JUSTIFIED_ALL) {
                    if (processedRenderer != null) {
                        processedRenderer.Justify(layoutBox.GetWidth() - lineIndent);
                    }
                }
                else {
                    if (textAlignment != TextAlignment.LEFT && processedRenderer != null) {
                        float deltaX = childBBoxWidth - processedRenderer.GetOccupiedArea().GetBBox().GetWidth();
                        switch (textAlignment) {
                            case TextAlignment.RIGHT: {
                                processedRenderer.Move(deltaX, 0);
                                break;
                            }

                            case TextAlignment.CENTER: {
                                processedRenderer.Move(deltaX / 2, 0);
                                break;
                            }
                        }
                    }
                }
                bool lineHasContent = processedRenderer != null && processedRenderer.GetOccupiedArea().GetBBox().GetHeight
                    () > 0;
                // could be false if e.g. line contains only floats
                bool doesNotFit = processedRenderer == null;
                float deltaY = 0;
                if (!doesNotFit) {
                    if (lineHasContent) {
                        float indentFromLastLine = previousDescent - lastLineBottomLeadingIndent - (leading != null ? processedRenderer
                            .GetTopLeadingIndent(leading) : 0) - processedRenderer.GetMaxAscent();
                        // TODO this is a workaround. To be refactored
                        if (processedRenderer != null && processedRenderer.ContainsImage()) {
                            indentFromLastLine += previousDescent;
                        }
                        deltaY = lastYLine + indentFromLastLine - processedRenderer.GetYLine();
                        lastLineBottomLeadingIndent = leading != null ? processedRenderer.GetBottomLeadingIndent(leading) : 0;
                        // TODO this is a workaround. To be refactored
                        if (lastLineBottomLeadingIndent < 0 && processedRenderer.ContainsImage()) {
                            lastLineBottomLeadingIndent = 0;
                        }
                    }
                    // for the first and last line in a paragraph, leading is smaller
                    if (firstLineInBox) {
                        deltaY = processedRenderer != null && leading != null ? -processedRenderer.GetTopLeadingIndent(leading) : 
                            0;
                    }
                    doesNotFit = leading != null && processedRenderer.GetOccupiedArea().GetBBox().GetY() + deltaY < layoutBox.
                        GetY();
                }
                if (doesNotFit && (null == processedRenderer || null == overflowY || OverflowPropertyValue.FIT.Equals(overflowY
                    ))) {
                    if (currentAreaPos + 1 < areas.Count) {
                        layoutBox = areas[++currentAreaPos].Clone();
                        lastYLine = layoutBox.GetY() + layoutBox.GetHeight();
                        firstLineInBox = true;
                    }
                    else {
                        bool keepTogether = IsKeepTogether();
                        if (keepTogether) {
                            return new MinMaxWidthLayoutResult(LayoutResult.NOTHING, null, null, this, null == result.GetCauseOfNothing
                                () ? this : result.GetCauseOfNothing());
                        }
                        else {
                            if (marginsCollapsingEnabled) {
                                if (anythingPlaced && notAllKidsAreFloats) {
                                    marginsCollapseHandler.EndChildMarginsHandling(layoutBox);
                                }
                                marginsCollapseHandler.EndMarginsCollapse(layoutBox);
                            }
                            iText.Layout.Renderer.ParagraphRenderer[] split = Split();
                            split[0].lines = lines;
                            foreach (LineRenderer line in lines) {
                                split[0].childRenderers.AddAll(line.GetChildRenderers());
                            }
                            if (processedRenderer != null) {
                                split[1].childRenderers.AddAll(processedRenderer.GetChildRenderers());
                            }
                            if (result.GetOverflowRenderer() != null) {
                                split[1].childRenderers.AddAll(result.GetOverflowRenderer().GetChildRenderers());
                            }
                            if (HasProperty(Property.MAX_HEIGHT)) {
                                split[1].UpdateMaxHeight(RetrieveMaxHeight() - occupiedArea.GetBBox().GetHeight());
                            }
                            if (HasProperty(Property.MIN_HEIGHT)) {
                                split[1].UpdateMinHeight(RetrieveMinHeight() - occupiedArea.GetBBox().GetHeight());
                            }
                            if (HasProperty(Property.HEIGHT)) {
                                split[1].UpdateHeight(RetrieveHeight() - occupiedArea.GetBBox().GetHeight());
                            }
                            if (wasHeightClipped) {
                                split[0].GetOccupiedArea().GetBBox().MoveDown((float)blockMaxHeight - occupiedArea.GetBBox().GetHeight()).
                                    SetHeight((float)blockMaxHeight);
                                ILogger logger = LoggerFactory.GetLogger(typeof(iText.Layout.Renderer.ParagraphRenderer));
                                logger.Warn(iText.IO.LogMessageConstant.CLIP_ELEMENT);
                            }
                            CorrectPositionedLayout(layoutBox);
                            ApplyPaddings(occupiedArea.GetBBox(), paddings, true);
                            ApplyBorderBox(occupiedArea.GetBBox(), borders, true);
                            ApplyMargins(occupiedArea.GetBBox(), true);
                            ApplyAbsolutePositionIfNeeded(layoutContext);
                            LayoutArea editedArea = FloatingHelper.AdjustResultOccupiedAreaForFloatAndClear(this, layoutContext.GetFloatRendererAreas
                                (), layoutContext.GetArea().GetBBox(), clearHeightCorrection, marginsCollapsingEnabled);
                            if (wasHeightClipped) {
                                return new MinMaxWidthLayoutResult(LayoutResult.FULL, editedArea, split[0], null).SetMinMaxWidth(minMaxWidth
                                    );
                            }
                            else {
                                if (anythingPlaced) {
                                    return new MinMaxWidthLayoutResult(LayoutResult.PARTIAL, editedArea, split[0], split[1]).SetMinMaxWidth(minMaxWidth
                                        );
                                }
                                else {
                                    if (true.Equals(GetPropertyAsBoolean(Property.FORCED_PLACEMENT))) {
                                        occupiedArea.SetBBox(Rectangle.GetCommonRectangle(occupiedArea.GetBBox(), currentRenderer.GetOccupiedArea(
                                            ).GetBBox()));
                                        if (occupiedArea.GetBBox().GetWidth() > layoutBox.GetWidth() && !(null == overflowX || OverflowPropertyValue
                                            .FIT.Equals(overflowX))) {
                                            occupiedArea.GetBBox().SetWidth(layoutBox.GetWidth());
                                        }
                                        parent.SetProperty(Property.FULL, true);
                                        lines.Add(currentRenderer);
                                        // Force placement of children we have and do not force placement of the others
                                        if (LayoutResult.PARTIAL == result.GetStatus()) {
                                            IRenderer childNotRendered = result.GetCauseOfNothing();
                                            int firstNotRendered = currentRenderer.childRenderers.IndexOf(childNotRendered);
                                            currentRenderer.childRenderers.RetainAll(currentRenderer.childRenderers.SubList(0, firstNotRendered));
                                            split[1].childRenderers.RemoveAll(split[1].childRenderers.SubList(0, firstNotRendered));
                                            return new MinMaxWidthLayoutResult(LayoutResult.PARTIAL, editedArea, this, split[1], null).SetMinMaxWidth(
                                                minMaxWidth);
                                        }
                                        else {
                                            return new MinMaxWidthLayoutResult(LayoutResult.FULL, editedArea, null, null, this).SetMinMaxWidth(minMaxWidth
                                                );
                                        }
                                    }
                                    else {
                                        return new MinMaxWidthLayoutResult(LayoutResult.NOTHING, null, null, this, null == result.GetCauseOfNothing
                                            () ? this : result.GetCauseOfNothing());
                                    }
                                }
                            }
                        }
                    }
                }
                else {
                    if (leading != null) {
                        processedRenderer.ApplyLeading(deltaY);
                        if (lineHasContent) {
                            lastYLine = processedRenderer.GetYLine();
                        }
                    }
                    if (lineHasContent) {
                        occupiedArea.SetBBox(Rectangle.GetCommonRectangle(occupiedArea.GetBBox(), processedRenderer.GetOccupiedArea
                            ().GetBBox()));
                        if (occupiedArea.GetBBox().GetWidth() > layoutBox.GetWidth() && !(null == overflowX || OverflowPropertyValue
                            .FIT.Equals(overflowX))) {
                            occupiedArea.GetBBox().SetWidth(layoutBox.GetWidth());
                        }
                    }
                    firstLineInBox = false;
                    layoutBox.SetHeight(processedRenderer.GetOccupiedArea().GetBBox().GetY() - layoutBox.GetY());
                    lines.Add(processedRenderer);
                    anythingPlaced = true;
                    currentRenderer = (LineRenderer)result.GetOverflowRenderer();
                    previousDescent = processedRenderer.GetMaxDescent();
                }
            }
            float moveDown = lastLineBottomLeadingIndent;
            if ((null == overflowY || OverflowPropertyValue.FIT.Equals(overflowY)) && moveDown > occupiedArea.GetBBox(
                ).GetY() - layoutBox.GetY()) {
                moveDown = occupiedArea.GetBBox().GetY() - layoutBox.GetY();
            }
            occupiedArea.GetBBox().MoveDown(moveDown);
            occupiedArea.GetBBox().SetHeight(occupiedArea.GetBBox().GetHeight() + moveDown);
            float overflowPartHeight = GetOverflowPartHeight(overflowY, layoutBox);
            if (marginsCollapsingEnabled) {
                if (childRenderers.Count > 0 && notAllKidsAreFloats) {
                    marginsCollapseHandler.EndChildMarginsHandling(layoutBox);
                }
                marginsCollapseHandler.EndMarginsCollapse(layoutBox);
            }
            if (FloatingHelper.IsRendererFloating(this, floatPropertyValue)) {
                FloatingHelper.IncludeChildFloatsInOccupiedArea(floatRendererAreas, this);
            }
<<<<<<< HEAD
            IRenderer overflowRenderer = null;
=======
            float moveDown = Math.Min(lastLineBottomLeadingIndent, occupiedArea.GetBBox().GetY() - layoutBox.GetY());
            occupiedArea.GetBBox().MoveDown(moveDown);
            occupiedArea.GetBBox().SetHeight(occupiedArea.GetBBox().GetHeight() + moveDown);
            iText.Layout.Renderer.ParagraphRenderer overflowRenderer = null;
>>>>>>> be67f867
            float? blockMinHeight = RetrieveMinHeight();
            if (null != blockMinHeight && blockMinHeight > occupiedArea.GetBBox().GetHeight()) {
                float blockBottom = occupiedArea.GetBBox().GetBottom() - ((float)blockMinHeight - occupiedArea.GetBBox().GetHeight
                    ());
                if (blockBottom >= layoutContext.GetArea().GetBBox().GetBottom() || (null != overflowY && !OverflowPropertyValue
                    .FIT.Equals(overflowY))) {
                    occupiedArea.GetBBox().SetY(blockBottom).SetHeight((float)blockMinHeight);
                }
                else {
                    occupiedArea.GetBBox().IncreaseHeight(occupiedArea.GetBBox().GetBottom() - layoutContext.GetArea().GetBBox
                        ().GetBottom()).SetY(layoutContext.GetArea().GetBBox().GetBottom());
                    overflowRenderer = CreateOverflowRenderer(parent);
                    overflowRenderer.UpdateMinHeight((float)blockMinHeight - occupiedArea.GetBBox().GetHeight());
                    if (HasProperty(Property.HEIGHT)) {
                        overflowRenderer.UpdateHeight(RetrieveHeight() - occupiedArea.GetBBox().GetHeight());
                    }
                }
                ApplyVerticalAlignment();
            }
            CorrectPositionedLayout(layoutBox);
            ApplyPaddings(occupiedArea.GetBBox(), paddings, true);
            ApplyBorderBox(occupiedArea.GetBBox(), borders, true);
            ApplyMargins(occupiedArea.GetBBox(), true);
            ApplyAbsolutePositionIfNeeded(layoutContext);
            if (rotation != null) {
                ApplyRotationLayout(layoutContext.GetArea().GetBBox().Clone());
                if (IsNotFittingLayoutArea(layoutContext.GetArea())) {
                    if (IsNotFittingWidth(layoutContext.GetArea()) && !IsNotFittingHeight(layoutContext.GetArea())) {
                        LoggerFactory.GetLogger(GetType()).Warn(MessageFormatUtil.Format(iText.IO.LogMessageConstant.ELEMENT_DOES_NOT_FIT_AREA
                            , "It fits by height so it will be forced placed"));
                    }
                    else {
                        if (!true.Equals(GetPropertyAsBoolean(Property.FORCED_PLACEMENT))) {
                            return new MinMaxWidthLayoutResult(LayoutResult.NOTHING, null, null, this, this);
                        }
                    }
                }
            }
            if (wasHeightClipped) {
                occupiedArea.GetBBox().MoveUp(overflowPartHeight).DecreaseHeight(overflowPartHeight);
            }
            FloatingHelper.RemoveFloatsAboveRendererBottom(floatRendererAreas, this);
            LayoutArea editedArea_1 = FloatingHelper.AdjustResultOccupiedAreaForFloatAndClear(this, layoutContext.GetFloatRendererAreas
                (), layoutContext.GetArea().GetBBox(), clearHeightCorrection, marginsCollapsingEnabled);
            if (null == overflowRenderer) {
                return new MinMaxWidthLayoutResult(LayoutResult.FULL, editedArea_1, null, null, null).SetMinMaxWidth(minMaxWidth
                    );
            }
            else {
                return new MinMaxWidthLayoutResult(LayoutResult.PARTIAL, editedArea_1, this, overflowRenderer, null).SetMinMaxWidth
                    (minMaxWidth);
            }
        }

        /// <summary><inheritDoc/></summary>
        public override IRenderer GetNextRenderer() {
            return new iText.Layout.Renderer.ParagraphRenderer((Paragraph)modelElement);
        }

        /// <summary><inheritDoc/></summary>
        public override T1 GetDefaultProperty<T1>(int property) {
            if ((property == Property.MARGIN_TOP || property == Property.MARGIN_BOTTOM) && parent is CellRenderer) {
                return (T1)(Object)0f;
            }
            return base.GetDefaultProperty<T1>(property);
        }

        /// <summary><inheritDoc/></summary>
        public override String ToString() {
            StringBuilder sb = new StringBuilder();
            if (lines != null && lines.Count > 0) {
                for (int i = 0; i < lines.Count; i++) {
                    if (i > 0) {
                        sb.Append("\n");
                    }
                    sb.Append(lines[i].ToString());
                }
            }
            else {
                foreach (IRenderer renderer in childRenderers) {
                    sb.Append(renderer.ToString());
                }
            }
            return sb.ToString();
        }

        /// <summary><inheritDoc/></summary>
        public override void DrawChildren(DrawContext drawContext) {
            if (lines != null) {
                foreach (LineRenderer line in lines) {
                    line.Draw(drawContext);
                }
            }
        }

        /// <summary><inheritDoc/></summary>
        public override void Move(float dxRight, float dyUp) {
            occupiedArea.GetBBox().MoveRight(dxRight);
            occupiedArea.GetBBox().MoveUp(dyUp);
            if (null != lines) {
                foreach (LineRenderer line in lines) {
                    line.Move(dxRight, dyUp);
                }
            }
        }

        /// <summary>
        /// Gets the lines which are the result of the
        /// <see cref="Layout(iText.Layout.Layout.LayoutContext)"/>
        /// .
        /// </summary>
        /// <returns>paragraph lines, or <code>null</code> if layout hasn't been called yet</returns>
        public virtual IList<LineRenderer> GetLines() {
            return lines;
        }

        protected internal override float? GetFirstYLineRecursively() {
            if (lines == null || lines.Count == 0) {
                return null;
            }
            return lines[0].GetFirstYLineRecursively();
        }

        protected internal override float? GetLastYLineRecursively() {
            if (lines == null || lines.Count == 0) {
                return null;
            }
            for (int i = lines.Count - 1; i >= 0; i--) {
                float? yLine = lines[i].GetLastYLineRecursively();
                if (yLine != null) {
                    return yLine;
                }
            }
            return null;
        }

        [Obsolete]
        protected internal virtual iText.Layout.Renderer.ParagraphRenderer CreateOverflowRenderer() {
            return (iText.Layout.Renderer.ParagraphRenderer)GetNextRenderer();
        }

        [Obsolete]
        protected internal virtual iText.Layout.Renderer.ParagraphRenderer CreateSplitRenderer() {
            return (iText.Layout.Renderer.ParagraphRenderer)GetNextRenderer();
        }

        protected internal virtual iText.Layout.Renderer.ParagraphRenderer CreateOverflowRenderer(IRenderer parent
            ) {
            iText.Layout.Renderer.ParagraphRenderer overflowRenderer = CreateOverflowRenderer();
            overflowRenderer.parent = parent;
            FixOverflowRenderer(overflowRenderer);
            return overflowRenderer;
        }

        protected internal virtual iText.Layout.Renderer.ParagraphRenderer CreateSplitRenderer(IRenderer parent) {
            iText.Layout.Renderer.ParagraphRenderer splitRenderer = CreateSplitRenderer();
            splitRenderer.parent = parent;
            splitRenderer.properties = new Dictionary<int, Object>(properties);
            return splitRenderer;
        }

        protected internal override MinMaxWidth GetMinMaxWidth(float availableWidth) {
            MinMaxWidth minMaxWidth = new MinMaxWidth(0, availableWidth);
            float? rotation = this.GetPropertyAsFloat(Property.ROTATION_ANGLE);
            if (!SetMinMaxWidthBasedOnFixedWidth(minMaxWidth)) {
                bool restoreRotation = HasOwnProperty(Property.ROTATION_ANGLE);
                SetProperty(Property.ROTATION_ANGLE, null);
                MinMaxWidthLayoutResult result = (MinMaxWidthLayoutResult)Layout(new LayoutContext(new LayoutArea(1, new Rectangle
                    (availableWidth, AbstractRenderer.INF))));
                if (restoreRotation) {
                    SetProperty(Property.ROTATION_ANGLE, rotation);
                }
                else {
                    DeleteOwnProperty(Property.ROTATION_ANGLE);
                }
                minMaxWidth = result.GetNotNullMinMaxWidth(availableWidth);
            }
            else {
                minMaxWidth.SetAdditionalWidth(CalculateAdditionalWidth(this));
            }
            return rotation != null ? RotationUtils.CountRotationMinMaxWidth(minMaxWidth, this) : minMaxWidth;
        }

        protected internal virtual iText.Layout.Renderer.ParagraphRenderer[] Split() {
            iText.Layout.Renderer.ParagraphRenderer splitRenderer = CreateSplitRenderer(parent);
            splitRenderer.occupiedArea = occupiedArea;
            splitRenderer.isLastRendererForModelElement = false;
            iText.Layout.Renderer.ParagraphRenderer overflowRenderer = CreateOverflowRenderer(parent);
            return new iText.Layout.Renderer.ParagraphRenderer[] { splitRenderer, overflowRenderer };
        }

        private void FixOverflowRenderer(iText.Layout.Renderer.ParagraphRenderer overflowRenderer) {
            // Reset first line indent in case of overflow.
            float firstLineIndent = (float)overflowRenderer.GetPropertyAsFloat(Property.FIRST_LINE_INDENT);
            if (firstLineIndent != 0) {
                overflowRenderer.SetProperty(Property.FIRST_LINE_INDENT, 0);
            }
        }
    }
}<|MERGE_RESOLUTION|>--- conflicted
+++ resolved
@@ -113,15 +113,11 @@
             }
             bool isPositioned = IsPositioned();
             float? rotation = this.GetPropertyAsFloat(Property.ROTATION_ANGLE);
-<<<<<<< HEAD
             OverflowPropertyValue? overflowX = this.GetProperty<OverflowPropertyValue?>(Property.OVERFLOW_X);
             float? blockMaxHeight = RetrieveMaxHeight();
             OverflowPropertyValue? overflowY = (null == blockMaxHeight || blockMaxHeight > parentBBox.GetHeight()) && 
                 !wasParentsHeightClipped ? null : this.GetProperty<OverflowPropertyValue?>(Property.OVERFLOW_Y);
-            if (rotation != null) {
-=======
             if (rotation != null || IsFixedLayout()) {
->>>>>>> be67f867
                 parentBBox.MoveDown(AbstractRenderer.INF - parentBBox.GetHeight()).SetHeight(AbstractRenderer.INF);
             }
             if (rotation != null && !FloatingHelper.IsRendererFloating(this)) {
@@ -133,32 +129,11 @@
             Border[] borders = GetBorders();
             float[] paddings = GetPaddings();
             float additionalWidth = ApplyBordersPaddingsMargins(parentBBox, borders, paddings);
-<<<<<<< HEAD
-            if (blockWidth != null && (blockWidth < parentBBox.GetWidth() || isPositioned || rotation != null || (null
-                 != overflowX && OverflowPropertyValue.FIT != overflowX))) {
-                parentBBox.SetWidth((float)blockWidth);
-            }
+            ApplyWidth(parentBBox, blockWidth, overflowX);
+            wasHeightClipped = ApplyHeight(parentBBox, blockMaxHeight, marginsCollapseHandler, false, wasParentsHeightClipped
+                , overflowY);
             MinMaxWidth minMaxWidth = new MinMaxWidth(additionalWidth, layoutContext.GetArea().GetBBox().GetWidth());
             AbstractWidthHandler widthHandler = new MaxMaxWidthHandler(minMaxWidth);
-            if (!IsFixedLayout() && null != blockMaxHeight && (blockMaxHeight < parentBBox.GetHeight() || (null != overflowY
-                 && !OverflowPropertyValue.FIT.Equals(overflowY))) && !true.Equals(GetPropertyAsBoolean(Property.FORCED_PLACEMENT
-                ))) {
-                if (blockMaxHeight < parentBBox.GetHeight()) {
-                    wasHeightClipped = true;
-                }
-                float heightDelta = parentBBox.GetHeight() - (float)blockMaxHeight;
-                if (marginsCollapsingEnabled) {
-                    marginsCollapseHandler.ProcessFixedHeightAdjustment(heightDelta);
-                }
-                parentBBox.MoveUp(heightDelta).SetHeight((float)blockMaxHeight);
-            }
-=======
-            ApplyWidth(parentBBox, blockWidth);
-            float? blockMaxHeight = RetrieveMaxHeight();
-            wasHeightClipped = ApplyHeight(parentBBox, blockMaxHeight, marginsCollapseHandler, false);
-            MinMaxWidth minMaxWidth = new MinMaxWidth(additionalWidth, layoutContext.GetArea().GetBBox().GetWidth());
-            AbstractWidthHandler widthHandler = new MaxMaxWidthHandler(minMaxWidth);
->>>>>>> be67f867
             IList<Rectangle> areas;
             if (isPositioned) {
                 areas = JavaCollectionsUtil.SingletonList(parentBBox);
@@ -407,14 +382,7 @@
             if (FloatingHelper.IsRendererFloating(this, floatPropertyValue)) {
                 FloatingHelper.IncludeChildFloatsInOccupiedArea(floatRendererAreas, this);
             }
-<<<<<<< HEAD
-            IRenderer overflowRenderer = null;
-=======
-            float moveDown = Math.Min(lastLineBottomLeadingIndent, occupiedArea.GetBBox().GetY() - layoutBox.GetY());
-            occupiedArea.GetBBox().MoveDown(moveDown);
-            occupiedArea.GetBBox().SetHeight(occupiedArea.GetBBox().GetHeight() + moveDown);
             iText.Layout.Renderer.ParagraphRenderer overflowRenderer = null;
->>>>>>> be67f867
             float? blockMinHeight = RetrieveMinHeight();
             if (null != blockMinHeight && blockMinHeight > occupiedArea.GetBBox().GetHeight()) {
                 float blockBottom = occupiedArea.GetBBox().GetBottom() - ((float)blockMinHeight - occupiedArea.GetBBox().GetHeight
