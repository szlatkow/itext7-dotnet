--- conflicted
+++ resolved
@@ -67,63 +67,9 @@
 
         public override LayoutResult Layout(LayoutContext layoutContext) {
             OverrideHeightProperties();
-<<<<<<< HEAD
-            if (!HasOwnProperty(Property.LIST_SYMBOLS_INITIALIZED)) {
-                IList<IRenderer> symbolRenderers = new List<IRenderer>();
-                int listItemNum = (int)this.GetProperty<int?>(Property.LIST_START, 1);
-                for (int i = 0; i < childRenderers.Count; i++) {
-                    childRenderers[i].SetParent(this);
-                    IRenderer currentSymbolRenderer = MakeListSymbolRenderer(listItemNum, childRenderers[i]);
-                    childRenderers[i].SetParent(null);
-                    LayoutResult listSymbolLayoutResult = null;
-                    if (currentSymbolRenderer != null) {
-                        ++listItemNum;
-                        currentSymbolRenderer.SetParent(this);
-                        // Workaround for the case when font is specified as string
-                        if (currentSymbolRenderer is AbstractRenderer && currentSymbolRenderer.GetProperty<Object>(Property.FONT) 
-                            is String) {
-                            PdfFont actualPdfFont = ((AbstractRenderer)currentSymbolRenderer).ResolveFirstPdfFont();
-                            currentSymbolRenderer.SetProperty(Property.FONT, actualPdfFont);
-                        }
-                        listSymbolLayoutResult = currentSymbolRenderer.Layout(layoutContext);
-                        currentSymbolRenderer.SetParent(null);
-                    }
-                    symbolRenderers.Add(currentSymbolRenderer);
-                    if (listSymbolLayoutResult != null && listSymbolLayoutResult.GetStatus() != LayoutResult.FULL) {
-                        return new LayoutResult(LayoutResult.NOTHING, null, null, this, listSymbolLayoutResult.GetCauseOfNothing()
-                            );
-                    }
-                }
-                float maxSymbolWidth = 0;
-                for (int i = 0; i < childRenderers.Count; i++) {
-                    IRenderer symbolRenderer = symbolRenderers[i];
-                    if (symbolRenderer != null) {
-                        IRenderer listItemRenderer = childRenderers[i];
-                        if ((ListSymbolPosition)GetListItemOrListProperty(listItemRenderer, this, Property.LIST_SYMBOL_POSITION) !=
-                             ListSymbolPosition.INSIDE) {
-                            maxSymbolWidth = Math.Max(maxSymbolWidth, symbolRenderer.GetOccupiedArea().GetBBox().GetWidth());
-                        }
-                    }
-                }
-                float? symbolIndent = this.GetPropertyAsFloat(Property.LIST_SYMBOL_INDENT);
-                listItemNum = 0;
-                foreach (IRenderer childRenderer in childRenderers) {
-                    childRenderer.SetParent(this);
-                    childRenderer.DeleteOwnProperty(Property.MARGIN_LEFT);
-                    float calculatedMargin = (float)childRenderer.GetProperty(Property.MARGIN_LEFT, (float?)0f);
-                    if ((ListSymbolPosition)GetListItemOrListProperty(childRenderer, this, Property.LIST_SYMBOL_POSITION) == ListSymbolPosition
-                        .DEFAULT) {
-                        calculatedMargin += maxSymbolWidth + (float)(symbolIndent != null ? symbolIndent : 0f);
-                    }
-                    childRenderer.SetProperty(Property.MARGIN_LEFT, calculatedMargin);
-                    IRenderer symbolRenderer = symbolRenderers[listItemNum++];
-                    ((ListItemRenderer)childRenderer).AddSymbolRenderer(symbolRenderer, maxSymbolWidth);
-                }
-=======
             LayoutResult errorResult = InitializeListSymbols(layoutContext);
             if (errorResult != null) {
                 return errorResult;
->>>>>>> 7664851c
             }
             LayoutResult result = base.Layout(layoutContext);
             // cannot place even the first ListItemRenderer
@@ -269,11 +215,7 @@
                              == ListNumberingType.ZAPF_DINGBATS_3 || numberingType == ListNumberingType.ZAPF_DINGBATS_4) {
                             String constantFont = (numberingType == ListNumberingType.GREEK_LOWER || numberingType == ListNumberingType
                                 .GREEK_UPPER) ? FontConstants.SYMBOL : FontConstants.ZAPFDINGBATS;
-<<<<<<< HEAD
-                            textRenderer = new _TextRenderer_236(constantFont, textElement);
-=======
-                            textRenderer = new _TextRenderer_198(constantFont, textElement);
->>>>>>> 7664851c
+                            textRenderer = new _TextRenderer_202(constantFont, textElement);
                             try {
                                 textRenderer.SetProperty(Property.FONT, PdfFontFactory.CreateFont(constantFont));
                             }
@@ -297,13 +239,8 @@
             }
         }
 
-<<<<<<< HEAD
-        private sealed class _TextRenderer_236 : TextRenderer {
-            public _TextRenderer_236(String constantFont, Text baseArg1)
-=======
-        private sealed class _TextRenderer_198 : TextRenderer {
-            public _TextRenderer_198(String constantFont, Text baseArg1)
->>>>>>> 7664851c
+        private sealed class _TextRenderer_202 : TextRenderer {
+            public _TextRenderer_202(String constantFont, Text baseArg1)
                 : base(baseArg1) {
                 this.constantFont = constantFont;
             }
@@ -413,19 +350,23 @@
                 int listItemNum = (int)this.GetProperty<int?>(Property.LIST_START, 1);
                 for (int i = 0; i < childRenderers.Count; i++) {
                     childRenderers[i].SetParent(this);
-                    IRenderer currentSymbolRenderer = MakeListSymbolRenderer(listItemNum++, childRenderers[i]);
+                    IRenderer currentSymbolRenderer = MakeListSymbolRenderer(listItemNum, childRenderers[i]);
                     childRenderers[i].SetParent(null);
-                    currentSymbolRenderer.SetParent(this);
-                    // Workaround for the case when font is specified as string
-                    if (currentSymbolRenderer is AbstractRenderer && currentSymbolRenderer.GetProperty<Object>(Property.FONT) 
-                        is String) {
-                        PdfFont actualPdfFont = ((AbstractRenderer)currentSymbolRenderer).ResolveFirstPdfFont();
-                        currentSymbolRenderer.SetProperty(Property.FONT, actualPdfFont);
+                    LayoutResult listSymbolLayoutResult = null;
+                    if (currentSymbolRenderer != null) {
+                        ++listItemNum;
+                        currentSymbolRenderer.SetParent(this);
+                        // Workaround for the case when font is specified as string
+                        if (currentSymbolRenderer is AbstractRenderer && currentSymbolRenderer.GetProperty<Object>(Property.FONT) 
+                            is String) {
+                            PdfFont actualPdfFont = ((AbstractRenderer)currentSymbolRenderer).ResolveFirstPdfFont();
+                            currentSymbolRenderer.SetProperty(Property.FONT, actualPdfFont);
+                        }
+                        listSymbolLayoutResult = currentSymbolRenderer.Layout(layoutContext);
+                        currentSymbolRenderer.SetParent(null);
                     }
                     symbolRenderers.Add(currentSymbolRenderer);
-                    LayoutResult listSymbolLayoutResult = currentSymbolRenderer.SetParent(this).Layout(layoutContext);
-                    currentSymbolRenderer.SetParent(null);
-                    if (listSymbolLayoutResult.GetStatus() != LayoutResult.FULL) {
+                    if (listSymbolLayoutResult != null && listSymbolLayoutResult.GetStatus() != LayoutResult.FULL) {
                         return new LayoutResult(LayoutResult.NOTHING, null, null, this, listSymbolLayoutResult.GetCauseOfNothing()
                             );
                     }
@@ -433,10 +374,12 @@
                 float maxSymbolWidth = 0;
                 for (int i = 0; i < childRenderers.Count; i++) {
                     IRenderer symbolRenderer = symbolRenderers[i];
-                    IRenderer listItemRenderer = childRenderers[i];
-                    if ((ListSymbolPosition)listItemRenderer.GetProperty<Object>(Property.LIST_SYMBOL_POSITION) != ListSymbolPosition
-                        .INSIDE) {
-                        maxSymbolWidth = Math.Max(maxSymbolWidth, symbolRenderer.GetOccupiedArea().GetBBox().GetWidth());
+                    if (symbolRenderer != null) {
+                        IRenderer listItemRenderer = childRenderers[i];
+                        if ((ListSymbolPosition)GetListItemOrListProperty(listItemRenderer, this, Property.LIST_SYMBOL_POSITION) !=
+                             ListSymbolPosition.INSIDE) {
+                            maxSymbolWidth = Math.Max(maxSymbolWidth, symbolRenderer.GetOccupiedArea().GetBBox().GetWidth());
+                        }
                     }
                 }
                 float? symbolIndent = this.GetPropertyAsFloat(Property.LIST_SYMBOL_INDENT);
@@ -445,7 +388,7 @@
                     childRenderer.SetParent(this);
                     childRenderer.DeleteOwnProperty(Property.MARGIN_LEFT);
                     float calculatedMargin = (float)childRenderer.GetProperty(Property.MARGIN_LEFT, (float?)0f);
-                    if ((ListSymbolPosition)childRenderer.GetProperty<Object>(Property.LIST_SYMBOL_POSITION) == ListSymbolPosition
+                    if ((ListSymbolPosition)GetListItemOrListProperty(childRenderer, this, Property.LIST_SYMBOL_POSITION) == ListSymbolPosition
                         .DEFAULT) {
                         calculatedMargin += maxSymbolWidth + (float)(symbolIndent != null ? symbolIndent : 0f);
                     }
