--- conflicted
+++ resolved
@@ -568,11 +568,7 @@
                 if (horizontalScaling != null && horizontalScaling != 1) {
                     canvas.SetHorizontalScaling((float)horizontalScaling * 100);
                 }
-<<<<<<< HEAD
-                GlyphLine.IGlyphLineFilter filter = new _IGlyphLineFilter_584();
-=======
-                GlyphLine.IGlyphLineFilter filter = new _IGlyphLineFilter_589();
->>>>>>> 585e78db
+                GlyphLine.IGlyphLineFilter filter = new _IGlyphLineFilter_599();
                 bool appearanceStreamLayout = true.Equals(GetPropertyAsBoolean(Property.APPEARANCE_STREAM_LAYOUT));
                 if (GetReversedRanges() != null) {
                     bool writeReversedChars = !appearanceStreamLayout;
@@ -633,13 +629,8 @@
             }
         }
 
-<<<<<<< HEAD
-        private sealed class _IGlyphLineFilter_584 : GlyphLine.IGlyphLineFilter {
-            public _IGlyphLineFilter_584() {
-=======
-        private sealed class _IGlyphLineFilter_589 : GlyphLine.IGlyphLineFilter {
-            public _IGlyphLineFilter_589() {
->>>>>>> 585e78db
+        private sealed class _IGlyphLineFilter_599 : GlyphLine.IGlyphLineFilter {
+            public _IGlyphLineFilter_599() {
             }
 
             public bool Accept(Glyph glyph) {
