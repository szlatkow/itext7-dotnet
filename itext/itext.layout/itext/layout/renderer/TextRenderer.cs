--- conflicted
+++ resolved
@@ -660,11 +660,7 @@
                 if (horizontalScaling != null && horizontalScaling != 1) {
                     canvas.SetHorizontalScaling((float)horizontalScaling * 100);
                 }
-<<<<<<< HEAD
-                GlyphLine.IGlyphLineFilter filter = new _IGlyphLineFilter_683();
-=======
-                GlyphLine.IGlyphLineFilter filter = new _IGlyphLineFilter_693();
->>>>>>> 9b92df61
+                GlyphLine.IGlyphLineFilter filter = new _IGlyphLineFilter_694();
                 bool appearanceStreamLayout = true.Equals(GetPropertyAsBoolean(Property.APPEARANCE_STREAM_LAYOUT));
                 if (GetReversedRanges() != null) {
                     bool writeReversedChars = !appearanceStreamLayout;
@@ -728,13 +724,8 @@
             }
         }
 
-<<<<<<< HEAD
-        private sealed class _IGlyphLineFilter_683 : GlyphLine.IGlyphLineFilter {
-            public _IGlyphLineFilter_683() {
-=======
-        private sealed class _IGlyphLineFilter_693 : GlyphLine.IGlyphLineFilter {
-            public _IGlyphLineFilter_693() {
->>>>>>> 9b92df61
+        private sealed class _IGlyphLineFilter_694 : GlyphLine.IGlyphLineFilter {
+            public _IGlyphLineFilter_694() {
             }
 
             public bool Accept(Glyph glyph) {
