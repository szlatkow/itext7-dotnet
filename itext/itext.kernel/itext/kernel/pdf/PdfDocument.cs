/*

This file is part of the iText (R) project.
Copyright (c) 1998-2017 iText Group NV
Authors: Bruno Lowagie, Paulo Soares, et al.

This program is free software; you can redistribute it and/or modify
it under the terms of the GNU Affero General Public License version 3
as published by the Free Software Foundation with the addition of the
following permission added to Section 15 as permitted in Section 7(a):
FOR ANY PART OF THE COVERED WORK IN WHICH THE COPYRIGHT IS OWNED BY
ITEXT GROUP. ITEXT GROUP DISCLAIMS THE WARRANTY OF NON INFRINGEMENT
OF THIRD PARTY RIGHTS

This program is distributed in the hope that it will be useful, but
WITHOUT ANY WARRANTY; without even the implied warranty of MERCHANTABILITY
or FITNESS FOR A PARTICULAR PURPOSE.
See the GNU Affero General Public License for more details.
You should have received a copy of the GNU Affero General Public License
along with this program; if not, see http://www.gnu.org/licenses or write to
the Free Software Foundation, Inc., 51 Franklin Street, Fifth Floor,
Boston, MA, 02110-1301 USA, or download the license from the following URL:
http://itextpdf.com/terms-of-use/

The interactive user interfaces in modified source and object code versions
of this program must display Appropriate Legal Notices, as required under
Section 5 of the GNU Affero General Public License.

In accordance with Section 7(b) of the GNU Affero General Public License,
a covered work must retain the producer line in every PDF that is created
or manipulated using iText.

You can be released from the requirements of the license by purchasing
a commercial license. Buying such a license is mandatory as soon as you
develop commercial activities involving the iText software without
disclosing the source code of your own applications.
These activities include: offering paid services to customers as an ASP,
serving PDFs on the fly in a web application, shipping iText with a closed
source product.

For more information, please contact iText Software Corp. at this
address: sales@itextpdf.com
*/
using System;
using System.Collections.Generic;
using System.Text;
using iText.IO.Log;
using iText.IO.Source;
using iText.IO.Util;
using iText.Kernel;
using iText.Kernel.Crypto;
using iText.Kernel.Events;
using iText.Kernel.Font;
using iText.Kernel.Geom;
using iText.Kernel.Log;
using iText.Kernel.Numbering;
using iText.Kernel.Pdf.Annot;
using iText.Kernel.Pdf.Filespec;
using iText.Kernel.Pdf.Navigation;
using iText.Kernel.Pdf.Tagging;
using iText.Kernel.Pdf.Tagutils;
using iText.Kernel.XMP;
using iText.Kernel.XMP.Options;

namespace iText.Kernel.Pdf {
    /// <summary>Main enter point to work with PDF document.</summary>
    public class PdfDocument : IEventDispatcher, IDisposable {
        /// <summary>Currently active page.</summary>
        protected internal PdfPage currentPage = null;

        /// <summary>Default page size.</summary>
        /// <remarks>
        /// Default page size.
        /// New page by default will be created with this size.
        /// </remarks>
        protected internal PageSize defaultPageSize = PageSize.Default;

        [System.NonSerialized]
        protected internal EventDispatcher eventDispatcher = new EventDispatcher();

        /// <summary>PdfWriter associated with the document.</summary>
        /// <remarks>
        /// PdfWriter associated with the document.
        /// Not null if document opened either in writing or stamping mode.
        /// </remarks>
        protected internal PdfWriter writer = null;

        /// <summary>PdfReader associated with the document.</summary>
        /// <remarks>
        /// PdfReader associated with the document.
        /// Not null if document is opened either in reading or stamping mode.
        /// </remarks>
        protected internal PdfReader reader = null;

        /// <summary>XMP Metadata for the document.</summary>
        protected internal byte[] xmpMetadata = null;

        /// <summary>Document catalog.</summary>
        protected internal PdfCatalog catalog = null;

        /// <summary>Document trailed.</summary>
        protected internal PdfDictionary trailer = null;

        /// <summary>Document info.</summary>
        protected internal PdfDocumentInfo info = null;

        /// <summary>Document version.</summary>
        protected internal PdfVersion pdfVersion = PdfVersion.PDF_1_7;

        /// <summary>The ID entry that represents the initial identifier.</summary>
        [Obsolete]
        protected internal PdfString initialDocumentId;

        /// <summary>The ID entry that represents a change in a document.</summary>
        [Obsolete]
        protected internal PdfString modifiedDocumentId;

        /// <summary>The original second id when the document is read initially.</summary>
        private PdfString originalModifiedDocumentId;

        /// <summary>List of indirect objects used in the document.</summary>
        internal readonly PdfXrefTable xref = new PdfXrefTable();

        protected internal readonly StampingProperties properties;

        protected internal PdfStructTreeRoot structTreeRoot;

        protected internal int structParentIndex = -1;

        [Obsolete]
        protected internal bool userProperties;

        protected internal bool closeReader = true;

        protected internal bool closeWriter = true;

        protected internal bool isClosing = false;

        protected internal bool closed = false;

        /// <summary>flag determines whether to write unused objects to result document</summary>
        protected internal bool flushUnusedObjects = false;

        private IDictionary<PdfIndirectReference, PdfFont> documentFonts = new Dictionary<PdfIndirectReference, PdfFont
            >();

        private PdfFont defaultFont = null;

        [System.NonSerialized]
        protected internal TagStructureContext tagStructureContext;

        private static readonly AtomicLong lastDocumentId = new AtomicLong();

        private long documentId;

        /// <summary>Yet not copied link annotations from the other documents.</summary>
        /// <remarks>
        /// Yet not copied link annotations from the other documents.
        /// Key - page from the source document, which contains this annotation.
        /// Value - link annotation from the source document.
        /// </remarks>
        private LinkedDictionary<PdfPage, IList<PdfLinkAnnotation>> linkAnnotations = new LinkedDictionary<PdfPage
            , IList<PdfLinkAnnotation>>();

        /// <summary>Open PDF document in reading mode.</summary>
        /// <param name="reader">PDF reader.</param>
        public PdfDocument(PdfReader reader) {
            if (reader == null) {
                throw new ArgumentNullException("reader");
            }
            documentId = lastDocumentId.IncrementAndGet();
            this.reader = reader;
            this.properties = new StampingProperties();
            // default values of the StampingProperties doesn't affect anything
            Open(null);
        }

        /// <summary>Open PDF document in writing mode.</summary>
        /// <remarks>
        /// Open PDF document in writing mode.
        /// Document has no pages when initialized.
        /// </remarks>
        /// <param name="writer">PDF writer</param>
        public PdfDocument(PdfWriter writer) {
            if (writer == null) {
                throw new ArgumentNullException("writer");
            }
            documentId = lastDocumentId.IncrementAndGet();
            this.writer = writer;
            this.properties = new StampingProperties();
            // default values of the StampingProperties doesn't affect anything
            Open(writer.properties.pdfVersion);
        }

        /// <summary>Opens PDF document in the stamping mode.</summary>
        /// <remarks>
        /// Opens PDF document in the stamping mode.
        /// <br/>
        /// </remarks>
        /// <param name="reader">PDF reader.</param>
        /// <param name="writer">PDF writer.</param>
        public PdfDocument(PdfReader reader, PdfWriter writer)
            : this(reader, writer, new StampingProperties()) {
        }

        /// <summary>Open PDF document in stamping mode.</summary>
        /// <param name="reader">PDF reader.</param>
        /// <param name="writer">PDF writer.</param>
        /// <param name="properties">properties of the stamping process</param>
        public PdfDocument(PdfReader reader, PdfWriter writer, StampingProperties properties) {
            if (reader == null) {
                throw new ArgumentNullException("reader");
            }
            if (writer == null) {
                throw new ArgumentNullException("writer");
            }
            documentId = lastDocumentId.IncrementAndGet();
            this.reader = reader;
            this.writer = writer;
            this.properties = properties;
            bool writerHasEncryption = writer.properties.IsStandardEncryptionUsed() || writer.properties.IsPublicKeyEncryptionUsed
                ();
            if (properties.appendMode && writerHasEncryption) {
                ILogger logger = LoggerFactory.GetLogger(typeof(iText.Kernel.Pdf.PdfDocument));
                logger.Warn(iText.IO.LogMessageConstant.WRITER_ENCRYPTION_IS_IGNORED_APPEND);
            }
            if (properties.preserveEncryption && writerHasEncryption) {
                ILogger logger = LoggerFactory.GetLogger(typeof(iText.Kernel.Pdf.PdfDocument));
                logger.Warn(iText.IO.LogMessageConstant.WRITER_ENCRYPTION_IS_IGNORED_PRESERVE);
            }
            Open(writer.properties.pdfVersion);
        }

        /// <summary>Use this method to set the XMP Metadata.</summary>
        /// <param name="xmpMetadata">The xmpMetadata to set.</param>
        protected internal virtual void SetXmpMetadata(byte[] xmpMetadata) {
            this.xmpMetadata = xmpMetadata;
        }

        /// <exception cref="iText.Kernel.XMP.XMPException"/>
        public virtual void SetXmpMetadata(XMPMeta xmpMeta, SerializeOptions serializeOptions) {
            SetXmpMetadata(XMPMetaFactory.SerializeToBuffer(xmpMeta, serializeOptions));
        }

        /// <exception cref="iText.Kernel.XMP.XMPException"/>
        public virtual void SetXmpMetadata(XMPMeta xmpMeta) {
            SerializeOptions serializeOptions = new SerializeOptions();
            serializeOptions.SetPadding(2000);
            SetXmpMetadata(xmpMeta, serializeOptions);
        }

        /// <summary>Gets XMPMetadata.</summary>
        public virtual byte[] GetXmpMetadata() {
            return GetXmpMetadata(false);
        }

        /// <summary>Gets XMPMetadata or create a new one.</summary>
        /// <param name="createNew">if true, create a new empty XMPMetadata if it did not present.</param>
        /// <returns>existed or newly created XMPMetadata byte array.</returns>
        public virtual byte[] GetXmpMetadata(bool createNew) {
            if (xmpMetadata == null && createNew) {
                XMPMeta xmpMeta = XMPMetaFactory.Create();
                xmpMeta.SetObjectName(XMPConst.TAG_XMPMETA);
                xmpMeta.SetObjectName("");
                AddCustomMetadataExtensions(xmpMeta);
                try {
                    xmpMeta.SetProperty(XMPConst.NS_DC, PdfConst.Format, "application/pdf");
                    xmpMeta.SetProperty(XMPConst.NS_PDF, PdfConst.Producer, iText.Kernel.Version.GetInstance().GetVersion());
                    SetXmpMetadata(xmpMeta);
                }
                catch (XMPException) {
                }
            }
            return xmpMetadata;
        }

        /// <summary>Gets PdfObject by object number.</summary>
        /// <param name="objNum">object number.</param>
        /// <returns>
        /// 
        /// <see cref="PdfObject"/>
        /// or
        /// <see langword="null"/>
        /// , if object not found.
        /// </returns>
        public virtual PdfObject GetPdfObject(int objNum) {
            CheckClosingStatus();
            PdfIndirectReference reference = xref.Get(objNum);
            if (reference == null) {
                return null;
            }
            else {
                return reference.GetRefersTo();
            }
        }

        /// <summary>Get number of indirect objects in the document.</summary>
        /// <returns>number of indirect objects.</returns>
        public virtual int GetNumberOfPdfObjects() {
            return xref.Size();
        }

        /// <summary>Gets the page by page number.</summary>
        /// <param name="pageNum">page number.</param>
        /// <returns>page by page number.</returns>
        public virtual PdfPage GetPage(int pageNum) {
            CheckClosingStatus();
            return catalog.GetPageTree().GetPage(pageNum);
        }

        /// <summary>
        /// Gets the
        /// <see cref="PdfPage"/>
        /// instance by
        /// <see cref="PdfDictionary"/>
        /// .
        /// </summary>
        /// <param name="pageDictionary">
        /// 
        /// <see cref="PdfDictionary"/>
        /// that present page.
        /// </param>
        /// <returns>
        /// page by
        /// <see cref="PdfDictionary"/>
        /// .
        /// </returns>
        public virtual PdfPage GetPage(PdfDictionary pageDictionary) {
            CheckClosingStatus();
            return catalog.GetPageTree().GetPage(pageDictionary);
        }

        /// <summary>Get the first page of the document.</summary>
        /// <returns>first page of the document.</returns>
        public virtual PdfPage GetFirstPage() {
            CheckClosingStatus();
            return GetPage(1);
        }

        /// <summary>Gets the last page of the document.</summary>
        /// <returns>last page.</returns>
        public virtual PdfPage GetLastPage() {
            return GetPage(GetNumberOfPages());
        }

        /// <summary>Creates and adds new page to the end of document.</summary>
        /// <returns>added page</returns>
        public virtual PdfPage AddNewPage() {
            return AddNewPage(GetDefaultPageSize());
        }

        /// <summary>Creates and adds new page with the specified page size.</summary>
        /// <param name="pageSize">page size of the new page</param>
        /// <returns>added page</returns>
        public virtual PdfPage AddNewPage(PageSize pageSize) {
            CheckClosingStatus();
            PdfPage page = new PdfPage(this, pageSize);
            CheckAndAddPage(page);
            DispatchEvent(new PdfDocumentEvent(PdfDocumentEvent.START_PAGE, page));
            DispatchEvent(new PdfDocumentEvent(PdfDocumentEvent.INSERT_PAGE, page));
            return page;
        }

        /// <summary>Creates and inserts new page to the document.</summary>
        /// <param name="index">position to addPage page to</param>
        /// <returns>inserted page</returns>
        /// <exception cref="iText.Kernel.PdfException">
        /// in case
        /// <c>page</c>
        /// is flushed
        /// </exception>
        public virtual PdfPage AddNewPage(int index) {
            return AddNewPage(index, GetDefaultPageSize());
        }

        /// <summary>Creates and inserts new page to the document.</summary>
        /// <param name="index">position to addPage page to</param>
        /// <param name="pageSize">page size of the new page</param>
        /// <returns>inserted page</returns>
        /// <exception cref="iText.Kernel.PdfException">
        /// in case
        /// <c>page</c>
        /// is flushed
        /// </exception>
        public virtual PdfPage AddNewPage(int index, PageSize pageSize) {
            CheckClosingStatus();
            PdfPage page = new PdfPage(this, pageSize);
            CheckAndAddPage(index, page);
            currentPage = page;
            DispatchEvent(new PdfDocumentEvent(PdfDocumentEvent.START_PAGE, page));
            DispatchEvent(new PdfDocumentEvent(PdfDocumentEvent.INSERT_PAGE, page));
            return currentPage;
        }

        /// <summary>Adds page to the end of document.</summary>
        /// <param name="page">page to add.</param>
        /// <returns>added page.</returns>
        /// <exception cref="iText.Kernel.PdfException">
        /// in case
        /// <paramref name="page"/>
        /// is flushed
        /// </exception>
        public virtual PdfPage AddPage(PdfPage page) {
            CheckClosingStatus();
            CheckAndAddPage(page);
            DispatchEvent(new PdfDocumentEvent(PdfDocumentEvent.INSERT_PAGE, page));
            return page;
        }

        /// <summary>Inserts page to the document.</summary>
        /// <param name="index">position to addPage page to</param>
        /// <param name="page">page to addPage</param>
        /// <returns>inserted page</returns>
        /// <exception cref="iText.Kernel.PdfException">
        /// in case
        /// <paramref name="page"/>
        /// is flushed
        /// </exception>
        public virtual PdfPage AddPage(int index, PdfPage page) {
            CheckClosingStatus();
            CheckAndAddPage(index, page);
            currentPage = page;
            DispatchEvent(new PdfDocumentEvent(PdfDocumentEvent.INSERT_PAGE, page));
            return currentPage;
        }

        /// <summary>Gets number of pages of the document.</summary>
        /// <returns>number of pages.</returns>
        public virtual int GetNumberOfPages() {
            CheckClosingStatus();
            return catalog.GetPageTree().GetNumberOfPages();
        }

        /// <summary>Gets page number by page.</summary>
        /// <param name="page">the page.</param>
        /// <returns>page number.</returns>
        public virtual int GetPageNumber(PdfPage page) {
            CheckClosingStatus();
            return catalog.GetPageTree().GetPageNumber(page);
        }

        /// <summary>
        /// Gets page number by
        /// <see cref="PdfDictionary"/>
        /// .
        /// </summary>
        /// <param name="pageDictionary">
        /// 
        /// <see cref="PdfDictionary"/>
        /// that present page.
        /// </param>
        /// <returns>
        /// page number by
        /// <see cref="PdfDictionary"/>
        /// .
        /// </returns>
        public virtual int GetPageNumber(PdfDictionary pageDictionary) {
            return catalog.GetPageTree().GetPageNumber(pageDictionary);
        }

        /// <summary>
        /// Removes the first occurrence of the specified page from this document,
        /// if it is present.
        /// </summary>
        /// <remarks>
        /// Removes the first occurrence of the specified page from this document,
        /// if it is present. Returns <tt>true</tt> if this document
        /// contained the specified element (or equivalently, if this document
        /// changed as a result of the call).
        /// </remarks>
        /// <param name="page">page to be removed from this document, if present</param>
        /// <returns><tt>true</tt> if this document contained the specified page</returns>
        public virtual bool RemovePage(PdfPage page) {
            CheckClosingStatus();
            int pageNum = GetPageNumber(page);
            return pageNum >= 1 && RemovePage(pageNum) != null;
        }

        /// <summary>Removes page from the document by page number.</summary>
        /// <param name="pageNum">the one-based index of the PdfPage to be removed</param>
        /// <returns>the page that was removed from the list</returns>
        public virtual PdfPage RemovePage(int pageNum) {
            CheckClosingStatus();
            PdfPage removedPage = catalog.GetPageTree().RemovePage(pageNum);
            if (removedPage != null) {
                catalog.RemoveOutlines(removedPage);
                RemoveUnusedWidgetsFromFields(removedPage);
                if (IsTagged()) {
                    GetTagStructureContext().RemovePageTags(removedPage);
                }
                if (!removedPage.GetPdfObject().IsFlushed()) {
                    removedPage.GetPdfObject().Remove(PdfName.Parent);
                }
                removedPage.GetPdfObject().GetIndirectReference().SetFree();
                DispatchEvent(new PdfDocumentEvent(PdfDocumentEvent.REMOVE_PAGE, removedPage));
            }
            return removedPage;
        }

        /// <summary>Gets document information dictionary.</summary>
        /// <returns>document information dictionary.</returns>
        public virtual PdfDocumentInfo GetDocumentInfo() {
            CheckClosingStatus();
            return info;
        }

        /// <summary>Gets default page size.</summary>
        /// <returns>default page size.</returns>
        public virtual PageSize GetDefaultPageSize() {
            return defaultPageSize;
        }

        /// <summary>Sets default page size.</summary>
        /// <param name="pageSize">page size to be set as default.</param>
        public virtual void SetDefaultPageSize(PageSize pageSize) {
            defaultPageSize = pageSize;
        }

        /// <summary><inheritDoc/></summary>
        public virtual void AddEventHandler(String type, IEventHandler handler) {
            eventDispatcher.AddEventHandler(type, handler);
        }

        /// <summary><inheritDoc/></summary>
        public virtual void DispatchEvent(Event @event) {
            eventDispatcher.DispatchEvent(@event);
        }

        /// <summary><inheritDoc/></summary>
        public virtual void DispatchEvent(Event @event, bool delayed) {
            eventDispatcher.DispatchEvent(@event, delayed);
        }

        /// <summary><inheritDoc/></summary>
        public virtual bool HasEventHandler(String type) {
            return eventDispatcher.HasEventHandler(type);
        }

        /// <summary><inheritDoc/></summary>
        public virtual void RemoveEventHandler(String type, IEventHandler handler) {
            eventDispatcher.RemoveEventHandler(type, handler);
        }

        /// <summary><inheritDoc/></summary>
        public virtual void RemoveAllHandlers() {
            eventDispatcher.RemoveAllHandlers();
        }

        /// <summary>
        /// Gets
        /// <c>PdfWriter</c>
        /// associated with the document.
        /// </summary>
        /// <returns>PdfWriter associated with the document.</returns>
        public virtual PdfWriter GetWriter() {
            CheckClosingStatus();
            return writer;
        }

        /// <summary>
        /// Gets
        /// <c>PdfReader</c>
        /// associated with the document.
        /// </summary>
        /// <returns>PdfReader associated with the document.</returns>
        public virtual PdfReader GetReader() {
            CheckClosingStatus();
            return reader;
        }

        /// <summary>
        /// Returns
        /// <see langword="true"/>
        /// if the document is opened in append mode, and
        /// <see langword="false"/>
        /// otherwise.
        /// </summary>
        /// <returns>
        /// 
        /// <see langword="true"/>
        /// if the document is opened in append mode, and
        /// <see langword="false"/>
        /// otherwise.
        /// </returns>
        public virtual bool IsAppendMode() {
            CheckClosingStatus();
            return properties.appendMode;
        }

        /// <summary>Creates next available indirect reference.</summary>
        /// <returns>created indirect reference.</returns>
        public virtual PdfIndirectReference CreateNextIndirectReference() {
            CheckClosingStatus();
            return xref.CreateNextIndirectReference(this);
        }

        /// <summary>Gets PDF version.</summary>
        /// <returns>PDF version.</returns>
        public virtual PdfVersion GetPdfVersion() {
            return pdfVersion;
        }

        /// <summary>Gets PDF catalog.</summary>
        /// <returns>PDF catalog.</returns>
        public virtual PdfCatalog GetCatalog() {
            CheckClosingStatus();
            return catalog;
        }

        /// <summary>Close PDF document.</summary>
        public virtual void Close() {
            if (closed) {
                return;
            }
            isClosing = true;
            try {
                if (writer != null) {
                    if (catalog.IsFlushed()) {
                        throw new PdfException(PdfException.CannotCloseDocumentWithAlreadyFlushedPdfCatalog);
                    }
                    UpdateXmpMetadata();
                    if (GetXmpMetadata() != null) {
                        PdfStream xmp = ((PdfStream)new PdfStream().MakeIndirect(this));
                        xmp.GetOutputStream().Write(xmpMetadata);
                        xmp.Put(PdfName.Type, PdfName.Metadata);
                        xmp.Put(PdfName.Subtype, PdfName.XML);
                        if (writer.crypto != null && !writer.crypto.IsMetadataEncrypted()) {
                            PdfArray ar = new PdfArray();
                            ar.Add(PdfName.Crypt);
                            xmp.Put(PdfName.Filter, ar);
                        }
                        catalog.GetPdfObject().Put(PdfName.Metadata, xmp);
                    }
                    String producer = null;
                    if (reader == null) {
                        producer = iText.Kernel.Version.GetInstance().GetVersion();
                    }
                    else {
                        if (info.GetPdfObject().ContainsKey(PdfName.Producer)) {
                            producer = info.GetPdfObject().GetAsString(PdfName.Producer).ToUnicodeString();
                        }
                        producer = AddModifiedPostfix(producer);
                    }
                    info.GetPdfObject().Put(PdfName.Producer, new PdfString(producer));
                    CheckIsoConformance();
                    PdfObject crypto = null;
                    if (properties.appendMode) {
                        if (structTreeRoot != null) {
                            TryFlushTagStructure(true);
                        }
                        if (catalog.IsOCPropertiesMayHaveChanged() && catalog.GetOCProperties(false).GetPdfObject().IsModified()) {
                            catalog.GetOCProperties(false).Flush();
                        }
                        if (catalog.pageLabels != null) {
                            catalog.Put(PdfName.PageLabels, catalog.pageLabels.BuildTree());
                        }
                        PdfObject pageRoot = catalog.GetPageTree().GenerateTree();
                        if (catalog.GetPdfObject().IsModified() || pageRoot.IsModified()) {
                            catalog.Put(PdfName.Pages, pageRoot);
                            catalog.GetPdfObject().Flush(false);
                        }
                        foreach (KeyValuePair<PdfName, PdfNameTree> entry in catalog.nameTrees) {
                            PdfNameTree tree = entry.Value;
                            if (tree.IsModified()) {
                                EnsureTreeRootAddedToNames(((PdfDictionary)tree.BuildTree().MakeIndirect(this)), entry.Key);
                            }
                        }
                        if (info.GetPdfObject().IsModified()) {
                            info.Flush();
                        }
                        FlushFonts();
                        writer.FlushModifiedWaitingObjects();
                        if (writer.crypto != null) {
                            System.Diagnostics.Debug.Assert(reader.decrypt.GetPdfObject() == writer.crypto.GetPdfObject(), "Conflict with source encryption"
                                );
                            crypto = reader.decrypt.GetPdfObject();
                        }
                    }
                    else {
                        if (catalog.IsOCPropertiesMayHaveChanged()) {
                            catalog.GetPdfObject().Put(PdfName.OCProperties, catalog.GetOCProperties(false).GetPdfObject());
                            catalog.GetOCProperties(false).Flush();
                        }
                        if (catalog.pageLabels != null) {
                            catalog.Put(PdfName.PageLabels, catalog.pageLabels.BuildTree());
                        }
                        catalog.GetPdfObject().Put(PdfName.Pages, catalog.GetPageTree().GenerateTree());
                        foreach (KeyValuePair<PdfName, PdfNameTree> entry in catalog.nameTrees) {
                            PdfNameTree tree = entry.Value;
                            if (tree.IsModified()) {
                                EnsureTreeRootAddedToNames(((PdfDictionary)tree.BuildTree().MakeIndirect(this)), entry.Key);
                            }
                        }
                        for (int pageNum = 1; pageNum <= GetNumberOfPages(); pageNum++) {
                            GetPage(pageNum).Flush();
                        }
                        if (structTreeRoot != null) {
                            TryFlushTagStructure(false);
                        }
                        catalog.GetPdfObject().Flush(false);
                        info.Flush();
                        FlushFonts();
                        writer.FlushWaitingObjects();
                        // flush unused objects
                        if (IsFlushUnusedObjects()) {
                            for (int i = 0; i < xref.Size(); i++) {
                                PdfIndirectReference indirectReference = xref.Get(i);
                                if (!indirectReference.IsFree() && !indirectReference.CheckState(PdfObject.FLUSHED)) {
                                    PdfObject @object = indirectReference.GetRefersTo();
                                    @object.Flush();
                                }
                            }
                        }
                    }
                    PdfObject fileId = GetFileId(crypto, writer.properties);
                    if (crypto == null && writer.crypto != null) {
                        crypto = writer.crypto.GetPdfObject();
                        crypto.MakeIndirect(this);
                        // To avoid encryption of XrefStream and Encryption dictionary remove crypto.
                        // NOTE. No need in reverting, because it is the last operation with the document.
                        writer.crypto = null;
                        crypto.Flush(false);
                    }
                    // The following two operators prevents the possible inconsistency between root and info
                    // entries existing in the trailer object and corresponding fields. This inconsistency
                    // may appear when user gets trailer and explicitly sets new root or info dictionaries.
                    trailer.Put(PdfName.Root, catalog.GetPdfObject());
                    trailer.Put(PdfName.Info, info.GetPdfObject());
                    xref.WriteXrefTableAndTrailer(this, fileId, crypto);
                    writer.Flush();
                    Counter counter = GetCounter();
                    if (counter != null) {
                        counter.OnDocumentWritten(writer.GetCurrentPos());
                    }
                }
                catalog.GetPageTree().ClearPageRefs();
                RemoveAllHandlers();
            }
            catch (System.IO.IOException e) {
                throw new PdfException(PdfException.CannotCloseDocument, e, this);
            }
            finally {
                if (writer != null && IsCloseWriter()) {
                    try {
                        writer.Dispose();
                    }
                    catch (Exception e) {
                        ILogger logger = LoggerFactory.GetLogger(typeof(iText.Kernel.Pdf.PdfDocument));
                        logger.Error(iText.IO.LogMessageConstant.PDF_WRITER_CLOSING_FAILED, e);
                    }
                }
                if (reader != null && IsCloseReader()) {
                    try {
                        reader.Close();
                    }
                    catch (Exception e) {
                        ILogger logger = LoggerFactory.GetLogger(typeof(iText.Kernel.Pdf.PdfDocument));
                        logger.Error(iText.IO.LogMessageConstant.PDF_READER_CLOSING_FAILED, e);
                    }
                }
            }
            closed = true;
        }

        private PdfObject GetFileId(PdfObject crypto, WriterProperties properties) {
            bool isModified = false;
            byte[] originalFileID = null;
            if (properties.initialDocumentId != null) {
                originalFileID = ByteUtils.GetIsoBytes(properties.initialDocumentId.GetValue());
            }
            else {
                if (initialDocumentId != null) {
                    originalFileID = ByteUtils.GetIsoBytes(initialDocumentId.GetValue());
                }
            }
            if (originalFileID == null && crypto == null && writer.crypto != null) {
                originalFileID = writer.crypto.GetDocumentId();
            }
            if (originalFileID == null && GetReader() != null) {
                originalFileID = GetReader().GetOriginalFileId();
                isModified = true;
            }
            if (originalFileID == null) {
                originalFileID = PdfEncryption.GenerateNewDocumentId();
            }
            byte[] secondId = null;
            if (properties.modifiedDocumentId != null) {
                secondId = ByteUtils.GetIsoBytes(properties.modifiedDocumentId.GetValue());
            }
            else {
                if (modifiedDocumentId != null) {
                    secondId = ByteUtils.GetIsoBytes(modifiedDocumentId.GetValue());
                }
            }
            if (secondId == null && originalModifiedDocumentId != null) {
                PdfString newModifiedId = reader.trailer.GetAsArray(PdfName.ID).GetAsString(1);
                if (!originalModifiedDocumentId.Equals(newModifiedId)) {
                    secondId = ByteUtils.GetIsoBytes(newModifiedId.GetValue());
                }
                else {
                    secondId = PdfEncryption.GenerateNewDocumentId();
                }
            }
            if (secondId == null) {
                secondId = (isModified) ? PdfEncryption.GenerateNewDocumentId() : originalFileID;
            }
            return PdfEncryption.CreateInfoId(originalFileID, secondId);
        }

        /// <summary>Gets close status of the document.</summary>
        /// <returns>true, if the document has already been closed, otherwise false.</returns>
        public virtual bool IsClosed() {
            return closed;
        }

        /// <summary>Gets tagged status of the document.</summary>
        /// <returns>true, if the document has tag structure, otherwise false.</returns>
        public virtual bool IsTagged() {
            return structTreeRoot != null;
        }

        public virtual void SetTagged() {
            CheckClosingStatus();
            if (structTreeRoot == null) {
                structTreeRoot = new PdfStructTreeRoot(this);
                catalog.GetPdfObject().Put(PdfName.StructTreeRoot, structTreeRoot.GetPdfObject());
<<<<<<< HEAD
                UpdateValueInMarkInfoDict(PdfName.Marked, PdfBoolean.TRUE);
=======
                PdfDictionary markInfo = new PdfDictionary();
                markInfo.Put(PdfName.Marked, PdfBoolean.TRUE);
                if (userProperties) {
                    markInfo.Put(PdfName.UserProperties, PdfBoolean.ValueOf(true));
                }
                catalog.GetPdfObject().Put(PdfName.MarkInfo, markInfo);
>>>>>>> 44b95800
                structParentIndex = 0;
            }
        }

        /// <summary>
        /// Gets
        /// <see cref="iText.Kernel.Pdf.Tagging.PdfStructTreeRoot"/>
        /// of tagged document.
        /// </summary>
        /// <returns>
        /// 
        /// <see cref="iText.Kernel.Pdf.Tagging.PdfStructTreeRoot"/>
        /// in case tagged document, otherwise false.
        /// </returns>
        /// <seealso cref="IsTagged()"/>
        /// <seealso cref="GetNextStructParentIndex()"/>
        public virtual PdfStructTreeRoot GetStructTreeRoot() {
            return structTreeRoot;
        }

        /// <summary>Gets next parent index of tagged document.</summary>
        /// <returns>-1 if document is not tagged, or &gt;= 0 if tagged.</returns>
        /// <seealso cref="IsTagged()"/>
        /// <seealso cref="GetNextStructParentIndex()"/>
        public virtual int GetNextStructParentIndex() {
            return structParentIndex < 0 ? -1 : structParentIndex++;
        }

        /// <summary>
        /// Gets document
        /// <c>TagStructureContext</c>
        /// .
        /// The document must be tagged, otherwise an exception will be thrown.
        /// </summary>
        /// <returns>
        /// document
        /// <c>TagStructureContext</c>
        /// .
        /// </returns>
        public virtual TagStructureContext GetTagStructureContext() {
            CheckClosingStatus();
            if (tagStructureContext == null) {
                if (!IsTagged()) {
                    throw new PdfException(PdfException.MustBeATaggedDocument);
                }
                InitTagStructureContext();
            }
            return tagStructureContext;
        }

        /// <summary>
        /// Copies a range of pages from current document to
        /// <paramref name="toDocument"/>
        /// .
        /// Use this method if you want to copy pages across tagged documents.
        /// This will keep resultant PDF structure consistent.
        /// </summary>
        /// <param name="pageFrom">start of the range of pages to be copied.</param>
        /// <param name="pageTo">end of the range of pages to be copied.</param>
        /// <param name="toDocument">a document to copy pages to.</param>
        /// <param name="insertBeforePage">a position where to insert copied pages.</param>
        /// <returns>list of copied pages</returns>
        public virtual IList<PdfPage> CopyPagesTo(int pageFrom, int pageTo, iText.Kernel.Pdf.PdfDocument toDocument
            , int insertBeforePage) {
            return CopyPagesTo(pageFrom, pageTo, toDocument, insertBeforePage, null);
        }

        /// <summary>
        /// Copies a range of pages from current document to
        /// <paramref name="toDocument"/>
        /// .
        /// Use this method if you want to copy pages across tagged documents.
        /// This will keep resultant PDF structure consistent.
        /// </summary>
        /// <param name="pageFrom">1-based start of the range of pages to be copied.</param>
        /// <param name="pageTo">1-based end of the range of pages to be copied.</param>
        /// <param name="toDocument">a document to copy pages to.</param>
        /// <param name="insertBeforePage">a position where to insert copied pages.</param>
        /// <param name="copier">a copier which bears a special copy logic. May be NULL</param>
        /// <returns>list of new copied pages</returns>
        public virtual IList<PdfPage> CopyPagesTo(int pageFrom, int pageTo, iText.Kernel.Pdf.PdfDocument toDocument
            , int insertBeforePage, IPdfPageExtraCopier copier) {
            IList<int> pages = new List<int>();
            for (int i = pageFrom; i <= pageTo; i++) {
                pages.Add(i);
            }
            return CopyPagesTo(pages, toDocument, insertBeforePage, copier);
        }

        /// <summary>
        /// Copies a range of pages from current document to
        /// <paramref name="toDocument"/>
        /// appending copied pages to the end.
        /// Use this method if you want to copy pages across tagged documents.
        /// This will keep resultant PDF structure consistent.
        /// </summary>
        /// <param name="pageFrom">1-based start of the range of pages to be copied.</param>
        /// <param name="pageTo">1-based end of the range of pages to be copied.</param>
        /// <param name="toDocument">a document to copy pages to.</param>
        /// <returns>list of new copied pages</returns>
        public virtual IList<PdfPage> CopyPagesTo(int pageFrom, int pageTo, iText.Kernel.Pdf.PdfDocument toDocument
            ) {
            return CopyPagesTo(pageFrom, pageTo, toDocument, null);
        }

        /// <summary>
        /// Copies a range of pages from current document to
        /// <paramref name="toDocument"/>
        /// appending copied pages to the end.
        /// Use this method if you want to copy pages across tagged documents.
        /// This will keep resultant PDF structure consistent.
        /// </summary>
        /// <param name="pageFrom">1-based start of the range of pages to be copied.</param>
        /// <param name="pageTo">1-based end of the range of pages to be copied.</param>
        /// <param name="toDocument">a document to copy pages to.</param>
        /// <param name="copier">a copier which bears a special copy logic. May be null.</param>
        /// <returns>list of new copied pages.</returns>
        public virtual IList<PdfPage> CopyPagesTo(int pageFrom, int pageTo, iText.Kernel.Pdf.PdfDocument toDocument
            , IPdfPageExtraCopier copier) {
            return CopyPagesTo(pageFrom, pageTo, toDocument, toDocument.GetNumberOfPages() + 1, copier);
        }

        /// <summary>
        /// Copies a range of pages from current document to
        /// <paramref name="toDocument"/>
        /// .
        /// Use this method if you want to copy pages across tagged documents.
        /// This will keep resultant PDF structure consistent.
        /// </summary>
        /// <param name="pagesToCopy">list of pages to be copied. TreeSet for the order of the pages to be natural.</param>
        /// <param name="toDocument">a document to copy pages to.</param>
        /// <param name="insertBeforePage">a position where to insert copied pages.</param>
        /// <returns>list of new copied pages</returns>
        public virtual IList<PdfPage> CopyPagesTo(IList<int> pagesToCopy, iText.Kernel.Pdf.PdfDocument toDocument, 
            int insertBeforePage) {
            return CopyPagesTo(pagesToCopy, toDocument, insertBeforePage, null);
        }

        /// <summary>
        /// Copies a range of pages from current document to
        /// <paramref name="toDocument"/>
        /// .
        /// Use this method if you want to copy pages across tagged documents.
        /// This will keep resultant PDF structure consistent.
        /// </summary>
        /// <param name="pagesToCopy">list of pages to be copied. TreeSet for the order of the pages to be natural.</param>
        /// <param name="toDocument">a document to copy pages to.</param>
        /// <param name="insertBeforePage">a position where to insert copied pages.</param>
        /// <param name="copier">a copier which bears a special copy logic. May be NULL</param>
        /// <returns>list of new copied pages</returns>
        public virtual IList<PdfPage> CopyPagesTo(IList<int> pagesToCopy, iText.Kernel.Pdf.PdfDocument toDocument, 
            int insertBeforePage, IPdfPageExtraCopier copier) {
            if (pagesToCopy.IsEmpty()) {
                return JavaCollectionsUtil.EmptyList<PdfPage>();
            }
            CheckClosingStatus();
            IList<PdfPage> copiedPages = new List<PdfPage>();
            IDictionary<PdfPage, PdfPage> page2page = new LinkedDictionary<PdfPage, PdfPage>();
            ICollection<PdfOutline> outlinesToCopy = new HashSet<PdfOutline>();
            IList<IDictionary<PdfPage, PdfPage>> rangesOfPagesWithIncreasingNumbers = new List<IDictionary<PdfPage, PdfPage
                >>();
            int lastCopiedPageNum = (int)pagesToCopy[0];
            int pageInsertIndex = insertBeforePage;
            bool insertInBetween = insertBeforePage < toDocument.GetNumberOfPages() + 1;
            foreach (int? pageNum in pagesToCopy) {
                PdfPage page = GetPage((int)pageNum);
                PdfPage newPage = page.CopyTo(toDocument, copier);
                copiedPages.Add(newPage);
                if (!page2page.ContainsKey(page)) {
                    page2page.Put(page, newPage);
                }
                if (lastCopiedPageNum >= pageNum) {
                    rangesOfPagesWithIncreasingNumbers.Add(new Dictionary<PdfPage, PdfPage>());
                }
                int lastRangeInd = rangesOfPagesWithIncreasingNumbers.Count - 1;
                rangesOfPagesWithIncreasingNumbers[lastRangeInd].Put(page, newPage);
                if (insertInBetween) {
                    toDocument.AddPage(pageInsertIndex, newPage);
                }
                else {
                    toDocument.AddPage(newPage);
                }
                pageInsertIndex++;
                if (toDocument.HasOutlines()) {
                    IList<PdfOutline> pageOutlines = page.GetOutlines(false);
                    if (pageOutlines != null) {
                        outlinesToCopy.AddAll(pageOutlines);
                    }
                }
                lastCopiedPageNum = (int)pageNum;
            }
            CopyLinkAnnotations(toDocument, page2page);
            // It's important to copy tag structure after link annotations were copied, because object content items in tag
            // structure are not copied in case if their's OBJ key is annotation and doesn't contain /P entry.
            if (toDocument.IsTagged()) {
                if (IsTagged()) {
                    if (tagStructureContext != null) {
                        tagStructureContext.ActualizeTagsProperties();
                    }
                    try {
                        foreach (IDictionary<PdfPage, PdfPage> increasingPagesRange in rangesOfPagesWithIncreasingNumbers) {
                            if (insertInBetween) {
                                GetStructTreeRoot().CopyTo(toDocument, insertBeforePage, increasingPagesRange);
                            }
                            else {
                                GetStructTreeRoot().CopyTo(toDocument, increasingPagesRange);
                            }
                            insertBeforePage += increasingPagesRange.Count;
                        }
                        toDocument.GetTagStructureContext().NormalizeDocumentRootTag();
                    }
                    catch (Exception ex) {
                        throw new PdfException(PdfException.TagStructureCopyingFailedItMightBeCorruptedInOneOfTheDocuments, ex);
                    }
                }
                else {
                    ILogger logger = LoggerFactory.GetLogger(typeof(iText.Kernel.Pdf.PdfDocument));
                    logger.Warn(iText.IO.LogMessageConstant.NOT_TAGGED_PAGES_IN_TAGGED_DOCUMENT);
                }
            }
            if (catalog.IsOutlineMode()) {
                CopyOutlines(outlinesToCopy, toDocument, page2page);
            }
            return copiedPages;
        }

        /// <summary>
        /// Copies a range of pages from current document to
        /// <paramref name="toDocument"/>
        /// appending copied pages to the end.
        /// Use this method if you want to copy pages across tagged documents.
        /// This will keep resultant PDF structure consistent.
        /// </summary>
        /// <param name="pagesToCopy">list of pages to be copied. TreeSet for the order of the pages to be natural.</param>
        /// <param name="toDocument">a document to copy pages to.</param>
        /// <returns>list of copied pages</returns>
        public virtual IList<PdfPage> CopyPagesTo(IList<int> pagesToCopy, iText.Kernel.Pdf.PdfDocument toDocument) {
            return CopyPagesTo(pagesToCopy, toDocument, null);
        }

        /// <summary>
        /// Copies a range of pages from current document to
        /// <paramref name="toDocument"/>
        /// appending copied pages to the end.
        /// Use this method if you want to copy pages across tagged documents.
        /// This will keep resultant PDF structure consistent.
        /// </summary>
        /// <param name="pagesToCopy">list of pages to be copied. TreeSet for the order of the pages to be natural.</param>
        /// <param name="toDocument">a document to copy pages to.</param>
        /// <param name="copier">a copier which bears a special copy logic</param>
        /// <returns>list of copied pages</returns>
        public virtual IList<PdfPage> CopyPagesTo(IList<int> pagesToCopy, iText.Kernel.Pdf.PdfDocument toDocument, 
            IPdfPageExtraCopier copier) {
            return CopyPagesTo(pagesToCopy, toDocument, toDocument.GetNumberOfPages() + 1, copier);
        }

        /// <summary>
        /// Checks, whether
        /// <see cref="Close()"/>
        /// method will close associated PdfReader.
        /// </summary>
        /// <returns>
        /// true,
        /// <see cref="Close()"/>
        /// method is going to close associated PdfReader, otherwise false.
        /// </returns>
        public virtual bool IsCloseReader() {
            return closeReader;
        }

        /// <summary>
        /// Sets, whether
        /// <see cref="Close()"/>
        /// method shall close associated PdfReader.
        /// </summary>
        /// <param name="closeReader">
        /// true,
        /// <see cref="Close()"/>
        /// method shall close associated PdfReader, otherwise false.
        /// </param>
        public virtual void SetCloseReader(bool closeReader) {
            CheckClosingStatus();
            this.closeReader = closeReader;
        }

        /// <summary>
        /// Checks, whether
        /// <see cref="Close()"/>
        /// method will close associated PdfWriter.
        /// </summary>
        /// <returns>
        /// true,
        /// <see cref="Close()"/>
        /// method is going to close associated PdfWriter, otherwise false.
        /// </returns>
        public virtual bool IsCloseWriter() {
            return closeWriter;
        }

        /// <summary>
        /// Sets, whether
        /// <see cref="Close()"/>
        /// method shall close associated PdfWriter.
        /// </summary>
        /// <param name="closeWriter">
        /// true,
        /// <see cref="Close()"/>
        /// method shall close associated PdfWriter, otherwise false.
        /// </param>
        public virtual void SetCloseWriter(bool closeWriter) {
            CheckClosingStatus();
            this.closeWriter = closeWriter;
        }

        /// <summary>
        /// Checks, whether
        /// <see cref="Close()"/>
        /// will flush unused objects,
        /// e.g. unreachable from PDF Catalog. By default - false.
        /// </summary>
        /// <returns>
        /// false, if
        /// <see cref="Close()"/>
        /// shall not flush unused objects, otherwise true.
        /// </returns>
        public virtual bool IsFlushUnusedObjects() {
            return flushUnusedObjects;
        }

        /// <summary>
        /// Sets, whether
        /// <see cref="Close()"/>
        /// shall flush unused objects,
        /// e.g. unreachable from PDF Catalog.
        /// </summary>
        /// <param name="flushUnusedObjects">
        /// false, if
        /// <see cref="Close()"/>
        /// shall not flush unused objects, otherwise true.
        /// </param>
        public virtual void SetFlushUnusedObjects(bool flushUnusedObjects) {
            CheckClosingStatus();
            this.flushUnusedObjects = flushUnusedObjects;
        }

        /// <summary>This method returns a complete outline tree of the whole document.</summary>
        /// <param name="updateOutlines">
        /// if the flag is true, the method read the whole document and creates outline tree.
        /// If false the method gets cached outline tree (if it was cached via calling getOutlines method before).
        /// </param>
        /// <returns>
        /// fully initialize
        /// <see cref="PdfOutline"/>
        /// object.
        /// </returns>
        public virtual PdfOutline GetOutlines(bool updateOutlines) {
            CheckClosingStatus();
            return catalog.GetOutlines(updateOutlines);
        }

        /// <summary>This method initializes an outline tree of the document and sets outline mode to true.</summary>
        public virtual void InitializeOutlines() {
            CheckClosingStatus();
            GetOutlines(false);
        }

        /// <summary>This methods adds new name in the Dests NameTree.</summary>
        /// <remarks>This methods adds new name in the Dests NameTree. It throws an exception, if the name already exists.
        ///     </remarks>
        /// <param name="key">Name of the destination.</param>
        /// <param name="value">
        /// An object destination refers to. Must be an array or a dictionary with key /D and array.
        /// See ISO 32000-1 12.3.2.3 for more info.
        /// </param>
        public virtual void AddNamedDestination(String key, PdfObject value) {
            CheckClosingStatus();
            catalog.AddNamedDestination(key, value);
        }

        /// <summary>Gets static copy of cross reference table.</summary>
        public virtual IList<PdfIndirectReference> ListIndirectReferences() {
            CheckClosingStatus();
            IList<PdfIndirectReference> indRefs = new List<PdfIndirectReference>(xref.Size());
            for (int i = 0; i < xref.Size(); ++i) {
                PdfIndirectReference indref = xref.Get(i);
                if (indref != null) {
                    indRefs.Add(indref);
                }
            }
            return indRefs;
        }

        /// <summary>Gets document trailer.</summary>
        /// <returns>document trailer.</returns>
        public virtual PdfDictionary GetTrailer() {
            CheckClosingStatus();
            return trailer;
        }

        /// <summary>
        /// Adds
        /// <see cref="PdfOutputIntent"/>
        /// that shall specify the colour characteristics of output devices
        /// on which the document might be rendered.
        /// </summary>
        /// <param name="outputIntent">
        /// 
        /// <see cref="PdfOutputIntent"/>
        /// to add.
        /// </param>
        /// <seealso cref="PdfOutputIntent"/>
        public virtual void AddOutputIntent(PdfOutputIntent outputIntent) {
            CheckClosingStatus();
            if (outputIntent == null) {
                return;
            }
            PdfArray outputIntents = catalog.GetPdfObject().GetAsArray(PdfName.OutputIntents);
            if (outputIntents == null) {
                outputIntents = new PdfArray();
                catalog.Put(PdfName.OutputIntents, outputIntents);
            }
            outputIntents.Add(outputIntent.GetPdfObject());
        }

        /// <summary>Checks whether PDF document conforms a specific standard.</summary>
        /// <remarks>
        /// Checks whether PDF document conforms a specific standard.
        /// Shall be override.
        /// </remarks>
        /// <param name="obj">An object to conform.</param>
        /// <param name="key">type of object to conform.</param>
        public virtual void CheckIsoConformance(Object obj, IsoKey key) {
        }

        /// <summary>Checks whether PDF document conforms a specific standard.</summary>
        /// <remarks>
        /// Checks whether PDF document conforms a specific standard.
        /// Shall be override.
        /// </remarks>
        /// <param name="obj">an object to conform.</param>
        /// <param name="key">type of object to conform.</param>
        /// <param name="resources">
        /// 
        /// <see cref="PdfResources"/>
        /// associated with an object to check.
        /// </param>
        public virtual void CheckIsoConformance(Object obj, IsoKey key, PdfResources resources) {
        }

        /// <summary>Checks whether PDF document conforms a specific standard.</summary>
        /// <remarks>
        /// Checks whether PDF document conforms a specific standard.
        /// Shall be override.
        /// </remarks>
        /// <param name="gState">
        /// a
        /// <see cref="iText.Kernel.Pdf.Canvas.CanvasGraphicsState"/>
        /// object to conform.
        /// </param>
        /// <param name="resources">
        /// 
        /// <see cref="PdfResources"/>
        /// associated with an object to check.
        /// </param>
        public virtual void CheckShowTextIsoConformance(Object gState, PdfResources resources) {
        }

        /// <summary>Adds file attachment at document level.</summary>
        /// <param name="description">the file description</param>
        /// <param name="fileStore">an array with the file.</param>
        /// <param name="fileDisplay">the actual file name stored in the pdf</param>
        /// <param name="mimeType">mime type of the file</param>
        /// <param name="fileParameter">the optional extra file parameters such as the creation or modification date</param>
        /// <param name="afRelationshipValue">
        /// if
        /// <see langword="null"/>
        /// ,
        /// <see cref="PdfName.Unspecified"/>
        /// will be added. Shall be one of:
        /// <see cref="PdfName.Source"/>
        /// ,
        /// <see cref="PdfName.Data"/>
        /// ,
        /// <see cref="PdfName.Alternative"/>
        /// ,
        /// <see cref="PdfName.Supplement"/>
        /// or
        /// <see cref="PdfName.Unspecified"/>
        /// .
        /// </param>
        public virtual void AddFileAttachment(String description, byte[] fileStore, String fileDisplay, PdfName mimeType
            , PdfDictionary fileParameter, PdfName afRelationshipValue) {
            AddFileAttachment(description, PdfFileSpec.CreateEmbeddedFileSpec(this, fileStore, description, fileDisplay
                , mimeType, fileParameter, afRelationshipValue, true));
        }

        /// <summary>Adds file attachment at document level.</summary>
        /// <param name="description">the file description</param>
        /// <param name="file">the path to the file.</param>
        /// <param name="fileDisplay">the actual file name stored in the pdf</param>
        /// <param name="mimeType">mime type of the file</param>
        /// <param name="afRelationshipValue">
        /// if
        /// <see langword="null"/>
        /// ,
        /// <see cref="PdfName.Unspecified"/>
        /// will be added. Shall be one of:
        /// <see cref="PdfName.Source"/>
        /// ,
        /// <see cref="PdfName.Data"/>
        /// ,
        /// <see cref="PdfName.Alternative"/>
        /// ,
        /// <see cref="PdfName.Supplement"/>
        /// or
        /// <see cref="PdfName.Unspecified"/>
        /// .
        /// </param>
        /// <exception cref="System.IO.IOException"/>
        public virtual void AddFileAttachment(String description, String file, String fileDisplay, PdfName mimeType
            , PdfName afRelationshipValue) {
            AddFileAttachment(description, PdfFileSpec.CreateEmbeddedFileSpec(this, file, description, fileDisplay, mimeType
                , afRelationshipValue, true));
        }

        /// <summary>Adds file attachment at document level.</summary>
        /// <param name="description">the file description</param>
        /// <param name="fs">
        /// 
        /// <see cref="iText.Kernel.Pdf.Filespec.PdfFileSpec"/>
        /// object.
        /// </param>
        public virtual void AddFileAttachment(String description, PdfFileSpec fs) {
            CheckClosingStatus();
            catalog.AddNameToNameTree(description, fs.GetPdfObject(), PdfName.EmbeddedFiles);
            PdfArray afArray = catalog.GetPdfObject().GetAsArray(PdfName.AF);
            if (afArray == null) {
                afArray = ((PdfArray)new PdfArray().MakeIndirect(this));
                catalog.Put(PdfName.AF, afArray);
            }
            afArray.Add(fs.GetPdfObject());
        }

        /// <summary>This method retrieves the page labels from a document as an array of String objects.</summary>
        /// <returns>
        /// 
        /// <see cref="System.String"/>
        /// list of page labels if they were found, or
        /// <see langword="null"/>
        /// otherwise
        /// </returns>
        public virtual String[] GetPageLabels() {
            if (catalog.GetPageLabelsTree(false) == null) {
                return null;
            }
            IDictionary<int?, PdfObject> pageLabels = catalog.GetPageLabelsTree(false).GetNumbers();
            if (pageLabels.Count == 0) {
                return null;
            }
            String[] labelStrings = new String[GetNumberOfPages()];
            int pageCount = 1;
            String prefix = "";
            String type = "D";
            for (int i = 0; i < GetNumberOfPages(); i++) {
                if (pageLabels.ContainsKey(i)) {
                    PdfDictionary labelDictionary = (PdfDictionary)pageLabels.Get(i);
                    PdfNumber pageRange = labelDictionary.GetAsNumber(PdfName.St);
                    if (pageRange != null) {
                        pageCount = pageRange.IntValue();
                    }
                    else {
                        pageCount = 1;
                    }
                    PdfString p = labelDictionary.GetAsString(PdfName.P);
                    if (p != null) {
                        prefix = p.ToUnicodeString();
                    }
                    else {
                        prefix = "";
                    }
                    PdfName t = labelDictionary.GetAsName(PdfName.S);
                    if (t != null) {
                        type = t.GetValue();
                    }
                    else {
                        type = "e";
                    }
                }
                switch (type) {
                    case "R": {
                        labelStrings[i] = prefix + RomanNumbering.ToRomanUpperCase(pageCount);
                        break;
                    }

                    case "r": {
                        labelStrings[i] = prefix + RomanNumbering.ToRomanLowerCase(pageCount);
                        break;
                    }

                    case "A": {
                        labelStrings[i] = prefix + EnglishAlphabetNumbering.ToLatinAlphabetNumberUpperCase(pageCount);
                        break;
                    }

                    case "a": {
                        labelStrings[i] = prefix + EnglishAlphabetNumbering.ToLatinAlphabetNumberLowerCase(pageCount);
                        break;
                    }

                    case "e": {
                        labelStrings[i] = prefix;
                        break;
                    }

                    default: {
                        labelStrings[i] = prefix + pageCount;
                        break;
                    }
                }
                pageCount++;
            }
            return labelStrings;
        }

        /// <summary>Indicates if the document has any outlines</summary>
        /// <returns>
        /// 
        /// <see langword="true"/>
        /// , if there are outlines and
        /// <see langword="false"/>
        /// otherwise.
        /// </returns>
        public virtual bool HasOutlines() {
            return catalog.HasOutlines();
        }

        /// <summary>Sets the flag indicating the presence of structure elements that contain user properties attributes.
        ///     </summary>
        /// <param name="userProperties">the user properties flag</param>
        public virtual void SetUserProperties(bool userProperties) {
            this.userProperties = userProperties;
            PdfBoolean userPropsVal = userProperties ? PdfBoolean.TRUE : PdfBoolean.FALSE;
            UpdateValueInMarkInfoDict(PdfName.UserProperties, userPropsVal);
        }

        /// <summary>The /ID entry of a document contains an array with two entries.</summary>
        /// <remarks>
        /// The /ID entry of a document contains an array with two entries. The first one represents the initial document id.
        /// The second one should be the same entry, unless the document has been modified. iText will by default keep thi
        /// existing initial id. But if you'd like you can set this id yourself using this setter.
        /// </remarks>
        /// <param name="initialDocumentId">the new initial document id</param>
        [System.ObsoleteAttribute(@"Will be removed in 7.1. Use WriterProperties.SetInitialDocumentId(PdfString) instead"
            )]
        public virtual void SetInitialDocumentId(PdfString initialDocumentId) {
            this.initialDocumentId = initialDocumentId;
        }

        /// <summary>The /ID entry of a document contains an array with two entries.</summary>
        /// <remarks>
        /// The /ID entry of a document contains an array with two entries. The first one represents the initial document id.
        /// The second one should be the same entry, unless the document has been modified. iText will by default generate
        /// a modified id. But if you'd like you can set this id yourself using this setter.
        /// </remarks>
        /// <param name="modifiedDocumentId">the new modified document id</param>
        [System.ObsoleteAttribute(@"Will be removed in 7.1. Use WriterProperties.SetModifiedDocumentId(PdfString) instead"
            )]
        public virtual void SetModifiedDocumentId(PdfString modifiedDocumentId) {
            this.modifiedDocumentId = modifiedDocumentId;
        }

        /// <summary>
        /// Create a new instance of
        /// <see cref="iText.Kernel.Font.PdfFont"/>
        /// or load already created one.
        /// Note, PdfFont which created with
        /// <see cref="iText.Kernel.Font.PdfFontFactory.CreateFont(PdfDictionary)"/>
        /// won't be cached
        /// until it will be added to
        /// <see cref="iText.Kernel.Pdf.Canvas.PdfCanvas"/>
        /// or
        /// <see cref="PdfResources"/>
        /// .
        /// </summary>
        public virtual PdfFont GetFont(PdfDictionary dictionary) {
            System.Diagnostics.Debug.Assert(dictionary.GetIndirectReference() != null);
            if (documentFonts.ContainsKey(dictionary.GetIndirectReference())) {
                return documentFonts.Get(dictionary.GetIndirectReference());
            }
            else {
                return AddFont(PdfFontFactory.CreateFont(dictionary));
            }
        }

        /// <summary>Gets default font for the document: Helvetica, WinAnsi.</summary>
        /// <remarks>
        /// Gets default font for the document: Helvetica, WinAnsi.
        /// One instance per document.
        /// </remarks>
        /// <returns>
        /// instance of
        /// <see cref="iText.Kernel.Font.PdfFont"/>
        /// or
        /// <see langword="null"/>
        /// on error.
        /// </returns>
        public virtual PdfFont GetDefaultFont() {
            if (defaultFont == null) {
                try {
                    defaultFont = PdfFontFactory.CreateFont();
                    AddFont(defaultFont);
                }
                catch (System.IO.IOException e) {
                    ILogger logger = LoggerFactory.GetLogger(typeof(iText.Kernel.Pdf.PdfDocument));
                    logger.Error(iText.IO.LogMessageConstant.EXCEPTION_WHILE_CREATING_DEFAULT_FONT, e);
                    defaultFont = null;
                }
            }
            return defaultFont;
        }

        /// <summary>
        /// Adds a
        /// <see cref="iText.Kernel.Font.PdfFont"/>
        /// instance to this document so that this font is flushed automatically
        /// on document close. As a side effect, the underlying font dictionary is made indirect if it wasn't the case yet
        /// </summary>
        /// <returns>the same PdfFont instance.</returns>
        public virtual PdfFont AddFont(PdfFont font) {
            font.MakeIndirect(this);
            documentFonts.Put(font.GetPdfObject().GetIndirectReference(), font);
            return font;
        }

        /// <summary>Gets list of indirect references.</summary>
        /// <returns>list of indirect references.</returns>
        internal virtual PdfXrefTable GetXref() {
            return xref;
        }

        /// <summary>
        /// Initialize
        /// <see cref="iText.Kernel.Pdf.Tagutils.TagStructureContext"/>
        /// .
        /// </summary>
        protected internal virtual void InitTagStructureContext() {
            tagStructureContext = new TagStructureContext(this);
        }

        /// <summary>Save the link annotation in a temporary storage for further copying.</summary>
        /// <param name="page">
        /// just copied
        /// <see cref="PdfPage"/>
        /// link annotation belongs to.
        /// </param>
        /// <param name="annotation">
        /// 
        /// <see cref="iText.Kernel.Pdf.Annot.PdfLinkAnnotation"/>
        /// itself.
        /// </param>
        protected internal virtual void StoreLinkAnnotation(PdfPage page, PdfLinkAnnotation annotation) {
            IList<PdfLinkAnnotation> pageAnnotations = linkAnnotations.Get(page);
            if (pageAnnotations == null) {
                pageAnnotations = new List<PdfLinkAnnotation>();
                linkAnnotations.Put(page, pageAnnotations);
            }
            pageAnnotations.Add(annotation);
        }

        /// <summary>Checks whether PDF document conforms a specific standard.</summary>
        /// <remarks>
        /// Checks whether PDF document conforms a specific standard.
        /// Shall be override.
        /// </remarks>
        protected internal virtual void CheckIsoConformance() {
        }

        /// <summary>
        /// Mark an object with
        /// <see cref="PdfObject.MUST_BE_FLUSHED"/>
        /// .
        /// </summary>
        /// <param name="pdfObject">an object to mark.</param>
        protected internal virtual void MarkObjectAsMustBeFlushed(PdfObject pdfObject) {
            if (pdfObject.IsIndirect()) {
                pdfObject.GetIndirectReference().SetState(PdfObject.MUST_BE_FLUSHED);
            }
        }

        /// <summary>Flush an object.</summary>
        /// <param name="pdfObject">object to flush.</param>
        /// <param name="canBeInObjStm">indicates whether object can be placed into object stream.</param>
        /// <exception cref="System.IO.IOException">on error.</exception>
        protected internal virtual void FlushObject(PdfObject pdfObject, bool canBeInObjStm) {
            writer.FlushObject(pdfObject, canBeInObjStm);
        }

        /// <summary>Initializes document.</summary>
        /// <param name="newPdfVersion">
        /// new pdf version of the resultant file if stamper is used and the version needs to be changed,
        /// or
        /// <see langword="null"/>
        /// otherwise
        /// </param>
        protected internal virtual void Open(PdfVersion newPdfVersion) {
            try {
                if (reader != null) {
                    reader.pdfDocument = this;
                    reader.ReadPdf();
                    Counter counter = GetCounter();
                    if (counter != null) {
                        counter.OnDocumentRead(reader.GetFileLength());
                    }
                    pdfVersion = reader.headerPdfVersion;
                    trailer = new PdfDictionary(reader.trailer);
                    PdfArray id = reader.trailer.GetAsArray(PdfName.ID);
                    if (id != null) {
                        originalModifiedDocumentId = id.GetAsString(1);
                    }
                    catalog = new PdfCatalog((PdfDictionary)trailer.Get(PdfName.Root, true));
                    if (catalog.GetPdfObject().ContainsKey(PdfName.Version)) {
                        // The version of the PDF specification to which the document conforms (for example, 1.4)
                        // if later than the version specified in the file's header
                        PdfVersion catalogVersion = PdfVersion.FromPdfName(catalog.GetPdfObject().GetAsName(PdfName.Version));
                        if (catalogVersion.CompareTo(pdfVersion) > 0) {
                            pdfVersion = catalogVersion;
                        }
                    }
                    PdfStream xmpMetadataStream = catalog.GetPdfObject().GetAsStream(PdfName.Metadata);
                    if (xmpMetadataStream != null) {
                        xmpMetadata = xmpMetadataStream.GetBytes();
                        try {
                            reader.pdfAConformanceLevel = PdfAConformanceLevel.GetConformanceLevel(XMPMetaFactory.ParseFromBuffer(xmpMetadata
                                ));
                        }
                        catch (XMPException) {
                        }
                    }
                    PdfObject infoDict = trailer.Get(PdfName.Info, true);
                    info = new PdfDocumentInfo(infoDict is PdfDictionary ? (PdfDictionary)infoDict : new PdfDictionary(), this
                        );
                    PdfDictionary str = catalog.GetPdfObject().GetAsDictionary(PdfName.StructTreeRoot);
                    if (str != null) {
                        TryInitTagStructure(str);
                    }
                    if (properties.appendMode && (reader.HasRebuiltXref() || reader.HasFixedXref())) {
                        throw new PdfException(PdfException.AppendModeRequiresADocumentWithoutErrorsEvenIfRecoveryWasPossible);
                    }
                }
                if (writer != null) {
                    if (reader != null && reader.HasXrefStm() && writer.properties.isFullCompression == null) {
                        writer.properties.isFullCompression = true;
                    }
                    if (reader != null && !reader.IsOpenedWithFullPermission()) {
                        throw new BadPasswordException(BadPasswordException.PdfReaderNotOpenedWithOwnerPassword);
                    }
                    if (reader != null && properties.preserveEncryption) {
                        writer.crypto = reader.decrypt;
                    }
                    writer.document = this;
                    String producer = null;
                    if (reader == null) {
                        catalog = new PdfCatalog(this);
                        info = new PdfDocumentInfo(this).AddCreationDate();
                        producer = iText.Kernel.Version.GetInstance().GetVersion();
                    }
                    else {
                        if (info.GetPdfObject().ContainsKey(PdfName.Producer)) {
                            producer = info.GetPdfObject().GetAsString(PdfName.Producer).ToUnicodeString();
                        }
                        producer = AddModifiedPostfix(producer);
                    }
                    info.AddModDate();
                    info.GetPdfObject().Put(PdfName.Producer, new PdfString(producer));
                    trailer = new PdfDictionary();
                    trailer.Put(PdfName.Root, catalog.GetPdfObject().GetIndirectReference());
                    trailer.Put(PdfName.Info, info.GetPdfObject().GetIndirectReference());
                    if (reader != null) {
                        // If the reader's trailer contains an ID entry, let's copy it over to the new trailer
                        if (reader.trailer.ContainsKey(PdfName.ID)) {
                            trailer.Put(PdfName.ID, reader.trailer.GetAsArray(PdfName.ID));
                        }
                    }
                }
                if (properties.appendMode) {
                    // Due to constructor reader and writer not null.
                    System.Diagnostics.Debug.Assert(reader != null);
                    RandomAccessFileOrArray file = reader.tokens.GetSafeFile();
                    int n;
                    byte[] buffer = new byte[8192];
                    while ((n = file.Read(buffer)) > 0) {
                        writer.Write(buffer, 0, n);
                    }
                    file.Close();
                    writer.Write((byte)'\n');
                    //TODO log if full compression differs
                    writer.properties.isFullCompression = reader.HasXrefStm();
                    writer.crypto = reader.decrypt;
                    if (newPdfVersion != null) {
                        // In PDF 1.4, a PDF version can also be specified in the Version entry of the document catalog,
                        // essentially updating the version associated with the file by overriding the one specified in the file header
                        if (pdfVersion.CompareTo(PdfVersion.PDF_1_4) >= 0) {
                            // If the header specifies a later version, or if this entry is absent, the document conforms to the
                            // version specified in the header.
                            // So only update the version if it is older than the one in the header
                            if (newPdfVersion.CompareTo(reader.headerPdfVersion) > 0) {
                                catalog.Put(PdfName.Version, newPdfVersion.ToPdfName());
                                catalog.SetModified();
                                pdfVersion = newPdfVersion;
                            }
                        }
                    }
                }
                else {
                    // Formally we cannot update version in the catalog as it is not supported for the
                    // PDF version of the original document
                    if (writer != null) {
                        if (newPdfVersion != null) {
                            pdfVersion = newPdfVersion;
                        }
                        writer.WriteHeader();
                        if (writer.crypto == null) {
                            writer.InitCryptoIfSpecified(pdfVersion);
                        }
                        if (writer.crypto != null) {
                            if (writer.crypto.GetCryptoMode() < EncryptionConstants.ENCRYPTION_AES_256) {
                                VersionConforming.ValidatePdfVersionForDeprecatedFeature(this, PdfVersion.PDF_2_0, VersionConforming.DEPRECATED_ENCRYPTION_ALGORITHMS
                                    );
                            }
                            else {
                                if (writer.crypto.GetCryptoMode() == EncryptionConstants.ENCRYPTION_AES_256) {
                                    PdfNumber r = writer.crypto.GetPdfObject().GetAsNumber(PdfName.R);
                                    if (r != null && r.IntValue() == 5) {
                                        VersionConforming.ValidatePdfVersionForDeprecatedFeature(this, PdfVersion.PDF_2_0, VersionConforming.DEPRECATED_AES256_REVISION
                                            );
                                    }
                                }
                            }
                        }
                    }
                }
            }
            catch (System.IO.IOException e) {
                throw new PdfException(PdfException.CannotOpenDocument, e, this);
            }
        }

        /// <summary>Adds custom XMP metadata extension.</summary>
        /// <remarks>Adds custom XMP metadata extension. Useful for PDF/UA, ZUGFeRD, etc.</remarks>
        /// <param name="xmpMeta">
        /// 
        /// <see cref="iText.Kernel.XMP.XMPMeta"/>
        /// to add custom metadata to.
        /// </param>
        protected internal virtual void AddCustomMetadataExtensions(XMPMeta xmpMeta) {
        }

        /// <summary>Updates XMP metadata.</summary>
        /// <remarks>
        /// Updates XMP metadata.
        /// Shall be override.
        /// </remarks>
        protected internal virtual void UpdateXmpMetadata() {
            try {
                if (writer.properties.addXmpMetadata) {
                    SetXmpMetadata(UpdateDefaultXmpMetadata());
                }
            }
            catch (XMPException e) {
                ILogger logger = LoggerFactory.GetLogger(typeof(iText.Kernel.Pdf.PdfDocument));
                logger.Error(iText.IO.LogMessageConstant.EXCEPTION_WHILE_UPDATING_XMPMETADATA, e);
            }
        }

        /// <summary>
        /// Update XMP metadata values from
        /// <see cref="PdfDocumentInfo"/>
        /// .
        /// </summary>
        /// <exception cref="iText.Kernel.XMP.XMPException"/>
        protected internal virtual XMPMeta UpdateDefaultXmpMetadata() {
            XMPMeta xmpMeta = XMPMetaFactory.ParseFromBuffer(GetXmpMetadata(true));
            PdfDictionary docInfo = info.GetPdfObject();
            if (docInfo != null) {
                PdfName key;
                PdfObject obj;
                String value;
                foreach (PdfName pdfName in docInfo.KeySet()) {
                    key = pdfName;
                    obj = docInfo.Get(key);
                    if (obj == null) {
                        continue;
                    }
                    if (obj.GetObjectType() != PdfObject.STRING) {
                        continue;
                    }
                    value = ((PdfString)obj).ToUnicodeString();
                    if (PdfName.Title.Equals(key)) {
                        xmpMeta.SetLocalizedText(XMPConst.NS_DC, PdfConst.Title, XMPConst.X_DEFAULT, XMPConst.X_DEFAULT, value);
                    }
                    else {
                        if (PdfName.Author.Equals(key)) {
                            xmpMeta.AppendArrayItem(XMPConst.NS_DC, PdfConst.Creator, new PropertyOptions(PropertyOptions.ARRAY_ORDERED
                                ), value, null);
                        }
                        else {
                            if (PdfName.Subject.Equals(key)) {
                                xmpMeta.SetLocalizedText(XMPConst.NS_DC, PdfConst.Description, XMPConst.X_DEFAULT, XMPConst.X_DEFAULT, value
                                    );
                            }
                            else {
                                if (PdfName.Keywords.Equals(key)) {
                                    foreach (String v in iText.IO.Util.StringUtil.Split(value, ",|;")) {
                                        if (v.Trim().Length > 0) {
                                            xmpMeta.AppendArrayItem(XMPConst.NS_DC, PdfConst.Subject, new PropertyOptions(PropertyOptions.ARRAY), v.Trim
                                                (), null);
                                        }
                                    }
                                    xmpMeta.SetProperty(XMPConst.NS_PDF, PdfConst.Keywords, value);
                                }
                                else {
                                    if (PdfName.Creator.Equals(key)) {
                                        xmpMeta.SetProperty(XMPConst.NS_XMP, PdfConst.CreatorTool, value);
                                    }
                                    else {
                                        if (PdfName.Producer.Equals(key)) {
                                            xmpMeta.SetProperty(XMPConst.NS_PDF, PdfConst.Producer, value);
                                        }
                                        else {
                                            if (PdfName.CreationDate.Equals(key)) {
                                                xmpMeta.SetProperty(XMPConst.NS_XMP, PdfConst.CreateDate, PdfDate.GetW3CDate(value));
                                            }
                                            else {
                                                if (PdfName.ModDate.Equals(key)) {
                                                    xmpMeta.SetProperty(XMPConst.NS_XMP, PdfConst.ModifyDate, PdfDate.GetW3CDate(value));
                                                }
                                            }
                                        }
                                    }
                                }
                            }
                        }
                    }
                }
            }
            if (IsTagged() && !IsXmpMetaHasProperty(xmpMeta, XMPConst.NS_PDFUA_ID, XMPConst.PART)) {
                xmpMeta.SetPropertyInteger(XMPConst.NS_PDFUA_ID, XMPConst.PART, 1, new PropertyOptions(PropertyOptions.SEPARATE_NODE
                    ));
            }
            return xmpMeta;
        }

        /// <summary>List all newly added or loaded fonts</summary>
        /// <returns>
        /// List of
        /// <seealso>PdfFonts</seealso>
        /// .
        /// </returns>
        protected internal virtual ICollection<PdfFont> GetDocumentFonts() {
            return documentFonts.Values;
        }

        protected internal virtual void FlushFonts() {
            if (properties.appendMode) {
                foreach (PdfFont font in GetDocumentFonts()) {
                    if (font.GetPdfObject().CheckState(PdfObject.MUST_BE_INDIRECT) || font.GetPdfObject().GetIndirectReference
                        ().CheckState(PdfObject.MODIFIED)) {
                        font.Flush();
                    }
                }
            }
            else {
                foreach (PdfFont font in GetDocumentFonts()) {
                    font.Flush();
                }
            }
        }

        /// <summary>Checks page before adding and add.</summary>
        /// <param name="index">one-base index of the page.</param>
        /// <param name="page">
        /// 
        /// <see cref="PdfPage"/>
        /// to add.
        /// </param>
        protected internal virtual void CheckAndAddPage(int index, PdfPage page) {
            if (page.IsFlushed()) {
                throw new PdfException(PdfException.FlushedPageCannotBeAddedOrInserted, page);
            }
            if (page.GetDocument() != null && this != page.GetDocument()) {
                throw new PdfException(PdfException.Page1CannotBeAddedToDocument2BecauseItBelongsToDocument3).SetMessageParams
                    (page, this, page.GetDocument());
            }
            catalog.GetPageTree().AddPage(index, page);
        }

        /// <summary>Checks page before adding.</summary>
        /// <param name="page">
        /// 
        /// <see cref="PdfPage"/>
        /// to add.
        /// </param>
        protected internal virtual void CheckAndAddPage(PdfPage page) {
            if (page.IsFlushed()) {
                throw new PdfException(PdfException.FlushedPageCannotBeAddedOrInserted, page);
            }
            if (page.GetDocument() != null && this != page.GetDocument()) {
                throw new PdfException(PdfException.Page1CannotBeAddedToDocument2BecauseItBelongsToDocument3).SetMessageParams
                    (page, this, page.GetDocument());
            }
            catalog.GetPageTree().AddPage(page);
        }

        /// <summary>checks whether a method is invoked at the closed document</summary>
        protected internal virtual void CheckClosingStatus() {
            if (closed) {
                throw new PdfException(PdfException.DocumentClosedItIsImpossibleToExecuteAction);
            }
        }

        /// <summary>
        /// Gets
        /// <see cref="iText.Kernel.Log.Counter"/>
        /// instance.
        /// </summary>
        /// <returns>
        /// 
        /// <see cref="iText.Kernel.Log.Counter"/>
        /// instance.
        /// </returns>
        protected internal virtual Counter GetCounter() {
            return CounterFactory.GetCounter(typeof(iText.Kernel.Pdf.PdfDocument));
        }

        private void TryInitTagStructure(PdfDictionary str) {
            try {
                structTreeRoot = new PdfStructTreeRoot(str);
                structParentIndex = GetStructTreeRoot().GetParentTreeNextKey();
            }
            catch (Exception ex) {
                structTreeRoot = null;
                structParentIndex = -1;
                ILogger logger = LoggerFactory.GetLogger(typeof(iText.Kernel.Pdf.PdfDocument));
                logger.Error(iText.IO.LogMessageConstant.TAG_STRUCTURE_INIT_FAILED, ex);
            }
        }

        private void TryFlushTagStructure(bool isAppendMode) {
            try {
                if (tagStructureContext != null) {
                    tagStructureContext.PrepareToDocumentClosing();
                }
                if (!isAppendMode || structTreeRoot.GetPdfObject().IsModified()) {
                    structTreeRoot.Flush();
                }
            }
            catch (Exception ex) {
                throw new PdfException(PdfException.TagStructureFlushingFailedItMightBeCorrupted, ex);
            }
        }

        private void UpdateValueInMarkInfoDict(PdfName key, PdfObject value) {
            PdfDictionary markInfo = catalog.GetPdfObject().GetAsDictionary(PdfName.MarkInfo);
            if (markInfo == null) {
                markInfo = new PdfDictionary();
                catalog.GetPdfObject().Put(PdfName.MarkInfo, markInfo);
            }
            markInfo.Put(key, value);
        }

        /// <summary>This method removes all annotation entries from form fields associated with a given page.</summary>
        /// <param name="page">to remove from.</param>
        private void RemoveUnusedWidgetsFromFields(PdfPage page) {
            if (page.IsFlushed()) {
                return;
            }
            IList<PdfAnnotation> annots = page.GetAnnotations();
            foreach (PdfAnnotation annot in annots) {
                if (annot.GetSubtype().Equals(PdfName.Widget)) {
                    ((PdfWidgetAnnotation)annot).ReleaseFormFieldFromWidgetAnnotation();
                }
            }
        }

        private void CopyLinkAnnotations(iText.Kernel.Pdf.PdfDocument toDocument, IDictionary<PdfPage, PdfPage> page2page
            ) {
            IList<PdfName> excludedKeys = new List<PdfName>();
            excludedKeys.Add(PdfName.Dest);
            excludedKeys.Add(PdfName.A);
            foreach (KeyValuePair<PdfPage, IList<PdfLinkAnnotation>> entry in linkAnnotations) {
                // We don't want to copy those link annotations, which reference to pages which weren't copied.
                foreach (PdfLinkAnnotation annot in entry.Value) {
                    bool toCopyAnnot = true;
                    PdfDestination copiedDest = null;
                    PdfDictionary copiedAction = null;
                    PdfObject dest = annot.GetDestinationObject();
                    if (dest != null) {
                        // If link annotation has destination object, we try to copy this destination.
                        // Destination is not copied if it points to the not copied page, and therefore the whole
                        // link annotation is not copied.
                        copiedDest = GetCatalog().CopyDestination(dest, page2page, toDocument);
                        toCopyAnnot = copiedDest != null;
                    }
                    else {
                        // Link annotation may have associated action. If it is GoTo type, we try to copy it's destination.
                        // GoToR and GoToE also contain destinations, but they point not to pages of the current document,
                        // so we just copy them as is. If it is action of any other type, it is also just copied as is.
                        PdfDictionary action = annot.GetAction();
                        if (action != null) {
                            if (PdfName.GoTo.Equals(action.Get(PdfName.S))) {
                                copiedAction = action.CopyTo(toDocument, iText.IO.Util.JavaUtil.ArraysAsList(PdfName.D), false);
                                PdfDestination goToDest = GetCatalog().CopyDestination(action.Get(PdfName.D), page2page, toDocument);
                                if (goToDest != null) {
                                    copiedAction.Put(PdfName.D, goToDest.GetPdfObject());
                                }
                                else {
                                    toCopyAnnot = false;
                                }
                            }
                            else {
                                copiedAction = ((PdfDictionary)action.CopyTo(toDocument, false));
                            }
                        }
                    }
                    if (toCopyAnnot) {
                        PdfLinkAnnotation newAnnot = (PdfLinkAnnotation)PdfAnnotation.MakeAnnotation(annot.GetPdfObject().CopyTo(toDocument
                            , excludedKeys, true));
                        if (copiedDest != null) {
                            newAnnot.SetDestination(copiedDest);
                        }
                        if (copiedAction != null) {
                            newAnnot.SetAction(copiedAction);
                        }
                        entry.Key.AddAnnotation(-1, newAnnot, false);
                    }
                }
            }
            linkAnnotations.Clear();
        }

        /// <summary>This method copies all given outlines</summary>
        /// <param name="outlines">outlines to be copied</param>
        /// <param name="toDocument">document where outlines should be copied</param>
        private void CopyOutlines(ICollection<PdfOutline> outlines, iText.Kernel.Pdf.PdfDocument toDocument, IDictionary
            <PdfPage, PdfPage> page2page) {
            ICollection<PdfOutline> outlinesToCopy = new HashSet<PdfOutline>();
            outlinesToCopy.AddAll(outlines);
            foreach (PdfOutline outline in outlines) {
                GetAllOutlinesToCopy(outline, outlinesToCopy);
            }
            PdfOutline rootOutline = toDocument.GetOutlines(false);
            if (rootOutline == null) {
                rootOutline = new PdfOutline(toDocument);
                rootOutline.SetTitle("Outlines");
            }
            CloneOutlines(outlinesToCopy, rootOutline, GetOutlines(false), page2page, toDocument);
        }

        /// <summary>This method gets all outlines to be copied including parent outlines</summary>
        /// <param name="outline">current outline</param>
        /// <param name="outlinesToCopy">a Set of outlines to be copied</param>
        private void GetAllOutlinesToCopy(PdfOutline outline, ICollection<PdfOutline> outlinesToCopy) {
            PdfOutline parent = outline.GetParent();
            //note there's no need to continue recursion if the current outline parent is root (first condition) or
            // if it is already in the Set of outlines to be copied (second condition)
            if (parent.GetTitle().Equals("Outlines") || outlinesToCopy.Contains(parent)) {
                return;
            }
            outlinesToCopy.Add(parent);
            GetAllOutlinesToCopy(parent, outlinesToCopy);
        }

        /// <summary>This method copies create new outlines in the Document to copy.</summary>
        /// <param name="outlinesToCopy">- Set of outlines to be copied</param>
        /// <param name="newParent">- new parent outline</param>
        /// <param name="oldParent">- old parent outline</param>
        private void CloneOutlines(ICollection<PdfOutline> outlinesToCopy, PdfOutline newParent, PdfOutline oldParent
            , IDictionary<PdfPage, PdfPage> page2page, iText.Kernel.Pdf.PdfDocument toDocument) {
            if (null == oldParent) {
                return;
            }
            foreach (PdfOutline outline in oldParent.GetAllChildren()) {
                if (outlinesToCopy.Contains(outline)) {
                    PdfObject destObjToCopy = outline.GetDestination().GetPdfObject();
                    PdfDestination copiedDest = GetCatalog().CopyDestination(destObjToCopy, page2page, toDocument);
                    PdfOutline child = newParent.AddOutline(outline.GetTitle());
                    if (copiedDest != null) {
                        child.AddDestination(copiedDest);
                    }
                    CloneOutlines(outlinesToCopy, child, outline, page2page, toDocument);
                }
            }
        }

        private void EnsureTreeRootAddedToNames(PdfObject treeRoot, PdfName treeType) {
            PdfDictionary names = catalog.GetPdfObject().GetAsDictionary(PdfName.Names);
            if (names == null) {
                names = new PdfDictionary();
                catalog.GetPdfObject().Put(PdfName.Names, names);
                names.MakeIndirect(this);
            }
            names.Put(treeType, treeRoot);
        }

        /// <exception cref="iText.Kernel.XMP.XMPException"/>
        private static bool IsXmpMetaHasProperty(XMPMeta xmpMeta, String schemaNS, String propName) {
            return xmpMeta.GetProperty(schemaNS, propName) != null;
        }

        private long GetDocumentId() {
            return documentId;
        }

        /// <summary>A structure storing documentId, object number and generation number.</summary>
        /// <remarks>
        /// A structure storing documentId, object number and generation number. This structure is using to calculate
        /// an unique object key during the copy process.
        /// </remarks>
        internal class IndirectRefDescription {
            private long docId;

            private int objNr;

            private int genNr;

            internal IndirectRefDescription(PdfIndirectReference reference) {
                this.docId = reference.GetDocument().GetDocumentId();
                this.objNr = reference.GetObjNumber();
                this.genNr = reference.GetGenNumber();
            }

            public override int GetHashCode() {
                int result = (int)docId;
                result *= 31;
                result += objNr;
                result *= 31;
                result += genNr;
                return result;
            }

            public override bool Equals(Object o) {
                if (this == o) {
                    return true;
                }
                if (o == null || GetType() != o.GetType()) {
                    return false;
                }
                PdfDocument.IndirectRefDescription that = (PdfDocument.IndirectRefDescription)o;
                return docId == that.docId && objNr == that.objNr && genNr == that.genNr;
            }
        }

        private String AddModifiedPostfix(String producer) {
            iText.Kernel.Version version = iText.Kernel.Version.GetInstance();
            if (producer == null || !version.GetVersion().Contains(version.GetProduct())) {
                return version.GetVersion();
            }
            else {
                int idx = producer.IndexOf("; modified using", StringComparison.Ordinal);
                StringBuilder buf;
                if (idx == -1) {
                    buf = new StringBuilder(producer);
                }
                else {
                    buf = new StringBuilder(producer.JSubstring(0, idx));
                }
                buf.Append("; modified using ");
                buf.Append(version.GetVersion());
                return buf.ToString();
            }
        }

        void System.IDisposable.Dispose() {
            Close();
        }
    }
}<|MERGE_RESOLUTION|>--- conflicted
+++ resolved
@@ -824,16 +824,7 @@
             if (structTreeRoot == null) {
                 structTreeRoot = new PdfStructTreeRoot(this);
                 catalog.GetPdfObject().Put(PdfName.StructTreeRoot, structTreeRoot.GetPdfObject());
-<<<<<<< HEAD
                 UpdateValueInMarkInfoDict(PdfName.Marked, PdfBoolean.TRUE);
-=======
-                PdfDictionary markInfo = new PdfDictionary();
-                markInfo.Put(PdfName.Marked, PdfBoolean.TRUE);
-                if (userProperties) {
-                    markInfo.Put(PdfName.UserProperties, PdfBoolean.ValueOf(true));
-                }
-                catalog.GetPdfObject().Put(PdfName.MarkInfo, markInfo);
->>>>>>> 44b95800
                 structParentIndex = 0;
             }
         }
