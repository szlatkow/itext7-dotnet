--- conflicted
+++ resolved
@@ -146,11 +146,7 @@
         [System.NonSerialized]
         protected internal TagStructureContext tagStructureContext;
 
-<<<<<<< HEAD
         private static readonly AtomicLong lastDocumentId = new AtomicLong();
-=======
-        private static AtomicLong lastDocumentId = new AtomicLong();
->>>>>>> 2bb502ec
 
         private long documentId;
 
@@ -718,18 +714,10 @@
                             }
                         }
                     }
-<<<<<<< HEAD
-                    byte[] originalFileID = null;
+                    PdfObject fileId = GetFileId(crypto);
                     if (crypto == null && writer.crypto != null) {
-                        originalFileID = writer.crypto.GetDocumentId();
                         crypto = writer.crypto.GetPdfObject();
                         crypto.MakeIndirect(this);
-=======
-                    PdfObject fileId = GetFileId(crypto_1);
-                    if (crypto_1 == null && writer.crypto != null) {
-                        crypto_1 = writer.crypto.GetPdfObject();
-                        crypto_1.MakeIndirect(this);
->>>>>>> 2bb502ec
                         // To avoid encryption of XrefStream and Encryption dictionary remove crypto.
                         // NOTE. No need in reverting, because it is the last operation with the document.
                         writer.crypto = null;
@@ -2101,10 +2089,6 @@
             return xmpMeta.GetProperty(schemaNS, propName) != null;
         }
 
-        private long IncrementDocumentId() {
-            return lastDocumentId.IncrementAndGet();
-        }
-
         private long GetDocumentId() {
             return documentId;
         }
