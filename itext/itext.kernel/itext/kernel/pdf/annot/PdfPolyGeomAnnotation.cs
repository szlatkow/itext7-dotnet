--- conflicted
+++ resolved
@@ -41,12 +41,9 @@
 For more information, please contact iText Software Corp. at this
 address: sales@itextpdf.com
 */
-<<<<<<< HEAD
+using System;
 using iText.IO.Log;
-=======
-using System;
 using iText.Kernel.Colors;
->>>>>>> dac79896
 using iText.Kernel.Geom;
 using iText.Kernel.Pdf;
 
