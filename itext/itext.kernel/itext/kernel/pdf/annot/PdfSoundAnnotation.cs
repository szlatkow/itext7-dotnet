/*

This file is part of the iText (R) project.
Copyright (c) 1998-2017 iText Group NV
Authors: Bruno Lowagie, Paulo Soares, et al.

This program is free software; you can redistribute it and/or modify
it under the terms of the GNU Affero General Public License version 3
as published by the Free Software Foundation with the addition of the
following permission added to Section 15 as permitted in Section 7(a):
FOR ANY PART OF THE COVERED WORK IN WHICH THE COPYRIGHT IS OWNED BY
ITEXT GROUP. ITEXT GROUP DISCLAIMS THE WARRANTY OF NON INFRINGEMENT
OF THIRD PARTY RIGHTS

This program is distributed in the hope that it will be useful, but
WITHOUT ANY WARRANTY; without even the implied warranty of MERCHANTABILITY
or FITNESS FOR A PARTICULAR PURPOSE.
See the GNU Affero General Public License for more details.
You should have received a copy of the GNU Affero General Public License
along with this program; if not, see http://www.gnu.org/licenses or write to
the Free Software Foundation, Inc., 51 Franklin Street, Fifth Floor,
Boston, MA, 02110-1301 USA, or download the license from the following URL:
http://itextpdf.com/terms-of-use/

The interactive user interfaces in modified source and object code versions
of this program must display Appropriate Legal Notices, as required under
Section 5 of the GNU Affero General Public License.

In accordance with Section 7(b) of the GNU Affero General Public License,
a covered work must retain the producer line in every PDF that is created
or manipulated using iText.

You can be released from the requirements of the license by purchasing
a commercial license. Buying such a license is mandatory as soon as you
develop commercial activities involving the iText software without
disclosing the source code of your own applications.
These activities include: offering paid services to customers as an ASP,
serving PDFs on the fly in a web application, shipping iText with a closed
source product.

For more information, please contact iText Software Corp. at this
address: sales@itextpdf.com
*/
using System;
using System.IO;
using iText.Kernel.Geom;
using iText.Kernel.Pdf;

namespace iText.Kernel.Pdf.Annot {
    public class PdfSoundAnnotation : PdfMarkupAnnotation {
        /// <summary>Creates a new Sound annotation.</summary>
        /// <remarks>
        /// Creates a new Sound annotation.
        /// There is a problem playing *.wav files via internal player in Acrobat.
        /// The first byte of the audio stream data should be deleted, then wav file will be played correctly.
        /// Otherwise it will be broken. Other supporting file types don't have such problem.
        /// Sound annotations are deprecated in PDF 2.0.
        /// </remarks>
        /// <param name="rect"/>
        /// <param name="sound"/>
        public PdfSoundAnnotation(Rectangle rect, PdfStream sound)
            : base(rect) {
            Put(PdfName.Sound, sound);
        }

<<<<<<< HEAD
        /// <summary>Creates a sound annotation.</summary>
        /// <remarks>Creates a sound annotation. Sound annotations are deprecated in PDF 2.0.</remarks>
        /// <param name="pdfObject">dictionary to create annotation from</param>
=======
        /// <param name="pdfObject">object representing this annotation</param>
        [System.ObsoleteAttribute(@"Use PdfAnnotation.MakeAnnotation(iText.Kernel.Pdf.PdfObject) instead. Will be made protected in 7.1"
            )]
>>>>>>> dac79896
        public PdfSoundAnnotation(PdfDictionary pdfObject)
            : base(pdfObject) {
        }

        /// <summary>Creates a sound annotation.</summary>
        /// <remarks>Creates a sound annotation. Sound annotations are deprecated in PDF 2.0.</remarks>
        /// <param name="document"/>
        /// <param name="rect"/>
        /// <param name="soundStream"/>
        /// <param name="sampleRate"/>
        /// <param name="encoding"/>
        /// <param name="channels"/>
        /// <param name="sampleSizeInBits"/>
        /// <exception cref="System.IO.IOException"/>
        public PdfSoundAnnotation(PdfDocument document, Rectangle rect, Stream soundStream, float sampleRate, PdfName
             encoding, int channels, int sampleSizeInBits)
            : base(rect) {
            PdfStream sound = new PdfStream(document, iText.IO.Util.JavaUtil.CorrectWavFile(soundStream));
            sound.Put(PdfName.R, new PdfNumber(sampleRate));
            sound.Put(PdfName.E, encoding);
            sound.Put(PdfName.B, new PdfNumber(sampleSizeInBits));
            sound.Put(PdfName.C, new PdfNumber(channels));
            Put(PdfName.Sound, sound);
        }

        public override PdfName GetSubtype() {
            return PdfName.Sound;
        }

        public virtual PdfStream GetSound() {
            return GetPdfObject().GetAsStream(PdfName.Sound);
        }

        /// <summary>The name of an icon that is used in displaying the annotation.</summary>
        /// <remarks>
        /// The name of an icon that is used in displaying the annotation. Possible values are different for different
        /// annotation types. See
        /// <see cref="SetIconName(iText.Kernel.Pdf.PdfName)"/>
        /// .
        /// </remarks>
        /// <returns>
        /// a
        /// <see cref="iText.Kernel.Pdf.PdfName"/>
        /// that specifies the icon for displaying annotation, or null if icon name is not specified.
        /// </returns>
        public override PdfName GetIconName() {
            return GetPdfObject().GetAsName(PdfName.Name);
        }

        /// <summary>The name of an icon that is used in displaying the annotation.</summary>
        /// <param name="name">
        /// a
        /// <see cref="iText.Kernel.Pdf.PdfName"/>
        /// that specifies the icon for displaying annotation. Possible values are different
        /// for different annotation types:
        /// <ul>
        /// <li>Speaker</li>
        /// <li>Mic</li>
        /// </ul>
        /// Additional names may be supported as well.
        /// </param>
        /// <returns>
        /// this
        /// <see cref="PdfSoundAnnotation"/>
        /// instance.
        /// </returns>
        public override PdfMarkupAnnotation SetIconName(PdfName name) {
            return (iText.Kernel.Pdf.Annot.PdfSoundAnnotation)Put(PdfName.Name, name);
        }
    }
}<|MERGE_RESOLUTION|>--- conflicted
+++ resolved
@@ -63,15 +63,9 @@
             Put(PdfName.Sound, sound);
         }
 
-<<<<<<< HEAD
-        /// <summary>Creates a sound annotation.</summary>
-        /// <remarks>Creates a sound annotation. Sound annotations are deprecated in PDF 2.0.</remarks>
-        /// <param name="pdfObject">dictionary to create annotation from</param>
-=======
         /// <param name="pdfObject">object representing this annotation</param>
         [System.ObsoleteAttribute(@"Use PdfAnnotation.MakeAnnotation(iText.Kernel.Pdf.PdfObject) instead. Will be made protected in 7.1"
             )]
->>>>>>> dac79896
         public PdfSoundAnnotation(PdfDictionary pdfObject)
             : base(pdfObject) {
         }
