--- conflicted
+++ resolved
@@ -1,12 +1,7 @@
 /*
 This file is part of the iText (R) project.
-<<<<<<< HEAD
-Copyright (c) 1998-2023 iText Group NV
-Authors: iText Software.
-=======
 Copyright (c) 1998-2023 Apryse Group NV
 Authors: Apryse Software.
->>>>>>> 09dbff72
 
 This program is offered under a commercial and under the AGPL license.
 For commercial licensing, contact us at https://itextpdf.com/sales.  For AGPL licensing, see below.
