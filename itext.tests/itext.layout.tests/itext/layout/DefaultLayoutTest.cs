using System;
using iText.IO;
using iText.Kernel.Colors;
using iText.Kernel.Geom;
using iText.Kernel.Pdf;
using iText.Kernel.Utils;
using iText.Layout.Borders;
using iText.Layout.Element;
using iText.Test;
using iText.Test.Attributes;

namespace iText.Layout {
    public class DefaultLayoutTest : ExtendedITextTest {
        public static readonly String sourceFolder = NUnit.Framework.TestContext.CurrentContext.TestDirectory + "/../../resources/itext/layout/DefaultLayoutTest/";

        public static readonly String destinationFolder = NUnit.Framework.TestContext.CurrentContext.TestDirectory
             + "/test/itext/layout/DefaultLayoutTest/";

        [NUnit.Framework.OneTimeSetUp]
        public static void BeforeClass() {
            CreateDestinationFolder(destinationFolder);
        }

        /// <exception cref="System.IO.IOException"/>
        /// <exception cref="System.Exception"/>
        [NUnit.Framework.Test]
        public virtual void MultipleAdditionsOfSameModelElementTest() {
            String outFileName = destinationFolder + "multipleAdditionsOfSameModelElementTest1.pdf";
            String cmpFileName = sourceFolder + "cmp_multipleAdditionsOfSameModelElementTest1.pdf";
            PdfDocument pdfDocument = new PdfDocument(new PdfWriter(outFileName));
            Document document = new Document(pdfDocument);
            Paragraph p = new Paragraph("Hello. I am a paragraph. I want you to process me correctly");
            document.Add(p).Add(p).Add(new AreaBreak(PageSize.Default)).Add(p);
            document.Close();
            NUnit.Framework.Assert.IsNull(new CompareTool().CompareByContent(outFileName, cmpFileName, destinationFolder
                , "diff"));
        }

        /// <exception cref="System.IO.IOException"/>
        /// <exception cref="System.Exception"/>
        [NUnit.Framework.Test]
        public virtual void RendererTest01() {
            String outFileName = destinationFolder + "rendererTest01.pdf";
            String cmpFileName = sourceFolder + "cmp_rendererTest01.pdf";
            PdfDocument pdfDocument = new PdfDocument(new PdfWriter(outFileName));
            Document document = new Document(pdfDocument);
            String str = "Hello. I am a fairly long paragraph. I really want you to process me correctly. You heard that? Correctly!!! Even if you will have to wrap me.";
            document.Add(new Paragraph(new Text(str).SetBackgroundColor(Color.RED)).SetBackgroundColor(Color.GREEN)).Add
                (new Paragraph(str)).Add(new AreaBreak(PageSize.Default)).Add(new Paragraph(str));
            document.Close();
            NUnit.Framework.Assert.IsNull(new CompareTool().CompareByContent(outFileName, cmpFileName, destinationFolder
                , "diff"));
        }

        /// <exception cref="System.IO.IOException"/>
        /// <exception cref="System.Exception"/>
        [NUnit.Framework.Test]
        [LogMessage(LogMessageConstant.RECTANGLE_HAS_NEGATIVE_OR_ZERO_SIZES, Count = 2)]
        public virtual void EmptyParagraphsTest01() {
            String outFileName = destinationFolder + "emptyParagraphsTest01.pdf";
            String cmpFileName = sourceFolder + "cmp_emptyParagraphsTest01.pdf";
            PdfDocument pdfDocument = new PdfDocument(new PdfWriter(outFileName));
            Document document = new Document(pdfDocument);
            // the next 3 lines should not cause any effect
            document.Add(new Paragraph());
            document.Add(new Paragraph().SetBackgroundColor(Color.GREEN));
            document.Add(new Paragraph().SetBorder(new SolidBorder(Color.BLUE, 3)));
<<<<<<< HEAD
            document.Add(new Paragraph("Hello! I'm the first paragraph added to the document. Am i right? Or not?"));
            document.Add(new Paragraph().SetHeight(50).SetBorder(new SolidBorder(1)));
            document.Add(new Paragraph("Hello! I'm the second paragraph added to the document. Am i right? Or not?"));
=======
            document.Add(new Paragraph("Hello! I'm the first paragraph added to the document. Am i right?").SetBackgroundColor
                (Color.RED).SetBorder(new SolidBorder(1)));
            document.Add(new Paragraph().SetHeight(50));
            document.Add(new Paragraph("Hello! I'm the second paragraph added to the document. Am i right?"));
>>>>>>> ea1c41b9
            document.Close();
            NUnit.Framework.Assert.IsNull(new CompareTool().CompareByContent(outFileName, cmpFileName, destinationFolder
                , "diff"));
        }

        /// <exception cref="System.IO.IOException"/>
        /// <exception cref="System.Exception"/>
        [NUnit.Framework.Test]
        public virtual void EmptyParagraphsTest02() {
            String outFileName = destinationFolder + "emptyParagraphsTest02.pdf";
            String cmpFileName = sourceFolder + "cmp_emptyParagraphsTest02.pdf";
            PdfDocument pdfDocument = new PdfDocument(new PdfWriter(outFileName));
            Document document = new Document(pdfDocument);
            document.Add(new Paragraph("Hello, i'm the text of the first paragraph on the first line. Let's break me and meet on the next line!\nSee? I'm on the second line. Now let's create some empty lines,\n for example one\n\nor two\n\n\nor three\n\n\n\nNow let's do something else"
                ));
            document.Add(new Paragraph("\n\n\nLook, i'm the the text of the second paragraph. But before me and the first one there are three empty lines!"
                ));
            document.Close();
            NUnit.Framework.Assert.IsNull(new CompareTool().CompareByContent(outFileName, cmpFileName, destinationFolder
                , "diff"));
        }

        /// <exception cref="System.IO.IOException"/>
        /// <exception cref="System.Exception"/>
        [NUnit.Framework.Test]
        [LogMessage(LogMessageConstant.ELEMENT_DOES_NOT_FIT_AREA, Count = 2)]
        public virtual void AddParagraphOnShortPage1() {
            String outFileName = destinationFolder + "addParagraphOnShortPage1.pdf";
            String cmpFileName = sourceFolder + "cmp_addParagraphOnShortPage1.pdf";
            PdfDocument pdfDoc = new PdfDocument(new PdfWriter(outFileName));
            Document doc = new Document(pdfDoc, new PageSize(500, 70));
            Paragraph p = new Paragraph();
            p.Add("AAAAAAAAAAAAAAAAAAAAAAAAAAAAAAAAAAAAAAAAAA");
            p.Add(new Text("BBB").SetFontSize(30));
            p.Add("CCC");
            p.Add("DDDDDDDDDDDDDDDDDDDDDDDDDDDDDDDDDDD");
            p.Add("EEE");
            doc.Add(p);
            doc.Close();
            NUnit.Framework.Assert.IsNull(new CompareTool().CompareByContent(outFileName, cmpFileName, destinationFolder
                , "diff"));
        }

        /// <exception cref="System.IO.IOException"/>
        /// <exception cref="System.Exception"/>
        [NUnit.Framework.Test]
        [LogMessage(LogMessageConstant.ELEMENT_DOES_NOT_FIT_AREA)]
        public virtual void AddParagraphOnShortPage2() {
            String outFileName = destinationFolder + "addParagraphOnShortPage2.pdf";
            String cmpFileName = sourceFolder + "cmp_addParagraphOnShortPage2.pdf";
            PdfDocument pdfDoc = new PdfDocument(new PdfWriter(outFileName));
            Document doc = new Document(pdfDoc, new PageSize(300, 50));
            Paragraph p = new Paragraph();
            p.Add("aaaaaaaaaaaaaaaaaaaaaaaaaaaaaaaaaaaaaaaaaaaaaaaaaaaaaaaaaaaaaaaaaaaaaaaaaaaaaaaaaaaaaaaaaaaaaaaaaaaa"
                );
            doc.Add(p);
            doc.Close();
            NUnit.Framework.Assert.IsNull(new CompareTool().CompareByContent(outFileName, cmpFileName, destinationFolder
                , "diff"));
        }
    }
}<|MERGE_RESOLUTION|>--- conflicted
+++ resolved
@@ -65,16 +65,10 @@
             document.Add(new Paragraph());
             document.Add(new Paragraph().SetBackgroundColor(Color.GREEN));
             document.Add(new Paragraph().SetBorder(new SolidBorder(Color.BLUE, 3)));
-<<<<<<< HEAD
-            document.Add(new Paragraph("Hello! I'm the first paragraph added to the document. Am i right? Or not?"));
-            document.Add(new Paragraph().SetHeight(50).SetBorder(new SolidBorder(1)));
-            document.Add(new Paragraph("Hello! I'm the second paragraph added to the document. Am i right? Or not?"));
-=======
             document.Add(new Paragraph("Hello! I'm the first paragraph added to the document. Am i right?").SetBackgroundColor
                 (Color.RED).SetBorder(new SolidBorder(1)));
             document.Add(new Paragraph().SetHeight(50));
             document.Add(new Paragraph("Hello! I'm the second paragraph added to the document. Am i right?"));
->>>>>>> ea1c41b9
             document.Close();
             NUnit.Framework.Assert.IsNull(new CompareTool().CompareByContent(outFileName, cmpFileName, destinationFolder
                 , "diff"));
