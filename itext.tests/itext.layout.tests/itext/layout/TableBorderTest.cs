/*
This file is part of the iText (R) project.
Copyright (c) 1998-2017 iText Group NV
Authors: iText Software.

This program is free software; you can redistribute it and/or modify
it under the terms of the GNU Affero General Public License version 3
as published by the Free Software Foundation with the addition of the
following permission added to Section 15 as permitted in Section 7(a):
FOR ANY PART OF THE COVERED WORK IN WHICH THE COPYRIGHT IS OWNED BY
ITEXT GROUP. ITEXT GROUP DISCLAIMS THE WARRANTY OF NON INFRINGEMENT
OF THIRD PARTY RIGHTS

This program is distributed in the hope that it will be useful, but
WITHOUT ANY WARRANTY; without even the implied warranty of MERCHANTABILITY
or FITNESS FOR A PARTICULAR PURPOSE.
See the GNU Affero General Public License for more details.
You should have received a copy of the GNU Affero General Public License
along with this program; if not, see http://www.gnu.org/licenses or write to
the Free Software Foundation, Inc., 51 Franklin Street, Fifth Floor,
Boston, MA, 02110-1301 USA, or download the license from the following URL:
http://itextpdf.com/terms-of-use/

The interactive user interfaces in modified source and object code versions
of this program must display Appropriate Legal Notices, as required under
Section 5 of the GNU Affero General Public License.

In accordance with Section 7(b) of the GNU Affero General Public License,
a covered work must retain the producer line in every PDF that is created
or manipulated using iText.

You can be released from the requirements of the license by purchasing
a commercial license. Buying such a license is mandatory as soon as you
develop commercial activities involving the iText software without
disclosing the source code of your own applications.
These activities include: offering paid services to customers as an ASP,
serving PDFs on the fly in a web application, shipping iText with a closed
source product.

For more information, please contact iText Software Corp. at this
address: sales@itextpdf.com
*/
using System;
using iText.IO.Util;
using iText.Kernel.Colors;
using iText.Kernel.Geom;
using iText.Kernel.Pdf;
using iText.Kernel.Utils;
using iText.Layout.Borders;
using iText.Layout.Element;
using iText.Layout.Properties;
using iText.Test;
using iText.Test.Attributes;

namespace iText.Layout {
    public class TableBorderTest : ExtendedITextTest {
        public static readonly String sourceFolder = iText.Test.TestUtil.GetParentProjectDirectory(NUnit.Framework.TestContext
            .CurrentContext.TestDirectory) + "/resources/itext/layout/TableBorderTest/";

        public static readonly String destinationFolder = NUnit.Framework.TestContext.CurrentContext.TestDirectory
             + "/test/itext/layout/TableBorderTest/";

        public const String cmpPrefix = "cmp_";

        internal String fileName;

        internal String outFileName;

        internal String cmpFileName;

        [NUnit.Framework.OneTimeSetUp]
        public static void BeforeClass() {
            CreateDestinationFolder(destinationFolder);
        }

        /// <exception cref="System.IO.IOException"/>
        /// <exception cref="System.Exception"/>
        [LogMessage(iText.IO.LogMessageConstant.LAST_ROW_IS_NOT_COMPLETE)]
        [NUnit.Framework.Test]
        [NUnit.Framework.Ignore("DEVSIX-1124")]
        public virtual void IncompleteTableTest01() {
            fileName = "incompleteTableTest01.pdf";
            Document doc = CreateDocument();
<<<<<<< HEAD
            Table table = new Table(UnitValue.CreatePercentArray(2)).UseAllAvailableWidth();
            table.SetBorder(new SolidBorder(Color.GREEN, 5));
=======
            Table table = new Table(2);
            table.SetBorder(new SolidBorder(ColorConstants.GREEN, 5));
>>>>>>> dac79896
            Cell cell;
            // row 1, cell 1
            cell = new Cell().Add(new Paragraph("One"));
            table.AddCell(cell);
            // row 1 and 2, cell 2
            cell = new Cell(2, 1).Add(new Paragraph("Two"));
            table.AddCell(cell);
            // row 2, cell 1
            cell = new Cell().Add(new Paragraph("Three"));
            table.AddCell(cell);
            // row 3, cell 1
            cell = new Cell().Add(new Paragraph("Four"));
            table.AddCell(cell);
            doc.Add(table);
            CloseDocumentAndCompareOutputs(doc);
        }

        /// <exception cref="System.IO.IOException"/>
        /// <exception cref="System.Exception"/>
        [NUnit.Framework.Test]
        [NUnit.Framework.Ignore("DEVSIX-1124")]
        public virtual void IncompleteTableTest02() {
            fileName = "incompleteTableTest02.pdf";
            Document doc = CreateDocument();
<<<<<<< HEAD
            Table table = new Table(UnitValue.CreatePercentArray(2)).UseAllAvailableWidth();
            table.SetBorder(new SolidBorder(Color.GREEN, 5));
=======
            Table table = new Table(2);
            table.SetBorder(new SolidBorder(ColorConstants.GREEN, 5));
>>>>>>> dac79896
            Cell cell;
            // row 1, cell 1
            cell = new Cell().Add(new Paragraph("One"));
            table.AddCell(cell);
            table.StartNewRow();
            // row 2, cell 1
            cell = new Cell().Add(new Paragraph("Two"));
            table.AddCell(cell);
            // row 2, cell 2
            cell = new Cell().Add(new Paragraph("Three"));
            table.AddCell(cell);
            doc.Add(table);
            CloseDocumentAndCompareOutputs(doc);
        }

        /// <exception cref="System.IO.IOException"/>
        /// <exception cref="System.Exception"/>
        [NUnit.Framework.Test]
        [LogMessage(iText.IO.LogMessageConstant.LAST_ROW_IS_NOT_COMPLETE)]
        public virtual void IncompleteTableTest03() {
            fileName = "incompleteTableTest03.pdf";
            Document doc = CreateDocument();
            Table innerTable = new Table(UnitValue.CreatePercentArray(1)).UseAllAvailableWidth();
            Cell cell = new Cell().Add(new Paragraph("Inner"));
            innerTable.AddCell(cell);
            innerTable.StartNewRow();
            Table outerTable = new Table(UnitValue.CreatePercentArray(1)).UseAllAvailableWidth();
            outerTable.AddCell(innerTable);
            doc.Add(outerTable);
            CloseDocumentAndCompareOutputs(doc);
        }

        /// <exception cref="System.IO.IOException"/>
        /// <exception cref="System.Exception"/>
        [NUnit.Framework.Test]
        [LogMessage(iText.IO.LogMessageConstant.LAST_ROW_IS_NOT_COMPLETE)]
        public virtual void IncompleteTableTest04() {
            fileName = "incompleteTableTest04.pdf";
            Document doc = CreateDocument();
<<<<<<< HEAD
            Table table = new Table(UnitValue.CreatePercentArray(1)).UseAllAvailableWidth();
            table.AddCell(new Cell().Add(new Paragraph("Liberte")).SetBorderBottom(new SolidBorder(Color.BLUE, 10)).SetHeight
                (40));
            table.StartNewRow();
            table.AddCell(new Cell().Add(new Paragraph("Fraternite")).SetBorderTop(new SolidBorder(Color.BLUE, 15)).SetBorderBottom
                (new SolidBorder(Color.BLUE, 15)).SetHeight(40));
=======
            Table table = new Table(1);
            table.AddCell(new Cell().Add("Liberte").SetBorderBottom(new SolidBorder(ColorConstants.BLUE, 10)).SetHeight
                (40));
            table.StartNewRow();
            table.AddCell(new Cell().Add("Fraternite").SetBorderTop(new SolidBorder(ColorConstants.BLUE, 15)).SetBorderBottom
                (new SolidBorder(ColorConstants.BLUE, 15)).SetHeight(40));
>>>>>>> dac79896
            table.StartNewRow();
            doc.Add(table);
            CloseDocumentAndCompareOutputs(doc);
        }

        /// <exception cref="System.IO.IOException"/>
        /// <exception cref="System.Exception"/>
        [NUnit.Framework.Test]
        public virtual void SimpleBorderTest02() {
            fileName = "simpleBorderTest02.pdf";
            Document doc = CreateDocument();
            Table table = new Table(UnitValue.CreatePercentArray(1)).UseAllAvailableWidth();
            Cell cell;
            // row 1, cell 1
            cell = new Cell().Add(new Paragraph("One"));
            cell.SetBorderTop(new SolidBorder(20));
            cell.SetBorderBottom(new SolidBorder(20));
            table.AddCell(cell);
            // row 2, cell 1
            cell = new Cell().Add(new Paragraph("Two"));
            cell.SetBorderTop(new SolidBorder(30));
            cell.SetBorderBottom(new SolidBorder(40));
            table.AddCell(cell);
            doc.Add(table);
            CloseDocumentAndCompareOutputs(doc);
        }

        /// <exception cref="System.IO.IOException"/>
        /// <exception cref="System.Exception"/>
        [NUnit.Framework.Test]
        public virtual void SimpleBorderTest03() {
            fileName = "simpleBorderTest03.pdf";
            Document doc = CreateDocument();
            Table table = new Table(UnitValue.CreatePercentArray(2)).UseAllAvailableWidth();
            table.AddCell(new Cell().Add(new Paragraph("1")));
            table.AddCell(new Cell(2, 1).Add(new Paragraph("2")));
            table.AddCell(new Cell().Add(new Paragraph("3")));
            doc.Add(table);
            CloseDocumentAndCompareOutputs(doc);
        }

        /// <exception cref="System.IO.IOException"/>
        /// <exception cref="System.Exception"/>
        [NUnit.Framework.Test]
        public virtual void SimpleBorderTest04() {
            fileName = "simpleBorderTest04.pdf";
            Document doc = CreateDocument();
            String textByron = "When a man hath no freedom to fight for at home,\n" + "    Let him combat for that of his neighbours;\n"
                 + "Let him think of the glories of Greece and of Rome,\n" + "    And get knocked on the head for his labours.\n"
                 + "\n" + "To do good to Mankind is the chivalrous plan,\n" + "    And is always as nobly requited;\n"
                 + "Then battle for Freedom wherever you can,\n" + "    And, if not shot or hanged, you'll get knighted.";
            String textHelloWorld = "Hello World\n" + "Hello World\n" + "Hello World\n" + "Hello World\n" + "Hello World\n";
<<<<<<< HEAD
            Table table = new Table(UnitValue.CreatePercentArray(2)).UseAllAvailableWidth();
            table.SetBorder(new SolidBorder(Color.RED, 2f));
=======
            Table table = new Table(2);
            table.SetBorder(new SolidBorder(ColorConstants.RED, 2f));
>>>>>>> dac79896
            table.AddCell(new Cell(2, 1).Add(new Paragraph(textHelloWorld)));
            for (int i = 0; i < 2; i++) {
                table.AddCell(new Cell().Add(new Paragraph(textByron)));
            }
            table.AddCell(new Cell(1, 2).Add(new Paragraph(textByron)));
            doc.Add(table);
            CloseDocumentAndCompareOutputs(doc);
        }

        /// <exception cref="System.IO.IOException"/>
        /// <exception cref="System.Exception"/>
        [NUnit.Framework.Test]
        public virtual void NoVerticalBorderTest() {
            fileName = "noVerticalBorderTest.pdf";
            Document doc = CreateDocument();
<<<<<<< HEAD
            Table mainTable = new Table(UnitValue.CreatePercentArray(1)).UseAllAvailableWidth();
            Cell cell = new Cell().SetBorder(Border.NO_BORDER).SetBorderTop(new SolidBorder(Color.BLACK, 0.5f));
            cell.Add(new Paragraph("TESCHTINK"));
=======
            Table mainTable = new Table(1);
            Cell cell = new Cell().SetBorder(Border.NO_BORDER).SetBorderTop(new SolidBorder(ColorConstants.BLACK, 0.5f
                ));
            cell.Add("TESCHTINK");
>>>>>>> dac79896
            mainTable.AddCell(cell);
            doc.Add(mainTable);
            doc.Close();
            CloseDocumentAndCompareOutputs(doc);
        }

        /// <exception cref="System.IO.IOException"/>
        /// <exception cref="System.Exception"/>
        [NUnit.Framework.Test]
        public virtual void WideBorderTest01() {
            fileName = "wideBorderTest01.pdf";
            Document doc = CreateDocument();
            doc.Add(new Paragraph("ROWS SHOULD BE THE SAME"));
            Table table = new Table(new float[] { 1, 3 });
            table.SetWidthPercent(50);
            Cell cell;
            // row 21, cell 1
            cell = new Cell().Add(new Paragraph("BORDERS"));
            table.AddCell(cell);
            // row 1, cell 2
<<<<<<< HEAD
            cell = new Cell().Add(new Paragraph("ONE"));
            cell.SetBorderLeft(new SolidBorder(Color.RED, 16f));
=======
            cell = new Cell().Add("ONE");
            cell.SetBorderLeft(new SolidBorder(ColorConstants.RED, 16f));
>>>>>>> dac79896
            table.AddCell(cell);
            // row 2, cell 1
            cell = new Cell().Add(new Paragraph("BORDERS"));
            table.AddCell(cell);
            // row 2, cell 2
<<<<<<< HEAD
            cell = new Cell().Add(new Paragraph("TWO"));
            cell.SetBorderLeft(new SolidBorder(Color.RED, 16f));
=======
            cell = new Cell().Add("TWO");
            cell.SetBorderLeft(new SolidBorder(ColorConstants.RED, 16f));
>>>>>>> dac79896
            table.AddCell(cell);
            doc.Add(table);
            CloseDocumentAndCompareOutputs(doc);
        }

        /// <exception cref="System.IO.IOException"/>
        /// <exception cref="System.Exception"/>
        [NUnit.Framework.Test]
        public virtual void WideBorderTest02() {
            fileName = "wideBorderTest02.pdf";
            outFileName = destinationFolder + fileName;
            cmpFileName = sourceFolder + cmpPrefix + fileName;
            PdfDocument pdfDocument = new PdfDocument(new PdfWriter(outFileName));
            Document doc = new Document(pdfDocument, new PageSize(842, 842));
<<<<<<< HEAD
            Table table = new Table(UnitValue.CreatePercentArray(3)).UseAllAvailableWidth();
            table.SetBorder(new SolidBorder(Color.GREEN, 91f));
            Cell cell;
            cell = new Cell(1, 2).Add(new Paragraph("Borders shouldn't be layouted outside the layout area."));
            cell.SetBorder(new SolidBorder(Color.RED, 70f));
            table.AddCell(cell);
            cell = new Cell(2, 1).Add(new Paragraph("Borders shouldn't be layouted outside the layout area."));
            cell.SetBorder(new SolidBorder(Color.RED, 70f));
            table.AddCell(cell);
            cell = new Cell().Add(new Paragraph("Borders shouldn't be layouted outside the layout area."));
            cell.SetBorder(new SolidBorder(Color.RED, 70f));
            table.AddCell(cell);
            cell = new Cell().Add(new Paragraph("Borders shouldn't be layouted outside the layout area."));
            cell.SetBorder(new SolidBorder(Color.BLUE, 20f));
            table.AddCell(cell);
            cell = new Cell().Add(new Paragraph("Borders shouldn't be layouted outside the layout area."));
            cell.SetBorder(new SolidBorder(Color.RED, 50f));
            table.AddCell(cell);
            cell = new Cell().Add(new Paragraph("Borders shouldn't be layouted outside the layout area."));
            cell.SetBorder(new SolidBorder(Color.RED, 50f));
            table.AddCell(cell);
            cell = new Cell().Add(new Paragraph("Borders shouldn't be layouted outside the layout area."));
            cell.SetBorder(new SolidBorder(Color.RED, 50f));
            table.AddCell(cell);
            cell = new Cell().Add(new Paragraph("Borders shouldn't be layouted outside the layout area."));
            cell.SetBorder(new SolidBorder(Color.RED, 50f));
            table.AddCell(cell);
            cell = new Cell().Add(new Paragraph("Borders shouldn't be layouted outside the layout area."));
            cell.SetBorder(new SolidBorder(Color.RED, 50f));
            table.AddCell(cell);
            cell = new Cell().Add(new Paragraph("Borders shouldn't be layouted outside the layout area."));
            cell.SetBorder(new SolidBorder(Color.RED, 50f));
            table.AddCell(cell);
            cell = new Cell(1, 2).Add(new Paragraph("Borders shouldn't be layouted outside the layout area."));
            cell.SetBorder(new SolidBorder(Color.RED, 50f));
            table.AddCell(cell);
            cell = new Cell(2, 1).Add(new Paragraph("Borders shouldn't be layouted outside the layout area."));
            cell.SetBorder(new SolidBorder(Color.RED, 50f));
            table.AddCell(cell);
            cell = new Cell().Add(new Paragraph("Borders shouldn't be layouted outside the layout area."));
            cell.SetBorder(new SolidBorder(Color.RED, 50f));
            table.AddCell(cell);
            cell = new Cell().Add(new Paragraph("Borders shouldn't be layouted outside the layout area."));
            cell.SetBorder(new SolidBorder(Color.RED, 50f));
            table.AddCell(cell);
            cell = new Cell().Add(new Paragraph("Borders shouldn't be layouted outside the layout area."));
            cell.SetBorder(new SolidBorder(Color.RED, 50f));
            table.AddCell(cell);
            cell = new Cell().Add(new Paragraph("Borders shouldn't be layouted outside the layout area."));
            cell.SetBorder(new SolidBorder(Color.RED, 50f));
            table.AddCell(cell);
            cell = new Cell().Add(new Paragraph("Borders shouldn't be layouted outside the layout area."));
            cell.SetBorder(new SolidBorder(Color.RED, 50f));
            table.AddCell(cell);
            cell = new Cell().Add(new Paragraph("Borders shouldn't be layouted outside the layout area."));
            cell.SetBorder(new SolidBorder(Color.RED, 50f));
            table.AddCell(cell);
            cell = new Cell().Add(new Paragraph("Borders shouldn't be layouted outside the layout area."));
            cell.SetBorder(new SolidBorder(Color.RED, 50f));
            table.AddCell(cell);
            cell = new Cell().Add(new Paragraph("Borders shouldn't be layouted outside the layout area."));
            cell.SetBorder(new SolidBorder(Color.RED, 50f));
            table.AddCell(cell);
            cell = new Cell(1, 2).Add(new Paragraph("Borders shouldn't be layouted outside the layout area."));
            cell.SetBorder(new SolidBorder(Color.RED, 50f));
            table.AddCell(cell);
            cell = new Cell().Add(new Paragraph("Borders shouldn't be layouted outside the layout area."));
            cell.SetBorder(new SolidBorder(Color.RED, 45f));
            table.AddCell(cell);
            cell = new Cell().Add(new Paragraph("Borders shouldn't be layouted outside the layout area."));
            cell.SetBorder(new SolidBorder(Color.RED, 40f));
            table.AddCell(cell);
            cell = new Cell().Add(new Paragraph("Borders shouldn't be layouted outside the layout area."));
            cell.SetBorder(new SolidBorder(Color.RED, 35f));
            table.AddCell(cell);
            cell = new Cell().Add(new Paragraph("Borders shouldn't be layouted outside the layout area."));
            cell.SetBorder(new SolidBorder(Color.BLUE, 5f));
            table.AddCell(cell);
            cell = new Cell().Add(new Paragraph("Borders shouldn't be layouted outside the layout area."));
            cell.SetBorder(new SolidBorder(Color.RED, 45f));
            table.AddCell(cell);
            cell = new Cell().Add(new Paragraph("Borders shouldn't be layouted outside the layout area."));
            cell.SetBorder(new SolidBorder(Color.RED, 64f));
            table.AddCell(cell);
            cell = new Cell().Add(new Paragraph("Borders shouldn't be layouted outside the layout area."));
            cell.SetBorder(new SolidBorder(Color.RED, 102f));
            table.AddCell(cell);
            cell = new Cell().Add(new Paragraph("Borders shouldn't be layouted outside the layout area."));
            cell.SetBorder(new SolidBorder(Color.RED, 11f));
            table.AddCell(cell);
            cell = new Cell().Add(new Paragraph("Borders shouldn't be layouted outside the layout area."));
            cell.SetBorder(new SolidBorder(Color.RED, 12f));
            table.AddCell(cell);
            cell = new Cell().Add(new Paragraph("Borders shouldn't be layouted outside the layout area."));
            cell.SetBorder(new SolidBorder(Color.RED, 44f));
            table.AddCell(cell);
            cell = new Cell().Add(new Paragraph("Borders shouldn't be layouted outside the layout area."));
            cell.SetBorder(new SolidBorder(Color.RED, 27f));
            table.AddCell(cell);
            cell = new Cell().Add(new Paragraph("Borders shouldn't be layouted outside the layout area."));
            cell.SetBorder(new SolidBorder(Color.RED, 16f));
            table.AddCell(cell);
            cell = new Cell().Add(new Paragraph("Borders shouldn't be layouted outside the layout area."));
            cell.SetBorder(new SolidBorder(Color.RED, 59));
            table.AddCell(cell);
            cell = new Cell().Add(new Paragraph("Borders shouldn't be layouted outside the layout area."));
            cell.SetBorder(new SolidBorder(Color.RED, 50f));
            table.AddCell(cell);
            cell = new Cell().Add(new Paragraph("Borders shouldn't be layouted outside the layout area."));
            cell.SetBorder(new SolidBorder(Color.RED, 50f));
            table.AddCell(cell);
            cell = new Cell().Add(new Paragraph("Borders shouldn't be layouted outside the layout area."));
            cell.SetBorder(new SolidBorder(Color.RED, 50f));
            table.AddCell(cell);
            cell = new Cell().Add(new Paragraph("Borders shouldn't be layouted outside the layout area."));
            cell.SetBorder(new SolidBorder(Color.RED, 50f));
            table.AddCell(cell);
            cell = new Cell().Add(new Paragraph("Borders shouldn't be layouted outside the layout area."));
            cell.SetBorder(new SolidBorder(Color.RED, 50f));
            table.AddCell(cell);
            cell = new Cell().Add(new Paragraph("Borders shouldn't be layouted outside the layout area."));
            cell.SetBorder(new SolidBorder(Color.RED, 50f));
            table.AddCell(cell);
            cell = new Cell().Add(new Paragraph("Borders shouldn't be layouted outside the layout area."));
            cell.SetBorder(new SolidBorder(Color.RED, 50f));
            table.AddCell(cell);
            cell = new Cell().Add(new Paragraph("Borders shouldn't be layouted outside the layout area."));
            cell.SetBorder(new SolidBorder(Color.RED, 50f));
            table.AddCell(cell);
            cell = new Cell().Add(new Paragraph("Borders shouldn't be layouted outside the layout area."));
            cell.SetBorder(new SolidBorder(Color.RED, 50f));
            table.AddCell(cell);
            cell = new Cell().Add(new Paragraph("Borders shouldn't be layouted outside the layout area."));
            cell.SetBorder(new SolidBorder(Color.RED, 20f));
            table.AddCell(cell);
            cell = new Cell().Add(new Paragraph("Borders shouldn't be layouted outside the layout area."));
            cell.SetBorder(new SolidBorder(Color.RED, 20f));
            table.AddCell(cell);
            cell = new Cell().Add(new Paragraph("Borders shouldn't be layouted outside the layout area."));
            cell.SetBorder(new SolidBorder(Color.RED, 20f));
=======
            Table table = new Table(3);
            table.SetBorder(new SolidBorder(ColorConstants.GREEN, 91f));
            Cell cell;
            cell = new Cell(1, 2).Add("Borders shouldn't be layouted outside the layout area.");
            cell.SetBorder(new SolidBorder(ColorConstants.RED, 70f));
            table.AddCell(cell);
            cell = new Cell(2, 1).Add("Borders shouldn't be layouted outside the layout area.");
            cell.SetBorder(new SolidBorder(ColorConstants.RED, 70f));
            table.AddCell(cell);
            cell = new Cell().Add("Borders shouldn't be layouted outside the layout area.");
            cell.SetBorder(new SolidBorder(ColorConstants.RED, 70f));
            table.AddCell(cell);
            cell = new Cell().Add("Borders shouldn't be layouted outside the layout area.");
            cell.SetBorder(new SolidBorder(ColorConstants.BLUE, 20f));
            table.AddCell(cell);
            cell = new Cell().Add("Borders shouldn't be layouted outside the layout area.");
            cell.SetBorder(new SolidBorder(ColorConstants.RED, 50f));
            table.AddCell(cell);
            cell = new Cell().Add("Borders shouldn't be layouted outside the layout area.");
            cell.SetBorder(new SolidBorder(ColorConstants.RED, 50f));
            table.AddCell(cell);
            cell = new Cell().Add("Borders shouldn't be layouted outside the layout area.");
            cell.SetBorder(new SolidBorder(ColorConstants.RED, 50f));
            table.AddCell(cell);
            cell = new Cell().Add("Borders shouldn't be layouted outside the layout area.");
            cell.SetBorder(new SolidBorder(ColorConstants.RED, 50f));
            table.AddCell(cell);
            cell = new Cell().Add("Borders shouldn't be layouted outside the layout area.");
            cell.SetBorder(new SolidBorder(ColorConstants.RED, 50f));
            table.AddCell(cell);
            cell = new Cell().Add("Borders shouldn't be layouted outside the layout area.");
            cell.SetBorder(new SolidBorder(ColorConstants.RED, 50f));
            table.AddCell(cell);
            cell = new Cell(1, 2).Add("Borders shouldn't be layouted outside the layout area.");
            cell.SetBorder(new SolidBorder(ColorConstants.RED, 50f));
            table.AddCell(cell);
            cell = new Cell(2, 1).Add("Borders shouldn't be layouted outside the layout area.");
            cell.SetBorder(new SolidBorder(ColorConstants.RED, 50f));
            table.AddCell(cell);
            cell = new Cell().Add("Borders shouldn't be layouted outside the layout area.");
            cell.SetBorder(new SolidBorder(ColorConstants.RED, 50f));
            table.AddCell(cell);
            cell = new Cell().Add("Borders shouldn't be layouted outside the layout area.");
            cell.SetBorder(new SolidBorder(ColorConstants.RED, 50f));
            table.AddCell(cell);
            cell = new Cell().Add("Borders shouldn't be layouted outside the layout area.");
            cell.SetBorder(new SolidBorder(ColorConstants.RED, 50f));
            table.AddCell(cell);
            cell = new Cell().Add("Borders shouldn't be layouted outside the layout area.");
            cell.SetBorder(new SolidBorder(ColorConstants.RED, 50f));
            table.AddCell(cell);
            cell = new Cell().Add("Borders shouldn't be layouted outside the layout area.");
            cell.SetBorder(new SolidBorder(ColorConstants.RED, 50f));
            table.AddCell(cell);
            cell = new Cell().Add("Borders shouldn't be layouted outside the layout area.");
            cell.SetBorder(new SolidBorder(ColorConstants.RED, 50f));
            table.AddCell(cell);
            cell = new Cell().Add("Borders shouldn't be layouted outside the layout area.");
            cell.SetBorder(new SolidBorder(ColorConstants.RED, 50f));
            table.AddCell(cell);
            cell = new Cell().Add("Borders shouldn't be layouted outside the layout area.");
            cell.SetBorder(new SolidBorder(ColorConstants.RED, 50f));
            table.AddCell(cell);
            cell = new Cell(1, 2).Add("Borders shouldn't be layouted outside the layout area.");
            cell.SetBorder(new SolidBorder(ColorConstants.RED, 50f));
            table.AddCell(cell);
            cell = new Cell().Add("Borders shouldn't be layouted outside the layout area.");
            cell.SetBorder(new SolidBorder(ColorConstants.RED, 45f));
            table.AddCell(cell);
            cell = new Cell().Add("Borders shouldn't be layouted outside the layout area.");
            cell.SetBorder(new SolidBorder(ColorConstants.RED, 40f));
            table.AddCell(cell);
            cell = new Cell().Add("Borders shouldn't be layouted outside the layout area.");
            cell.SetBorder(new SolidBorder(ColorConstants.RED, 35f));
            table.AddCell(cell);
            cell = new Cell().Add("Borders shouldn't be layouted outside the layout area.");
            cell.SetBorder(new SolidBorder(ColorConstants.BLUE, 5f));
            table.AddCell(cell);
            cell = new Cell().Add("Borders shouldn't be layouted outside the layout area.");
            cell.SetBorder(new SolidBorder(ColorConstants.RED, 45f));
            table.AddCell(cell);
            cell = new Cell().Add("Borders shouldn't be layouted outside the layout area.");
            cell.SetBorder(new SolidBorder(ColorConstants.RED, 64f));
            table.AddCell(cell);
            cell = new Cell().Add("Borders shouldn't be layouted outside the layout area.");
            cell.SetBorder(new SolidBorder(ColorConstants.RED, 102f));
            table.AddCell(cell);
            cell = new Cell().Add("Borders shouldn't be layouted outside the layout area.");
            cell.SetBorder(new SolidBorder(ColorConstants.RED, 11f));
            table.AddCell(cell);
            cell = new Cell().Add("Borders shouldn't be layouted outside the layout area.");
            cell.SetBorder(new SolidBorder(ColorConstants.RED, 12f));
            table.AddCell(cell);
            cell = new Cell().Add("Borders shouldn't be layouted outside the layout area.");
            cell.SetBorder(new SolidBorder(ColorConstants.RED, 44f));
            table.AddCell(cell);
            cell = new Cell().Add("Borders shouldn't be layouted outside the layout area.");
            cell.SetBorder(new SolidBorder(ColorConstants.RED, 27f));
            table.AddCell(cell);
            cell = new Cell().Add("Borders shouldn't be layouted outside the layout area.");
            cell.SetBorder(new SolidBorder(ColorConstants.RED, 16f));
            table.AddCell(cell);
            cell = new Cell().Add("Borders shouldn't be layouted outside the layout area.");
            cell.SetBorder(new SolidBorder(ColorConstants.RED, 59));
            table.AddCell(cell);
            cell = new Cell().Add("Borders shouldn't be layouted outside the layout area.");
            cell.SetBorder(new SolidBorder(ColorConstants.RED, 50f));
            table.AddCell(cell);
            cell = new Cell().Add("Borders shouldn't be layouted outside the layout area.");
            cell.SetBorder(new SolidBorder(ColorConstants.RED, 50f));
            table.AddCell(cell);
            cell = new Cell().Add("Borders shouldn't be layouted outside the layout area.");
            cell.SetBorder(new SolidBorder(ColorConstants.RED, 50f));
            table.AddCell(cell);
            cell = new Cell().Add("Borders shouldn't be layouted outside the layout area.");
            cell.SetBorder(new SolidBorder(ColorConstants.RED, 50f));
            table.AddCell(cell);
            cell = new Cell().Add("Borders shouldn't be layouted outside the layout area.");
            cell.SetBorder(new SolidBorder(ColorConstants.RED, 50f));
            table.AddCell(cell);
            cell = new Cell().Add("Borders shouldn't be layouted outside the layout area.");
            cell.SetBorder(new SolidBorder(ColorConstants.RED, 50f));
            table.AddCell(cell);
            cell = new Cell().Add("Borders shouldn't be layouted outside the layout area.");
            cell.SetBorder(new SolidBorder(ColorConstants.RED, 50f));
            table.AddCell(cell);
            cell = new Cell().Add("Borders shouldn't be layouted outside the layout area.");
            cell.SetBorder(new SolidBorder(ColorConstants.RED, 50f));
            table.AddCell(cell);
            cell = new Cell().Add("Borders shouldn't be layouted outside the layout area.");
            cell.SetBorder(new SolidBorder(ColorConstants.RED, 50f));
            table.AddCell(cell);
            cell = new Cell().Add("Borders shouldn't be layouted outside the layout area.");
            cell.SetBorder(new SolidBorder(ColorConstants.RED, 20f));
            table.AddCell(cell);
            cell = new Cell().Add("Borders shouldn't be layouted outside the layout area.");
            cell.SetBorder(new SolidBorder(ColorConstants.RED, 20f));
            table.AddCell(cell);
            cell = new Cell().Add("Borders shouldn't be layouted outside the layout area.");
            cell.SetBorder(new SolidBorder(ColorConstants.RED, 20f));
>>>>>>> dac79896
            table.AddCell(cell);
            doc.Add(table);
            CloseDocumentAndCompareOutputs(doc);
        }

        /// <exception cref="System.IO.IOException"/>
        /// <exception cref="System.Exception"/>
        [NUnit.Framework.Test]
        public virtual void WideBorderTest04() {
            fileName = "wideBorderTest04.pdf";
            outFileName = destinationFolder + fileName;
            cmpFileName = sourceFolder + cmpPrefix + fileName;
            PdfDocument pdfDocument = new PdfDocument(new PdfWriter(outFileName));
            Document doc = new Document(pdfDocument, new PageSize(200, 150));
<<<<<<< HEAD
            Table table = new Table(UnitValue.CreatePercentArray(2)).UseAllAvailableWidth();
            table.SetBorder(new SolidBorder(Color.RED, 5));
=======
            Table table = new Table(2);
            table.SetBorder(new SolidBorder(ColorConstants.RED, 5));
>>>>>>> dac79896
            for (int i = 0; i < 5; i++) {
                table.AddCell(new Cell().Add(new Paragraph("Cell " + i)));
            }
<<<<<<< HEAD
            table.AddCell(new Cell().Add(new Paragraph("Cell 5")).SetBorderTop(new SolidBorder(Color.GREEN, 20)));
=======
            table.AddCell(new Cell().Add("Cell 5").SetBorderTop(new SolidBorder(ColorConstants.GREEN, 20)));
>>>>>>> dac79896
            doc.Add(table);
            CloseDocumentAndCompareOutputs(doc);
        }

        /// <exception cref="System.IO.IOException"/>
        /// <exception cref="System.Exception"/>
        [NUnit.Framework.Test]
        public virtual void BorderCollapseTest01() {
            fileName = "borderCollapseTest01.pdf";
            outFileName = destinationFolder + fileName;
            cmpFileName = sourceFolder + cmpPrefix + fileName;
            PdfDocument pdfDocument = new PdfDocument(new PdfWriter(outFileName));
            Document doc = new Document(pdfDocument);
<<<<<<< HEAD
            Table table = new Table(UnitValue.CreatePercentArray(2)).UseAllAvailableWidth();
            table.SetBorder(new SolidBorder(Color.RED, 5));
=======
            Table table = new Table(2);
            table.SetBorder(new SolidBorder(ColorConstants.RED, 5));
>>>>>>> dac79896
            Cell cell;
            table.AddCell(new Cell(1, 2).Add(new Paragraph("first")).SetBorder(Border.NO_BORDER));
            cell = new Cell(1, 2).Add(new Paragraph("second"));
            cell.SetBorder(Border.NO_BORDER);
            table.AddCell(cell);
            doc.Add(table);
            doc.Close();
            CloseDocumentAndCompareOutputs(doc);
        }

        /// <exception cref="System.IO.IOException"/>
        /// <exception cref="System.Exception"/>
        [NUnit.Framework.Test]
        public virtual void BorderCollapseTest02() {
            fileName = "borderCollapseTest02.pdf";
            outFileName = destinationFolder + fileName;
            cmpFileName = sourceFolder + cmpPrefix + fileName;
            PdfDocument pdfDocument = new PdfDocument(new PdfWriter(outFileName));
            Document doc = new Document(pdfDocument);
            Cell cell;
            Table table = new Table(UnitValue.CreatePercentArray(2)).UseAllAvailableWidth();
            // first row
            // column 1
            cell = new Cell().Add(new Paragraph("1"));
            cell.SetBorder(Border.NO_BORDER);
            table.AddCell(cell);
            // column 2
            cell = new Cell().Add(new Paragraph("2"));
            table.AddCell(cell);
            // second row
            // column 1
            cell = new Cell().Add(new Paragraph("3"));
            cell.SetBorder(Border.NO_BORDER);
            table.AddCell(cell);
            // column 2
            cell = new Cell().Add(new Paragraph("4"));
            table.AddCell(cell);
            cell = new Cell(1, 2).Add(new Paragraph("5"));
            cell.SetBorder(Border.NO_BORDER);
            table.AddCell(cell);
            doc.Add(table);
            doc.Close();
            CloseDocumentAndCompareOutputs(doc);
        }

        /// <exception cref="System.IO.IOException"/>
        /// <exception cref="System.Exception"/>
        [NUnit.Framework.Test]
        public virtual void BorderCollapseTest03() {
            fileName = "borderCollapseTest03.pdf";
            outFileName = destinationFolder + fileName;
            cmpFileName = sourceFolder + cmpPrefix + fileName;
            PdfDocument pdfDocument = new PdfDocument(new PdfWriter(outFileName));
            Document doc = new Document(pdfDocument);
            Cell cell;
            Table table = new Table(UnitValue.CreatePercentArray(2)).UseAllAvailableWidth();
            // first row
            // column 1
<<<<<<< HEAD
            cell = new Cell().Add(new Paragraph("1"));
            cell.SetBorderBottom(new SolidBorder(Color.RED, 4));
            table.AddCell(cell);
            // column 2
            cell = new Cell().Add(new Paragraph("2"));
            cell.SetBorderBottom(new SolidBorder(Color.YELLOW, 5));
            table.AddCell(cell);
            // second row
            // column 1
            cell = new Cell().Add(new Paragraph("3"));
            cell.SetBorder(new SolidBorder(Color.GREEN, 3));
            table.AddCell(cell);
            // column 2
            cell = new Cell().Add(new Paragraph("4"));
            cell.SetBorderBottom(new SolidBorder(Color.MAGENTA, 2));
=======
            cell = new Cell().Add("1");
            cell.SetBorderBottom(new SolidBorder(ColorConstants.RED, 4));
            table.AddCell(cell);
            // column 2
            cell = new Cell().Add("2");
            cell.SetBorderBottom(new SolidBorder(ColorConstants.YELLOW, 5));
            table.AddCell(cell);
            // second row
            // column 1
            cell = new Cell().Add("3");
            cell.SetBorder(new SolidBorder(ColorConstants.GREEN, 3));
            table.AddCell(cell);
            // column 2
            cell = new Cell().Add("4");
            cell.SetBorderBottom(new SolidBorder(ColorConstants.MAGENTA, 2));
>>>>>>> dac79896
            table.AddCell(cell);
            cell = new Cell(1, 2).Add(new Paragraph("5"));
            table.AddCell(cell);
            doc.Add(table);
            doc.Close();
            CloseDocumentAndCompareOutputs(doc);
        }

        /// <exception cref="System.IO.IOException"/>
        /// <exception cref="System.Exception"/>
        [NUnit.Framework.Test]
        public virtual void WideBorderTest03() {
            fileName = "wideBorderTest03.pdf";
            outFileName = destinationFolder + fileName;
            cmpFileName = sourceFolder + cmpPrefix + fileName;
            PdfDocument pdfDocument = new PdfDocument(new PdfWriter(outFileName));
            Document doc = new Document(pdfDocument, new PageSize(842, 400));
<<<<<<< HEAD
            Table table = new Table(UnitValue.CreatePercentArray(2)).UseAllAvailableWidth();
            table.SetBorder(new SolidBorder(Color.GREEN, 90f));
            Cell cell;
            cell = new Cell().Add(new Paragraph("Borders shouldn't be layouted outside the layout area."));
            cell.SetBorder(new SolidBorder(Color.BLUE, 20f));
            table.AddCell(cell);
            cell = new Cell().Add(new Paragraph("Borders shouldn't be layouted outside the layout area."));
            cell.SetBorder(new SolidBorder(Color.RED, 120f));
            table.AddCell(cell);
            cell = new Cell().Add(new Paragraph("Borders shouldn't be layouted outside the layout area."));
            cell.SetBorder(new SolidBorder(Color.RED, 50f));
            table.AddCell(cell);
            cell = new Cell().Add(new Paragraph("Borders shouldn't be layouted outside the layout area."));
            cell.SetBorder(new SolidBorder(Color.RED, 50f));
=======
            Table table = new Table(2);
            table.SetBorder(new SolidBorder(ColorConstants.GREEN, 90f));
            Cell cell;
            cell = new Cell().Add("Borders shouldn't be layouted outside the layout area.");
            cell.SetBorder(new SolidBorder(ColorConstants.BLUE, 20f));
            table.AddCell(cell);
            cell = new Cell().Add("Borders shouldn't be layouted outside the layout area.");
            cell.SetBorder(new SolidBorder(ColorConstants.RED, 120f));
            table.AddCell(cell);
            cell = new Cell().Add("Borders shouldn't be layouted outside the layout area.");
            cell.SetBorder(new SolidBorder(ColorConstants.RED, 50f));
            table.AddCell(cell);
            cell = new Cell().Add("Borders shouldn't be layouted outside the layout area.");
            cell.SetBorder(new SolidBorder(ColorConstants.RED, 50f));
>>>>>>> dac79896
            table.AddCell(cell);
            doc.Add(table);
            CloseDocumentAndCompareOutputs(doc);
        }

        /// <exception cref="System.IO.IOException"/>
        /// <exception cref="System.Exception"/>
        [NUnit.Framework.Test]
        [LogMessage(iText.IO.LogMessageConstant.ELEMENT_DOES_NOT_FIT_AREA)]
        public virtual void InfiniteLoopTest01() {
            fileName = "infiniteLoopTest01.pdf";
            Document doc = CreateDocument();
            Table table = new Table(UnitValue.CreatePercentArray(new float[] { 1, 3 }));
            table.SetWidthPercent(50).SetProperty(Property.TABLE_LAYOUT, "fixed");
            Cell cell;
            // row 1, cell 1
<<<<<<< HEAD
            cell = new Cell().Add(new Paragraph("1ORD"));
            cell.SetBorderLeft(new SolidBorder(Color.BLUE, 5));
            table.AddCell(cell);
            // row 1, cell 2
            cell = new Cell().Add(new Paragraph("ONE"));
            cell.SetBorderLeft(new SolidBorder(Color.RED, 100f));
            table.AddCell(cell);
            // row 2, cell 1
            cell = new Cell().Add(new Paragraph("2ORD"));
            cell.SetBorderTop(new SolidBorder(Color.YELLOW, 100f));
            table.AddCell(cell);
            // row 2, cell 2
            cell = new Cell().Add(new Paragraph("TWO"));
            cell.SetBorderLeft(new SolidBorder(Color.RED, 0.5f));
=======
            cell = new Cell().Add("1ORD");
            cell.SetBorderLeft(new SolidBorder(ColorConstants.BLUE, 5));
            table.AddCell(cell);
            // row 1, cell 2
            cell = new Cell().Add("ONE");
            cell.SetBorderLeft(new SolidBorder(ColorConstants.RED, 100f));
            table.AddCell(cell);
            // row 2, cell 1
            cell = new Cell().Add("2ORD");
            cell.SetBorderTop(new SolidBorder(ColorConstants.YELLOW, 100f));
            table.AddCell(cell);
            // row 2, cell 2
            cell = new Cell().Add("TWO");
            cell.SetBorderLeft(new SolidBorder(ColorConstants.RED, 0.5f));
>>>>>>> dac79896
            table.AddCell(cell);
            doc.Add(table);
            CloseDocumentAndCompareOutputs(doc);
        }

        /// <exception cref="System.IO.IOException"/>
        /// <exception cref="System.Exception"/>
        [NUnit.Framework.Test]
        public virtual void SplitCellsTest01() {
            fileName = "splitCellsTest01.pdf";
            Document doc = CreateDocument();
            String longText = "Very very very very very very very very very very very very very very very very very very long text.Very very very very very very very very very very very very very very very very very very long text.Very very very very very very very very very very very very very very very very very very long text."
                 + "Very very very very very very very very very very very very very very very very very very long text.Very very very very very very very very very very very very very very very very very very long text.Very very very very very very very very very very very very very very very very very very long text."
                 + "Very very very very very very very very very very very very very very very very very very long text.Very very very very very very very very very very very very very very very very very very long text.Very very very very very very very very very very very very very very very very very very long text."
                 + "Very very very very very very very very very very very very very very very very very very long text.Very very very very very very very very very very very very very very very very very very long text.Very very very very very very very very very very very very very very very very very very long text."
                 + "Very very very very very very very very very very very very very very very very very very long text.Very very very very very very very very very very very very very very very very very very long text.Very very very very very very very very very very very very very very very very very very long text."
                 + "Very very very very very very very very very very very very very very very very very very long text.Very very very very very very very very very very very very very very very very very very long text.Very very very very very very very very very very very very very very very very very very long text."
                 + "Very very very very very very very very very very very very very very very very very very long text.Very very very very very very very very very very very very very very very very very very long text.Very very very very very very very very very very very very very very very very very very long text."
                 + "Very very very very very very very very very very very very very very very very very very long text.Very very very very very very very very very very very very very very very very very very long text.Very very very very very very very very very very very very very very very very very very long text."
                 + "Very very very very very very very very very very very very very very very very very very long text.Very very very very very very very very very very very very very very very very very very long text.Very very very very very very very very very very very very very very very very very very long text."
                 + "Very very very very very very very very very very very very very very very very very very long text.Very very very very very very very very very very very very very very very very very very long text.Very very very very very very very very very very very very very very very very very very long text."
                 + "Very very very very very very very very very very very very very very very very very very long text.Very very very very very very very very very very very very very very very very very very long text.Very very very very very very very very very very very very very very very very very very long text."
                 + "Very very very very very very very very very very very very very very very very very very long text.Very very very very very very very very very very very very very very very very very very long text.Very very very very very very very very very very very very very very very very very very long text."
                 + "Very very very very very very very very very very very very very very very very very very long text.Very very very very very very very very very very very very very very very very very very long text.Very very very very very very very very very very very very very very very very very very long text."
                 + "Very very very very very very very very very very very very very very very very very very long text.Very very very very very very very very very very very very very very very very very very long text.Very very very very very very very very very very very very very very very very very very long text."
                 + "Very very very very very very very very very very very very very very very very very very long text.Very very very very very very very very very very very very very very very very very very long text.Very very very very very very very very very very very very very very very very very very long text."
                 + "Very very very very very very very very very very very very very very very very very very long text.Very very very very very very very very very very very very very very very very very very long text.Very very very very very very very very very very very very very very very very very very long text."
                 + "Very very very very very very very very very very very very very very very very very very long text.Very very very very very very very very very very very very very very very very very very long text.Very very very very very very very very very very very very very very very very very very long text."
                 + "Very very very very very very very very very very very very very very very very very very long text.Very very very very very very very very very very very very very very very very very very long text.Very very very very very very very very very very very very very very very very very very long text."
                 + "Very very very very very very very very very very very very very very very very very very long text.Very very very very very very very very very very very very very very very very very very long text.Very very very very very very very very very very very very very very very very very very long text."
                 + "Very very very very very very very very very very very very very very very very very very long text.Very very very very very very very very very very very very very very very very very very long text.Very very very very very very very very very very very very very very very very very very long text."
                 + "Very very very very very very very very very very very very very very very very very very long text.Very very very very very very very very very very very very very very very very very very long text.Very very very very very very very very very very very very very very very very very very long text."
                 + "Very very very very very very very very very very very very very very very very very very long text.Very very very very very very very very very very very very very very very very very very long text.Very very very very very very very very very very very very very very very very very very long text."
                 + "Very very very very very very very very very very very very very very very very very very long text.Very very very very very very very very very very very very very very very very very very long text.Very very very very very very very very very very very very very very very very very very long text.";
<<<<<<< HEAD
            Table table = new Table(UnitValue.CreatePercentArray(2)).UseAllAvailableWidth();
            table.SetBorderTop(new DottedBorder(Color.MAGENTA, 3f));
            table.SetBorderRight(new DottedBorder(Color.RED, 3f));
            table.SetBorderBottom(new DottedBorder(Color.BLUE, 3f));
            table.SetBorderLeft(new DottedBorder(Color.GRAY, 3f));
            Cell cell;
            cell = new Cell().Add(new Paragraph("Some text"));
            cell.SetBorderRight(new SolidBorder(Color.RED, 2f));
            table.AddCell(cell);
            cell = new Cell().Add(new Paragraph("Some text"));
            cell.SetBorderLeft(new SolidBorder(Color.GREEN, 4f));
            table.AddCell(cell);
            cell = new Cell().Add(new Paragraph(longText));
            cell.SetBorderBottom(new SolidBorder(Color.RED, 5f));
            table.AddCell(cell);
            cell = new Cell().Add(new Paragraph("Hello"));
            cell.SetBorderBottom(new SolidBorder(Color.BLUE, 5f));
            table.AddCell(cell);
            cell = new Cell().Add(new Paragraph("Some text."));
            cell.SetBorderTop(new SolidBorder(Color.GREEN, 6f));
            table.AddCell(cell);
            cell = new Cell().Add(new Paragraph("World"));
            cell.SetBorderTop(new SolidBorder(Color.YELLOW, 6f));
=======
            Table table = new Table(2);
            table.SetBorderTop(new DottedBorder(ColorConstants.MAGENTA, 3f));
            table.SetBorderRight(new DottedBorder(ColorConstants.RED, 3f));
            table.SetBorderBottom(new DottedBorder(ColorConstants.BLUE, 3f));
            table.SetBorderLeft(new DottedBorder(ColorConstants.GRAY, 3f));
            Cell cell;
            cell = new Cell().Add("Some text");
            cell.SetBorderRight(new SolidBorder(ColorConstants.RED, 2f));
            table.AddCell(cell);
            cell = new Cell().Add("Some text");
            cell.SetBorderLeft(new SolidBorder(ColorConstants.GREEN, 4f));
            table.AddCell(cell);
            cell = new Cell().Add(longText);
            cell.SetBorderBottom(new SolidBorder(ColorConstants.RED, 5f));
            table.AddCell(cell);
            cell = new Cell().Add("Hello");
            cell.SetBorderBottom(new SolidBorder(ColorConstants.BLUE, 5f));
            table.AddCell(cell);
            cell = new Cell().Add("Some text.");
            cell.SetBorderTop(new SolidBorder(ColorConstants.GREEN, 6f));
            table.AddCell(cell);
            cell = new Cell().Add("World");
            cell.SetBorderTop(new SolidBorder(ColorConstants.YELLOW, 6f));
>>>>>>> dac79896
            table.AddCell(cell);
            doc.Add(table);
            CloseDocumentAndCompareOutputs(doc);
        }

        /// <exception cref="System.IO.IOException"/>
        /// <exception cref="System.Exception"/>
        [NUnit.Framework.Test]
        public virtual void SplitCellsTest02() {
            fileName = "splitCellsTest02.pdf";
            Document doc = CreateDocument();
            String text = "When a man hath no freedom to fight for at home,\n" + "    Let him combat for that of his neighbours;\n"
                 + "Let him think of the glories of Greece and of Rome,\n" + "    And get knocked on the head for his labours.\n";
            Table table = new Table(UnitValue.CreatePercentArray(2)).UseAllAvailableWidth();
            Cell cell;
            for (int i = 0; i < 38; i++) {
<<<<<<< HEAD
                cell = new Cell().Add(new Paragraph(text));
                cell.SetBorder(new SolidBorder(Color.RED, 2f));
=======
                cell = new Cell().Add(text);
                cell.SetBorder(new SolidBorder(ColorConstants.RED, 2f));
>>>>>>> dac79896
                table.AddCell(cell);
            }
            doc.Add(table);
            doc.Add(new AreaBreak());
            table.SetBorder(new SolidBorder(ColorConstants.YELLOW, 3));
            doc.Add(table);
            CloseDocumentAndCompareOutputs(doc);
        }

        /// <exception cref="System.IO.IOException"/>
        /// <exception cref="System.Exception"/>
        [NUnit.Framework.Test]
        public virtual void SplitCellsTest03() {
            fileName = "splitCellsTest03.pdf";
            Document doc = CreateDocument();
            doc.GetPdfDocument().SetDefaultPageSize(new PageSize(100, 160));
            String textAlphabet = "ABCDEFGHIJKLMNOPQRSTUWXYZ";
            Table table = new Table(UnitValue.CreatePercentArray(1)).UseAllAvailableWidth().SetWidth(UnitValue.CreatePercentValue
                (100)).SetFixedLayout();
            table.AddCell(new Cell().Add(new Paragraph(textAlphabet)).SetBorder(new SolidBorder(4)));
            table.AddFooterCell(new Cell().Add(new Paragraph("Footer")));
            doc.Add(table);
            CloseDocumentAndCompareOutputs(doc);
        }

        /// <exception cref="System.IO.IOException"/>
        /// <exception cref="System.Exception"/>
        [NUnit.Framework.Test]
        public virtual void SplitCellsTest04() {
            fileName = "splitCellsTest04.pdf";
            Document doc = CreateDocument();
            doc.GetPdfDocument().SetDefaultPageSize(new PageSize(595, 100 + 72));
            String text = "When a man hath no freedom to fight for at home,\n" + "    Let him combat for that of his neighbours;\n"
                 + "Let him think of the glories of Greece and of Rome,\n" + "    And get knocked on the head for his labours.\n"
                 + "A\n" + "B\n" + "C\n" + "D";
            Table table = new Table(UnitValue.CreatePercentArray(1)).UseAllAvailableWidth();
            Cell cell;
<<<<<<< HEAD
            cell = new Cell().Add(new Paragraph(text));
            cell.SetBorderBottom(new SolidBorder(Color.RED, 20));
            cell.SetBorderTop(new SolidBorder(Color.GREEN, 20));
            table.AddCell(cell);
            table.AddFooterCell(new Cell().Add(new Paragraph("Footer")).SetBorderTop(new SolidBorder(Color.YELLOW, 20)
                ));
=======
            cell = new Cell().Add(text);
            cell.SetBorderBottom(new SolidBorder(ColorConstants.RED, 20));
            cell.SetBorderTop(new SolidBorder(ColorConstants.GREEN, 20));
            table.AddCell(cell);
            table.AddFooterCell(new Cell().Add("Footer").SetBorderTop(new SolidBorder(ColorConstants.YELLOW, 20)));
>>>>>>> dac79896
            doc.Add(table);
            CloseDocumentAndCompareOutputs(doc);
        }

        /// <exception cref="System.IO.IOException"/>
        /// <exception cref="System.Exception"/>
        [NUnit.Framework.Test]
        public virtual void SplitCellsTest05() {
            fileName = "splitCellsTest05.pdf";
            Document doc = CreateDocument();
            doc.GetPdfDocument().SetDefaultPageSize(new PageSize(130, 150));
            String textAlphabet = "Cell";
            Table table = new Table(UnitValue.CreatePercentArray(3)).UseAllAvailableWidth().SetWidth(UnitValue.CreatePercentValue
                (100)).SetFixedLayout();
            table.AddCell(new Cell().Add(new Paragraph(textAlphabet)));
            table.AddCell(new Cell(2, 1).Add(new Paragraph(textAlphabet)));
            table.AddCell(new Cell().Add(new Paragraph(textAlphabet)));
            table.AddCell(new Cell().Add(new Paragraph(textAlphabet)));
            table.AddCell(new Cell().Add(new Paragraph(textAlphabet)));
            doc.Add(table);
            CloseDocumentAndCompareOutputs(doc);
        }

        /// <exception cref="System.IO.IOException"/>
        /// <exception cref="System.Exception"/>
        [NUnit.Framework.Test]
        public virtual void SplitCellsTest06() {
            fileName = "splitCellsTest06.pdf";
            Document doc = CreateDocument();
            doc.GetPdfDocument().SetDefaultPageSize(new PageSize(300, 150));
            doc.Add(new Paragraph("No more"));
            doc.Add(new Paragraph("place"));
            doc.Add(new Paragraph("here"));
            Table table = new Table(UnitValue.CreatePercentArray(3)).UseAllAvailableWidth();
            Cell cell = new Cell(3, 1);
            cell.Add(new Paragraph("G"));
            cell.Add(new Paragraph("R"));
            cell.Add(new Paragraph("P"));
            table.AddCell(cell);
            table.AddCell("middle row 1");
            cell = new Cell(3, 1);
            cell.Add(new Paragraph("A"));
            cell.Add(new Paragraph("B"));
            cell.Add(new Paragraph("C"));
            table.AddCell(cell);
            table.AddCell("middle row 2");
            table.AddCell("middle row 3");
            doc.Add(table);
            CloseDocumentAndCompareOutputs(doc);
        }

        /// <exception cref="System.IO.IOException"/>
        /// <exception cref="System.Exception"/>
        [NUnit.Framework.Test]
        public virtual void SplitCellsTest07() {
            fileName = "splitCellsTest07.pdf";
            Document doc = CreateDocument();
            doc.GetPdfDocument().SetDefaultPageSize(new PageSize(130, 180));
            String textAlphabet = "Cell";
            Table table = new Table(UnitValue.CreatePercentArray(3)).UseAllAvailableWidth().SetWidth(UnitValue.CreatePercentValue
                (100)).SetFixedLayout();
            table.AddCell(new Cell().Add(new Paragraph(textAlphabet + "1")));
            table.AddCell(new Cell(2, 1).Add(new Paragraph(textAlphabet + "222")));
            table.AddCell(new Cell().Add(new Paragraph(textAlphabet + "3")));
            table.AddCell(new Cell().Add(new Paragraph(textAlphabet + "4")).SetKeepTogether(true));
            table.AddCell(new Cell().Add(new Paragraph(textAlphabet + "5")).SetKeepTogether(true));
            table.SetBorderBottom(new SolidBorder(ColorConstants.BLUE, 1));
            doc.Add(table);
            CloseDocumentAndCompareOutputs(doc);
        }

        /// <exception cref="System.IO.IOException"/>
        /// <exception cref="System.Exception"/>
        [NUnit.Framework.Test]
        public virtual void SplitCellsTest08() {
            fileName = "splitCellsTest08.pdf";
            Document doc = CreateDocument();
            doc.GetPdfDocument().SetDefaultPageSize(new PageSize(130, 160));
            String textAlphabet = "Cell";
<<<<<<< HEAD
            Table table = new Table(UnitValue.CreatePercentArray(3)).UseAllAvailableWidth().SetWidth(UnitValue.CreatePercentValue
                (100)).SetFixedLayout();
            table.AddCell(new Cell().Add(new Paragraph(textAlphabet + "1")));
            table.AddCell(new Cell(2, 1).Add(new Paragraph(textAlphabet + "2")).SetBorder(new SolidBorder(Color.GREEN, 
                4)));
            table.AddCell(new Cell().Add(new Paragraph(textAlphabet + "3")));
            table.AddCell(new Cell().Add(new Paragraph(textAlphabet + "4")));
            table.AddCell(new Cell().Add(new Paragraph(textAlphabet + "5")));
=======
            Table table = new Table(3).SetWidth(UnitValue.CreatePercentValue(100)).SetFixedLayout();
            table.AddCell(new Cell().Add(textAlphabet + "1"));
            table.AddCell(new Cell(2, 1).Add(textAlphabet + "2").SetBorder(new SolidBorder(ColorConstants.GREEN, 4)));
            table.AddCell(new Cell().Add(textAlphabet + "3"));
            table.AddCell(new Cell().Add(textAlphabet + "4"));
            table.AddCell(new Cell().Add(textAlphabet + "5"));
>>>>>>> dac79896
            doc.Add(table);
            CloseDocumentAndCompareOutputs(doc);
        }

        /// <exception cref="System.IO.IOException"/>
        /// <exception cref="System.Exception"/>
        [NUnit.Framework.Test]
        public virtual void SplitCellsTest09() {
            fileName = "splitCellsTest09.pdf";
            Document doc = CreateDocument();
            doc.GetPdfDocument().SetDefaultPageSize(new PageSize(595, 160));
            String textAlphabet = "Cell";
<<<<<<< HEAD
            Table table = new Table(UnitValue.CreatePercentArray(3)).UseAllAvailableWidth();
            table.AddCell(new Cell().Add(new Paragraph("Make Gretzky great again! Make Gretzky great again! Make Gretzky great again! Make Gretzky great again! Make Gretzky great again! Make Gretzky great again!"
                )));
            table.AddCell(new Cell(2, 1).Add(new Paragraph(textAlphabet + "3")));
            table.AddCell(new Cell().Add(new Paragraph(textAlphabet + "4")).SetBorder(new SolidBorder(Color.GREEN, 2))
                );
            table.AddCell(new Cell().Add(new Paragraph(textAlphabet + "5")));
            table.AddCell(new Cell().Add(new Paragraph(textAlphabet + "5")));
=======
            Table table = new Table(3);
            table.AddCell(new Cell().Add("Make Gretzky great again! Make Gretzky great again! Make Gretzky great again! Make Gretzky great again! Make Gretzky great again! Make Gretzky great again!"
                ));
            table.AddCell(new Cell(2, 1).Add(textAlphabet + "3"));
            table.AddCell(new Cell().Add(textAlphabet + "4").SetBorder(new SolidBorder(ColorConstants.GREEN, 2)));
            table.AddCell(new Cell().Add(textAlphabet + "5"));
            table.AddCell(new Cell().Add(textAlphabet + "5"));
>>>>>>> dac79896
            doc.Add(table);
            CloseDocumentAndCompareOutputs(doc);
        }

        /// <exception cref="System.IO.IOException"/>
        /// <exception cref="System.Exception"/>
        [NUnit.Framework.Test]
        public virtual void SplitCellsTest10() {
            fileName = "splitCellsTest10.pdf";
            Document doc = CreateDocument();
            doc.GetPdfDocument().SetDefaultPageSize(new PageSize(130, 180));
            String textAlphabet = "Cell";
<<<<<<< HEAD
            Table table = new Table(UnitValue.CreatePercentArray(3)).UseAllAvailableWidth().SetWidth(UnitValue.CreatePercentValue
                (100)).SetFixedLayout();
            table.AddCell(new Cell().Add(new Paragraph(textAlphabet + "1")).SetBackgroundColor(Color.YELLOW));
            table.AddCell(new Cell(2, 1).Add(new Paragraph(textAlphabet + "222222222")).SetBackgroundColor(Color.YELLOW
                ));
            table.AddCell(new Cell().Add(new Paragraph(textAlphabet + "3")).SetBackgroundColor(Color.YELLOW));
            table.AddCell(new Cell().SetBackgroundColor(Color.YELLOW).Add(new Paragraph(textAlphabet + "4")).SetKeepTogether
                (true));
            table.AddCell(new Cell().SetBackgroundColor(Color.YELLOW).Add(new Paragraph(textAlphabet + "5")).SetKeepTogether
                (true));
            table.SetBorderBottom(new SolidBorder(Color.BLUE, 1));
=======
            Table table = new Table(3).SetWidth(UnitValue.CreatePercentValue(100)).SetFixedLayout();
            table.AddCell(new Cell().Add(textAlphabet + "1").SetBackgroundColor(ColorConstants.YELLOW));
            table.AddCell(new Cell(2, 1).Add(textAlphabet + "222222222").SetBackgroundColor(ColorConstants.YELLOW));
            table.AddCell(new Cell().Add(textAlphabet + "3").SetBackgroundColor(ColorConstants.YELLOW));
            table.AddCell(new Cell().SetBackgroundColor(ColorConstants.YELLOW).Add(new Paragraph(textAlphabet + "4")).
                SetKeepTogether(true));
            table.AddCell(new Cell().SetBackgroundColor(ColorConstants.YELLOW).Add(new Paragraph(textAlphabet + "5")).
                SetKeepTogether(true));
            table.SetBorderBottom(new SolidBorder(ColorConstants.BLUE, 1));
>>>>>>> dac79896
            doc.Add(table);
            CloseDocumentAndCompareOutputs(doc);
        }

        /// <exception cref="System.IO.IOException"/>
        /// <exception cref="System.Exception"/>
        [NUnit.Framework.Test]
        public virtual void TableWithHeaderFooterTest01() {
            fileName = "tableWithHeaderFooterTest01.pdf";
            Document doc = CreateDocument();
            doc.GetPdfDocument().SetDefaultPageSize(new PageSize(1000, 1000));
            String text = "Cell";
            Table table = new Table(UnitValue.CreatePercentArray(3)).UseAllAvailableWidth();
            for (int i = 0; i < 2; i++) {
<<<<<<< HEAD
                table.AddCell(new Cell().Add(new Paragraph(text + "1")).SetHeight(40).SetBorderBottom(new SolidBorder(Color
                    .MAGENTA, 100)));
                table.AddCell(new Cell().Add(new Paragraph(text + "4")).SetHeight(40).SetBorderBottom(new SolidBorder(Color
                    .MAGENTA, 100)));
                table.AddCell(new Cell().Add(new Paragraph(text + "5")).SetHeight(40).SetBorderBottom(new SolidBorder(Color
                    .MAGENTA, 100)));
=======
                table.AddCell(new Cell().Add(text + "1").SetHeight(40).SetBorderBottom(new SolidBorder(ColorConstants.MAGENTA
                    , 100)));
                table.AddCell(new Cell().Add(text + "4").SetHeight(40).SetBorderBottom(new SolidBorder(ColorConstants.MAGENTA
                    , 100)));
                table.AddCell(new Cell().Add(text + "5").SetHeight(40).SetBorderBottom(new SolidBorder(ColorConstants.MAGENTA
                    , 100)));
>>>>>>> dac79896
            }
            for (int i = 0; i < 3; i++) {
                table.AddHeaderCell(new Cell().Add(new Paragraph("Header")).SetHeight(40));
                table.AddFooterCell(new Cell().Add(new Paragraph("Header")).SetHeight(40));
            }
            table.SetBorder(new SolidBorder(ColorConstants.GREEN, 100));
            doc.Add(table);
<<<<<<< HEAD
            doc.Add(new Table(UnitValue.CreatePercentArray(1)).UseAllAvailableWidth().AddCell(new Cell().Add(new Paragraph
                ("Hello"))).SetBorder(new SolidBorder(Color.BLACK, 10)));
=======
            doc.Add(new Table(1).AddCell(new Cell().Add("Hello")).SetBorder(new SolidBorder(ColorConstants.BLACK, 10))
                );
>>>>>>> dac79896
            CloseDocumentAndCompareOutputs(doc);
        }

        /// <exception cref="System.IO.IOException"/>
        /// <exception cref="System.Exception"/>
        [NUnit.Framework.Test]
        public virtual void TableWithHeaderFooterTest02() {
            fileName = "tableWithHeaderFooterTest02.pdf";
            Document doc = CreateDocument();
            doc.GetPdfDocument().SetDefaultPageSize(new PageSize(595, 1500));
<<<<<<< HEAD
            Table table = new Table(UnitValue.CreatePercentArray(2)).UseAllAvailableWidth();
            table.AddHeaderCell(new Cell().SetHeight(30).Add(new Paragraph("Header1")).SetBorderTop(new SolidBorder(Color
                .RED, 100)));
            table.AddHeaderCell(new Cell().SetHeight(30).Add(new Paragraph("Header2")).SetBorderTop(new SolidBorder(Color
                .RED, 200)));
            table.AddFooterCell(new Cell().SetHeight(30).Add(new Paragraph("Footer1")).SetBorderTop(new SolidBorder(Color
                .RED, 100)));
            table.AddFooterCell(new Cell().SetHeight(30).Add(new Paragraph("Footer2")).SetBorderTop(new SolidBorder(Color
                .RED, 200)));
            table.AddFooterCell(new Cell().SetHeight(30).Add(new Paragraph("Footer3")));
            table.AddFooterCell(new Cell().SetHeight(30).Add(new Paragraph("Footer4")));
            for (int i = 1; i < 43; i += 2) {
                table.AddCell(new Cell().SetHeight(30).Add(new Paragraph("Cell" + i)).SetBorderBottom(new SolidBorder(Color
                    .BLUE, 400)).SetBorderRight(new SolidBorder(20)));
                table.AddCell(new Cell().SetHeight(30).Add(new Paragraph("Cell" + (i + 1))).SetBorderBottom(new SolidBorder
                    (Color.BLUE, 100)).SetBorderLeft(new SolidBorder(20)));
=======
            Table table = new Table(2);
            table.AddHeaderCell(new Cell().SetHeight(30).Add("Header1").SetBorderTop(new SolidBorder(ColorConstants.RED
                , 100)));
            table.AddHeaderCell(new Cell().SetHeight(30).Add("Header2").SetBorderTop(new SolidBorder(ColorConstants.RED
                , 200)));
            table.AddFooterCell(new Cell().SetHeight(30).Add("Footer1").SetBorderTop(new SolidBorder(ColorConstants.RED
                , 100)));
            table.AddFooterCell(new Cell().SetHeight(30).Add("Footer2").SetBorderTop(new SolidBorder(ColorConstants.RED
                , 200)));
            table.AddFooterCell(new Cell().SetHeight(30).Add("Footer3"));
            table.AddFooterCell(new Cell().SetHeight(30).Add("Footer4"));
            for (int i = 1; i < 43; i += 2) {
                table.AddCell(new Cell().SetHeight(30).Add("Cell" + i).SetBorderBottom(new SolidBorder(ColorConstants.BLUE
                    , 400)).SetBorderRight(new SolidBorder(20)));
                table.AddCell(new Cell().SetHeight(30).Add("Cell" + (i + 1)).SetBorderBottom(new SolidBorder(ColorConstants
                    .BLUE, 100)).SetBorderLeft(new SolidBorder(20)));
>>>>>>> dac79896
            }
            table.SetSkipLastFooter(true);
            table.SetSkipFirstHeader(true);
            doc.Add(table);
<<<<<<< HEAD
            doc.Add(new Table(UnitValue.CreatePercentArray(1)).UseAllAvailableWidth().AddCell("Hello").SetBorder(new SolidBorder
                (Color.ORANGE, 2)));
=======
            doc.Add(new Table(1).AddCell("Hello").SetBorder(new SolidBorder(ColorConstants.ORANGE, 2)));
>>>>>>> dac79896
            CloseDocumentAndCompareOutputs(doc);
        }

        /// <exception cref="System.IO.IOException"/>
        /// <exception cref="System.Exception"/>
        [NUnit.Framework.Test]
        public virtual void TableWithHeaderFooterTest03() {
            fileName = "tableWithHeaderFooterTest03.pdf";
            Document doc = CreateDocument();
<<<<<<< HEAD
            Table table = new Table(UnitValue.CreatePercentArray(1)).UseAllAvailableWidth();
            table.AddHeaderCell(new Cell().Add(new Paragraph("Header")).SetHeight(400).SetBorder(new SolidBorder(Color
                .BLUE, 40)));
            table.SetBorder(new SolidBorder(Color.GREEN, 100));
            doc.Add(table);
            doc.Add(new Table(UnitValue.CreatePercentArray(1)).UseAllAvailableWidth().AddCell("Hello").SetBorder(new SolidBorder
                (Color.MAGENTA, 5)));
            doc.Add(new AreaBreak());
            table = new Table(UnitValue.CreatePercentArray(1)).UseAllAvailableWidth();
            table.AddFooterCell(new Cell().Add(new Paragraph("Footer")).SetHeight(400).SetBorder(new SolidBorder(Color
                .BLUE, 40)));
            table.SetBorder(new SolidBorder(Color.GREEN, 100));
            doc.Add(table);
            doc.Add(new Table(UnitValue.CreatePercentArray(1)).UseAllAvailableWidth().AddCell("Hello").SetBorder(new SolidBorder
                (Color.MAGENTA, 5)));
=======
            Table table = new Table(1);
            table.AddHeaderCell(new Cell().Add("Header").SetHeight(400).SetBorder(new SolidBorder(ColorConstants.BLUE, 
                40)));
            table.SetBorder(new SolidBorder(ColorConstants.GREEN, 100));
            doc.Add(table);
            doc.Add(new Table(1).AddCell("Hello").SetBorder(new SolidBorder(ColorConstants.MAGENTA, 5)));
            doc.Add(new AreaBreak());
            table = new Table(1);
            table.AddFooterCell(new Cell().Add("Footer").SetHeight(400).SetBorder(new SolidBorder(ColorConstants.BLUE, 
                40)));
            table.SetBorder(new SolidBorder(ColorConstants.GREEN, 100));
            doc.Add(table);
            doc.Add(new Table(1).AddCell("Hello").SetBorder(new SolidBorder(ColorConstants.MAGENTA, 5)));
>>>>>>> dac79896
            CloseDocumentAndCompareOutputs(doc);
        }

        /// <exception cref="System.IO.IOException"/>
        /// <exception cref="System.Exception"/>
        [NUnit.Framework.Test]
        public virtual void TableWithHeaderFooterTest04() {
            fileName = "tableWithHeaderFooterTest04.pdf";
            Document doc = CreateDocument();
<<<<<<< HEAD
            Table table = new Table(UnitValue.CreatePercentArray(1)).UseAllAvailableWidth();
            table.AddHeaderCell(new Cell().Add(new Paragraph("Header")).SetBorder(new SolidBorder(Color.BLUE, 40)));
            table.AddCell(new Cell().Add(new Paragraph("Cell")).SetBorder(new SolidBorder(Color.MAGENTA, 30)));
            table.AddFooterCell(new Cell().Add(new Paragraph("Footer")).SetBorder(new SolidBorder(Color.BLUE, 20)));
            doc.Add(table);
            doc.Add(new Table(UnitValue.CreatePercentArray(1)).UseAllAvailableWidth().AddCell("Hello").SetBorder(new SolidBorder
                (Color.MAGENTA, 5)));
=======
            Table table = new Table(1);
            table.AddHeaderCell(new Cell().Add("Header").SetBorder(new SolidBorder(ColorConstants.BLUE, 40)));
            table.AddCell(new Cell().Add("Cell").SetBorder(new SolidBorder(ColorConstants.MAGENTA, 30)));
            table.AddFooterCell(new Cell().Add("Footer").SetBorder(new SolidBorder(ColorConstants.BLUE, 20)));
            doc.Add(table);
            doc.Add(new Table(1).AddCell("Hello").SetBorder(new SolidBorder(ColorConstants.MAGENTA, 5)));
>>>>>>> dac79896
            CloseDocumentAndCompareOutputs(doc);
        }

        /// <exception cref="System.IO.IOException"/>
        /// <exception cref="System.Exception"/>
        [NUnit.Framework.Test]
        public virtual void TableWithHeaderFooterTest05() {
            fileName = "tableWithHeaderFooterTest05.pdf";
            Document doc = CreateDocument();
<<<<<<< HEAD
            Table table = new Table(UnitValue.CreatePercentArray(1)).UseAllAvailableWidth();
            table.AddCell(new Cell().Add(new Paragraph("Cell")).SetBorder(new SolidBorder(Color.MAGENTA, 30)).SetHeight
                (30));
            table.AddFooterCell(new Cell().Add(new Paragraph("Footer")).SetBorder(new SolidBorder(Color.BLUE, 50)).SetHeight
=======
            Table table = new Table(1);
            table.AddCell(new Cell().Add("Cell").SetBorder(new SolidBorder(ColorConstants.MAGENTA, 30)).SetHeight(30));
            table.AddFooterCell(new Cell().Add("Footer").SetBorder(new SolidBorder(ColorConstants.BLUE, 50)).SetHeight
>>>>>>> dac79896
                (30));
            table.SetBorder(new SolidBorder(100));
            table.SetSkipLastFooter(true);
            doc.Add(table);
<<<<<<< HEAD
            doc.Add(new Table(UnitValue.CreatePercentArray(1)).UseAllAvailableWidth().AddCell("Hello").SetBorder(new SolidBorder
                (Color.ORANGE, 5)));
            table.DeleteOwnProperty(Property.BORDER);
            doc.Add(table);
            doc.Add(new Table(UnitValue.CreatePercentArray(1)).UseAllAvailableWidth().AddCell("Hello").SetBorder(new SolidBorder
                (Color.ORANGE, 5)));
=======
            doc.Add(new Table(1).AddCell("Hello").SetBorder(new SolidBorder(ColorConstants.ORANGE, 5)));
            table.DeleteOwnProperty(Property.BORDER);
            doc.Add(table);
            doc.Add(new Table(1).AddCell("Hello").SetBorder(new SolidBorder(ColorConstants.ORANGE, 5)));
>>>>>>> dac79896
            CloseDocumentAndCompareOutputs(doc);
        }

        /// <exception cref="System.IO.IOException"/>
        /// <exception cref="System.Exception"/>
        [NUnit.Framework.Test]
        public virtual void TableWithHeaderFooterTest06() {
            fileName = "tableWithHeaderFooterTest06.pdf";
            Document doc = CreateDocument();
            doc.GetPdfDocument().SetDefaultPageSize(PageSize.A6.Rotate());
            Table table = new Table(UnitValue.CreatePercentArray(5)).UseAllAvailableWidth();
            Cell cell = new Cell(1, 5).Add(new Paragraph("Table XYZ (Continued)")).SetHeight(30).SetBorderBottom(new SolidBorder
                (ColorConstants.RED, 20));
            table.AddHeaderCell(cell);
            cell = new Cell(1, 5).Add(new Paragraph("Continue on next page")).SetHeight(30).SetBorderTop(new SolidBorder
                (ColorConstants.MAGENTA, 20));
            table.AddFooterCell(cell);
            for (int i = 0; i < 50; i++) {
                table.AddCell(new Cell().SetBorderLeft(new SolidBorder(ColorConstants.BLUE, 0.5f)).SetBorderRight(new SolidBorder
                    (ColorConstants.BLUE, 0.5f)).SetHeight(30).SetBorderBottom(new SolidBorder(ColorConstants.BLUE, 2 * i 
                    + 1 > 50 ? 50 : 2 * i + 1)).SetBorderTop(new SolidBorder(ColorConstants.GREEN, (50 - 2 * i + 1 >= 0) ? 
                    50 - 2 * i + 1 : 0)).Add(new Paragraph((i + 1).ToString())));
            }
            doc.Add(table);
<<<<<<< HEAD
            doc.Add(new Table(UnitValue.CreatePercentArray(1)).UseAllAvailableWidth().SetBorder(new SolidBorder(Color.
                ORANGE, 2)).AddCell("Is my occupied area correct?"));
=======
            doc.Add(new Table(1).SetBorder(new SolidBorder(ColorConstants.ORANGE, 2)).AddCell("Is my occupied area correct?"
                ));
>>>>>>> dac79896
            CloseDocumentAndCompareOutputs(doc);
        }

        /// <exception cref="System.IO.IOException"/>
        /// <exception cref="System.Exception"/>
        [NUnit.Framework.Test]
        public virtual void TableWithHeaderFooterTest06A() {
            fileName = "tableWithHeaderFooterTest06A.pdf";
            outFileName = destinationFolder + fileName;
            cmpFileName = sourceFolder + cmpPrefix + fileName;
            PdfDocument pdfDocument = new PdfDocument(new PdfWriter(outFileName));
            Document doc = new Document(pdfDocument, PageSize.A6.Rotate(), false);
            Table table = new Table(UnitValue.CreatePercentArray(5)).UseAllAvailableWidth();
            Cell cell = new Cell(1, 5).Add(new Paragraph("Table XYZ (Continued)")).SetHeight(30).SetBorderBottom(new SolidBorder
                (ColorConstants.RED, 20));
            table.AddHeaderCell(cell);
            cell = new Cell(1, 5).Add(new Paragraph("Continue on next page")).SetHeight(30).SetBorderTop(new SolidBorder
                (ColorConstants.MAGENTA, 20));
            table.AddFooterCell(cell);
            for (int i = 0; i < 50; i++) {
                table.AddCell(new Cell().SetBorderLeft(new SolidBorder(ColorConstants.BLUE, 0.5f)).SetBorderRight(new SolidBorder
                    (ColorConstants.BLUE, 0.5f)).SetHeight(30).SetBorderBottom(new SolidBorder(ColorConstants.BLUE, 2 * i 
                    + 1 > 50 ? 50 : 2 * i + 1)).SetBorderTop(new SolidBorder(ColorConstants.GREEN, (50 - 2 * i + 1 >= 0) ? 
                    50 - 2 * i + 1 : 0)).Add(new Paragraph((i + 1).ToString())));
            }
            doc.Add(table);
<<<<<<< HEAD
            doc.Add(new Table(UnitValue.CreatePercentArray(1)).UseAllAvailableWidth().SetBorder(new SolidBorder(Color.
                ORANGE, 2)).AddCell("Is my occupied area correct?"));
=======
            doc.Add(new Table(1).SetBorder(new SolidBorder(ColorConstants.ORANGE, 2)).AddCell("Is my occupied area correct?"
                ));
>>>>>>> dac79896
            CloseDocumentAndCompareOutputs(doc);
        }

        /// <exception cref="System.IO.IOException"/>
        /// <exception cref="System.Exception"/>
        [NUnit.Framework.Test]
        public virtual void TableWithHeaderFooterTest06B() {
            fileName = "tableWithHeaderFooterTest06B.pdf";
            outFileName = destinationFolder + fileName;
            cmpFileName = sourceFolder + cmpPrefix + fileName;
            PdfDocument pdfDocument = new PdfDocument(new PdfWriter(outFileName));
            Document doc = new Document(pdfDocument, PageSize.A6.Rotate(), false);
            Table table = new Table(UnitValue.CreatePercentArray(5)).UseAllAvailableWidth();
            Cell cell = new Cell(1, 5).Add(new Paragraph("Table XYZ (Continued)")).SetHeight(30).SetBorderBottom(new SolidBorder
                (ColorConstants.RED, 20));
            table.AddHeaderCell(cell);
            cell = new Cell(1, 5).Add(new Paragraph("Continue on next page")).SetHeight(30).SetBorderTop(new SolidBorder
                (ColorConstants.MAGENTA, 20));
            table.AddFooterCell(cell);
            for (int i = 0; i < 50; i++) {
                table.AddCell(new Cell().SetBorderLeft(new SolidBorder(ColorConstants.BLUE, 0.5f)).SetBorderRight(new SolidBorder
                    (ColorConstants.BLUE, 0.5f)).SetHeight(30).SetBorderTop(new SolidBorder(ColorConstants.BLUE, 2 * i + 1
                     > 50 ? 50 : 2 * i + 1)).SetBorderBottom(new SolidBorder(ColorConstants.GREEN, (50 - 2 * i + 1 >= 0) ? 
                    50 - 2 * i + 1 : 0)).Add(new Paragraph((i + 1).ToString())));
            }
            doc.Add(table);
<<<<<<< HEAD
            doc.Add(new Table(UnitValue.CreatePercentArray(1)).UseAllAvailableWidth().SetBorder(new SolidBorder(Color.
                ORANGE, 2)).AddCell("Is my occupied area correct?"));
=======
            doc.Add(new Table(1).SetBorder(new SolidBorder(ColorConstants.ORANGE, 2)).AddCell("Is my occupied area correct?"
                ));
>>>>>>> dac79896
            CloseDocumentAndCompareOutputs(doc);
        }

        /// <exception cref="System.IO.IOException"/>
        /// <exception cref="System.Exception"/>
        [NUnit.Framework.Test]
        public virtual void TableWithHeaderFooterTest07() {
            String testName = "tableWithHeaderFooterTest07.pdf";
            String outFileName = destinationFolder + testName;
            String cmpFileName = sourceFolder + "cmp_" + testName;
            PdfDocument pdfDoc = new PdfDocument(new PdfWriter(outFileName));
            Document doc = new Document(pdfDoc, PageSize.A7.Rotate());
            Table table = new Table(UnitValue.CreatePercentArray(2)).UseAllAvailableWidth().SetWidth(UnitValue.CreatePercentValue
                (100)).SetFixedLayout();
            table.AddFooterCell(new Cell(1, 2).SetHeight(30).Add(new Paragraph("Footer")));
            table.AddCell(new Cell().Add(new Paragraph("0abcdefghijklmnopqrstuvwxyz1abcdefghijklmnopqrstuvwxyz2abcdefghijklmnopq"
                )));
            table.AddCell(new Cell().Add(new Paragraph("0bbbbbbbbbbbbbbbbbbbbbbbbbbbb")).SetBorderBottom(new SolidBorder
                (50)));
            doc.Add(table);
            doc.Close();
            NUnit.Framework.Assert.IsNull(new CompareTool().CompareByContent(outFileName, cmpFileName, destinationFolder
                , testName + "_diff"));
        }

        /// <exception cref="System.IO.IOException"/>
        /// <exception cref="System.Exception"/>
        [NUnit.Framework.Test]
        public virtual void TableWithHeaderFooterTest08() {
            String testName = "tableWithHeaderFooterTest08.pdf";
            String outFileName = destinationFolder + testName;
            String cmpFileName = sourceFolder + "cmp_" + testName;
            PdfDocument pdfDoc = new PdfDocument(new PdfWriter(outFileName));
            Document doc = new Document(pdfDoc, PageSize.A7.Rotate());
            Table table = new Table(UnitValue.CreatePercentArray(2)).UseAllAvailableWidth();
            table.AddFooterCell(new Cell(1, 2).SetHeight(50).Add(new Paragraph("Footer")));
            table.AddCell(new Cell().Add(new Paragraph("Cell1")).SetHeight(50));
            table.AddCell(new Cell().Add(new Paragraph("Cell2")).SetHeight(50));
            table.SetSkipLastFooter(true);
            table.SetBorderBottom(new SolidBorder(ColorConstants.RED, 30));
            doc.Add(table);
<<<<<<< HEAD
            doc.Add(new Table(UnitValue.CreatePercentArray(1)).UseAllAvailableWidth().SetBorder(new SolidBorder(Color.
                ORANGE, 2)).AddCell("Hello"));
=======
            doc.Add(new Table(1).SetBorder(new SolidBorder(ColorConstants.ORANGE, 2)).AddCell("Hello"));
>>>>>>> dac79896
            doc.Close();
            NUnit.Framework.Assert.IsNull(new CompareTool().CompareByContent(outFileName, cmpFileName, destinationFolder
                , testName + "_diff"));
        }

        /// <exception cref="System.IO.IOException"/>
        /// <exception cref="System.Exception"/>
        [NUnit.Framework.Test]
        public virtual void TableWithHeaderFooterTest09() {
            String testName = "tableWithHeaderFooterTest09.pdf";
            String outFileName = destinationFolder + testName;
            String cmpFileName = sourceFolder + "cmp_" + testName;
            Document doc = new Document(new PdfDocument(new PdfWriter(outFileName)), PageSize.A4.Rotate());
<<<<<<< HEAD
            Cell headerCell1 = new Cell().Add(new Paragraph("I am header")).SetBorder(new SolidBorder(Color.GREEN, 30)
                ).SetBorderBottom(Border.NO_BORDER).SetBorderTop(Border.NO_BORDER);
            Cell headerCell2 = new Cell().Add(new Paragraph("I am header")).SetBorder(new SolidBorder(Color.GREEN, 30)
                ).SetBorderBottom(Border.NO_BORDER).SetBorderTop(Border.NO_BORDER);
            Cell tableCell1 = new Cell().Add(new Paragraph("I am table")).SetBorder(new SolidBorder(Color.RED, 200)).SetBorderBottom
                (Border.NO_BORDER).SetBorderTop(Border.NO_BORDER);
            Cell tableCell2 = new Cell().Add(new Paragraph("I am table")).SetBorder(new SolidBorder(Color.RED, 200)).SetBorderBottom
                (Border.NO_BORDER).SetBorderTop(Border.NO_BORDER);
            Cell footerCell1 = new Cell().Add(new Paragraph("I am footer")).SetBorder(new SolidBorder(Color.GREEN, 30)
                ).SetBorderBottom(Border.NO_BORDER).SetBorderTop(Border.NO_BORDER);
            Cell footerCell2 = new Cell().Add(new Paragraph("I am footer")).SetBorder(new SolidBorder(Color.GREEN, 30)
                ).SetBorderBottom(Border.NO_BORDER).SetBorderTop(Border.NO_BORDER);
            Table table = new Table(new float[] { 350, 350 }).SetBorder(new SolidBorder(Color.BLUE, 20)).AddHeaderCell
=======
            Cell headerCell1 = new Cell().Add("I am header").SetBorder(new SolidBorder(ColorConstants.GREEN, 30)).SetBorderBottom
                (Border.NO_BORDER).SetBorderTop(Border.NO_BORDER);
            Cell headerCell2 = new Cell().Add("I am header").SetBorder(new SolidBorder(ColorConstants.GREEN, 30)).SetBorderBottom
                (Border.NO_BORDER).SetBorderTop(Border.NO_BORDER);
            Cell tableCell1 = new Cell().Add("I am table").SetBorder(new SolidBorder(ColorConstants.RED, 200)).SetBorderBottom
                (Border.NO_BORDER).SetBorderTop(Border.NO_BORDER);
            Cell tableCell2 = new Cell().Add("I am table").SetBorder(new SolidBorder(ColorConstants.RED, 200)).SetBorderBottom
                (Border.NO_BORDER).SetBorderTop(Border.NO_BORDER);
            Cell footerCell1 = new Cell().Add("I am footer").SetBorder(new SolidBorder(ColorConstants.GREEN, 30)).SetBorderBottom
                (Border.NO_BORDER).SetBorderTop(Border.NO_BORDER);
            Cell footerCell2 = new Cell().Add("I am footer").SetBorder(new SolidBorder(ColorConstants.GREEN, 30)).SetBorderBottom
                (Border.NO_BORDER).SetBorderTop(Border.NO_BORDER);
            Table table = new Table(new float[] { 350, 350 }).SetBorder(new SolidBorder(ColorConstants.BLUE, 20)).AddHeaderCell
>>>>>>> dac79896
                (headerCell1).AddHeaderCell(headerCell2).AddCell(tableCell1).AddCell(tableCell2).AddFooterCell(footerCell1
                ).AddFooterCell(footerCell2);
            table.GetHeader().SetBorderLeft(new SolidBorder(ColorConstants.MAGENTA, 40));
            table.GetFooter().SetBorderRight(new SolidBorder(ColorConstants.MAGENTA, 40));
            doc.Add(table);
            doc.Add(new AreaBreak());
<<<<<<< HEAD
            headerCell1 = new Cell().Add(new Paragraph("I am header")).SetBorder(new SolidBorder(Color.GREEN, 200)).SetBorderBottom
                (Border.NO_BORDER).SetBorderTop(Border.NO_BORDER);
            headerCell2 = new Cell().Add(new Paragraph("I am header")).SetBorder(new SolidBorder(Color.GREEN, 200)).SetBorderBottom
                (Border.NO_BORDER).SetBorderTop(Border.NO_BORDER);
            tableCell1 = new Cell().Add(new Paragraph("I am table")).SetBorder(new SolidBorder(Color.RED, 30)).SetBorderBottom
                (Border.NO_BORDER).SetBorderTop(Border.NO_BORDER);
            tableCell2 = new Cell().Add(new Paragraph("I am table")).SetBorder(new SolidBorder(Color.RED, 30)).SetBorderBottom
                (Border.NO_BORDER).SetBorderTop(Border.NO_BORDER);
            table = new Table(new float[] { 350, 350 }).SetBorder(new SolidBorder(Color.BLUE, 20)).AddHeaderCell(headerCell1
                ).AddHeaderCell(headerCell2).AddCell(tableCell1).AddCell(tableCell2);
=======
            headerCell1 = new Cell().Add("I am header").SetBorder(new SolidBorder(ColorConstants.GREEN, 200)).SetBorderBottom
                (Border.NO_BORDER).SetBorderTop(Border.NO_BORDER);
            headerCell2 = new Cell().Add("I am header").SetBorder(new SolidBorder(ColorConstants.GREEN, 200)).SetBorderBottom
                (Border.NO_BORDER).SetBorderTop(Border.NO_BORDER);
            tableCell1 = new Cell().Add("I am table").SetBorder(new SolidBorder(ColorConstants.RED, 30)).SetBorderBottom
                (Border.NO_BORDER).SetBorderTop(Border.NO_BORDER);
            tableCell2 = new Cell().Add("I am table").SetBorder(new SolidBorder(ColorConstants.RED, 30)).SetBorderBottom
                (Border.NO_BORDER).SetBorderTop(Border.NO_BORDER);
            table = new Table(new float[] { 350, 350 }).SetBorder(new SolidBorder(ColorConstants.BLUE, 20)).AddHeaderCell
                (headerCell1).AddHeaderCell(headerCell2).AddCell(tableCell1).AddCell(tableCell2);
>>>>>>> dac79896
            doc.Add(table);
            doc.Close();
            NUnit.Framework.Assert.IsNull(new CompareTool().CompareByContent(outFileName, cmpFileName, destinationFolder
                , testName + "_diff"));
        }

        /// <exception cref="System.IO.IOException"/>
        /// <exception cref="System.Exception"/>
        [NUnit.Framework.Test]
        public virtual void TableWithHeaderFooterTest10() {
            String testName = "tableWithHeaderFooterTest10.pdf";
            String outFileName = destinationFolder + testName;
            String cmpFileName = sourceFolder + "cmp_" + testName;
            PdfDocument pdfDoc = new PdfDocument(new PdfWriter(outFileName));
            Document doc = new Document(pdfDoc, PageSize.A6.Rotate());
            Table table = new Table(UnitValue.CreatePercentArray(3)).UseAllAvailableWidth();
            table.AddFooterCell(new Cell(1, 3).SetHeight(70).Add(new Paragraph("Footer")));
            table.AddHeaderCell(new Cell(1, 3).SetHeight(30).Add(new Paragraph("Header")));
            for (int i = 0; i < 2; i++) {
<<<<<<< HEAD
                table.AddCell(new Cell().Add(new Paragraph(i + ": Bazz :")).SetBorder(new SolidBorder(Color.BLACK, 10)));
                table.AddCell(new Cell().Add(new Paragraph("To infinity")).SetBorder(new SolidBorder(Color.YELLOW, 30)));
                table.AddCell(new Cell().Add(new Paragraph(" and beyond!")).SetBorder(new SolidBorder(Color.RED, 20)));
            }
            table.SetSkipLastFooter(true);
            doc.Add(table);
            doc.Add(new Table(UnitValue.CreatePercentArray(1)).UseAllAvailableWidth().SetBorder(new SolidBorder(Color.
                ORANGE, 2)).AddCell("Is my occupied area correct?"));
=======
                table.AddCell(new Cell().Add(i + ": Bazz :").SetBorder(new SolidBorder(ColorConstants.BLACK, 10)));
                table.AddCell(new Cell().Add("To infinity").SetBorder(new SolidBorder(ColorConstants.YELLOW, 30)));
                table.AddCell(new Cell().Add(" and beyond!").SetBorder(new SolidBorder(ColorConstants.RED, 20)));
            }
            table.SetSkipLastFooter(true);
            doc.Add(table);
            doc.Add(new Table(1).SetBorder(new SolidBorder(ColorConstants.ORANGE, 2)).AddCell("Is my occupied area correct?"
                ));
>>>>>>> dac79896
            doc.Close();
            NUnit.Framework.Assert.IsNull(new CompareTool().CompareByContent(outFileName, cmpFileName, destinationFolder
                , testName + "_diff"));
        }

        /// <exception cref="System.IO.IOException"/>
        /// <exception cref="System.Exception"/>
        [NUnit.Framework.Test]
        public virtual void TableWithHeaderFooterTest11() {
            String testName = "tableWithHeaderFooterTest11.pdf";
            String outFileName = destinationFolder + testName;
            String cmpFileName = sourceFolder + "cmp_" + testName;
            PdfDocument pdfDoc = new PdfDocument(new PdfWriter(outFileName));
            Document doc = new Document(pdfDoc);
            Table table = new Table(UnitValue.CreatePercentArray(3)).UseAllAvailableWidth();
            table.SetBorder(new SolidBorder(90));
            table.AddFooterCell(new Cell(1, 3).SetHeight(150).Add(new Paragraph("Footer")));
            table.AddHeaderCell(new Cell(1, 3).SetHeight(30).Add(new Paragraph("Header")));
            for (int i = 0; i < 10; i++) {
<<<<<<< HEAD
                table.AddCell(new Cell().Add(new Paragraph(i + ": Bazz :")).SetBorder(new SolidBorder(Color.BLACK, 10)));
                table.AddCell(new Cell().Add(new Paragraph("To infinity")).SetBorder(new SolidBorder(Color.YELLOW, 30)));
                table.AddCell(new Cell().Add(new Paragraph(" and beyond!")).SetBorder(new SolidBorder(Color.RED, 20)));
            }
            table.SetSkipLastFooter(true);
            doc.Add(table);
            doc.Add(new Table(UnitValue.CreatePercentArray(1)).UseAllAvailableWidth().SetBorder(new SolidBorder(Color.
                ORANGE, 2)).AddCell("Is my occupied area correct?"));
=======
                table.AddCell(new Cell().Add(i + ": Bazz :").SetBorder(new SolidBorder(ColorConstants.BLACK, 10)));
                table.AddCell(new Cell().Add("To infinity").SetBorder(new SolidBorder(ColorConstants.YELLOW, 30)));
                table.AddCell(new Cell().Add(" and beyond!").SetBorder(new SolidBorder(ColorConstants.RED, 20)));
            }
            table.SetSkipLastFooter(true);
            doc.Add(table);
            doc.Add(new Table(1).SetBorder(new SolidBorder(ColorConstants.ORANGE, 2)).AddCell("Is my occupied area correct?"
                ));
>>>>>>> dac79896
            doc.Close();
            NUnit.Framework.Assert.IsNull(new CompareTool().CompareByContent(outFileName, cmpFileName, destinationFolder
                , testName + "_diff"));
        }

        /// <exception cref="System.IO.IOException"/>
        /// <exception cref="System.Exception"/>
        [NUnit.Framework.Test]
        public virtual void TableWithHeaderFooterTest12() {
            String testName = "tableWithHeaderFooterTest12.pdf";
            String outFileName = destinationFolder + testName;
            String cmpFileName = sourceFolder + "cmp_" + testName;
            PdfDocument pdfDoc = new PdfDocument(new PdfWriter(outFileName));
            Document doc = new Document(pdfDoc);
<<<<<<< HEAD
            Table table = new Table(UnitValue.CreatePercentArray(2)).UseAllAvailableWidth();
            table.AddHeaderCell(new Cell().SetHeight(30).Add(new Paragraph("Header")).SetBorder(new SolidBorder(Color.
                BLUE, 5)));
            table.AddHeaderCell(new Cell().SetHeight(30).Add(new Paragraph("Header")).SetBorder(new SolidBorder(Color.
                BLUE, 35)));
            table.AddFooterCell(new Cell().SetHeight(30).Add(new Paragraph("Footer")).SetBorder(new SolidBorder(Color.
                YELLOW, 20)));
            table.AddFooterCell(new Cell().SetHeight(30).Add(new Paragraph("Footer")).SetBorder(new SolidBorder(Color.
                YELLOW, 20)));
            doc.Add(table);
            doc.Add(new Table(UnitValue.CreatePercentArray(1)).UseAllAvailableWidth().SetBorder(new SolidBorder(Color.
                ORANGE, 2)).AddCell("Is my occupied area correct?"));
=======
            Table table = new Table(2);
            table.AddHeaderCell(new Cell().SetHeight(30).Add("Header").SetBorder(new SolidBorder(ColorConstants.BLUE, 
                5)));
            table.AddHeaderCell(new Cell().SetHeight(30).Add("Header").SetBorder(new SolidBorder(ColorConstants.BLUE, 
                35)));
            table.AddFooterCell(new Cell().SetHeight(30).Add("Footer").SetBorder(new SolidBorder(ColorConstants.YELLOW
                , 20)));
            table.AddFooterCell(new Cell().SetHeight(30).Add("Footer").SetBorder(new SolidBorder(ColorConstants.YELLOW
                , 20)));
            doc.Add(table);
            doc.Add(new Table(1).SetBorder(new SolidBorder(ColorConstants.ORANGE, 2)).AddCell("Is my occupied area correct?"
                ));
>>>>>>> dac79896
            doc.Close();
            NUnit.Framework.Assert.IsNull(new CompareTool().CompareByContent(outFileName, cmpFileName, destinationFolder
                , testName + "_diff"));
        }

        /// <exception cref="System.IO.IOException"/>
        /// <exception cref="System.Exception"/>
        [NUnit.Framework.Ignore("DEVSIX-1219")]
        [NUnit.Framework.Test]
        public virtual void TableWithHeaderFooterTest13() {
            String testName = "tableWithHeaderFooterTest13.pdf";
            String outFileName = destinationFolder + testName;
            String cmpFileName = sourceFolder + "cmp_" + testName;
            PdfDocument pdfDoc = new PdfDocument(new PdfWriter(outFileName));
            Document doc = new Document(pdfDoc);
<<<<<<< HEAD
            Table table = new Table(UnitValue.CreatePercentArray(1)).UseAllAvailableWidth();
            table.AddHeaderCell(new Cell().SetHeight(30).Add(new Paragraph("Header")).SetBorder(new SolidBorder(Color.
                BLUE, 5)));
            table.AddCell(new Cell().SetHeight(30).Add(new Paragraph("Make Gretzky great again!")).SetBorder(Border.NO_BORDER
                ));
            table.AddFooterCell(new Cell().SetHeight(30).Add(new Paragraph("Footer")).SetBorder(new SolidBorder(Color.
                YELLOW, 5)));
            doc.Add(table);
            doc.Add(new AreaBreak());
            table = new Table(UnitValue.CreatePercentArray(1)).UseAllAvailableWidth();
            table.AddCell(new Cell().SetHeight(30).Add(new Paragraph("Make Gretzky great again!")).SetBorderLeft(Border
                .NO_BORDER).SetBorderRight(Border.NO_BORDER));
            table.AddCell(new Cell().SetHeight(30).Add(new Paragraph("Make Gretzky great again!")).SetBorderLeft(new SolidBorder
                (Color.GREEN, 0.5f)).SetBorderRight(new SolidBorder(Color.RED, 0.5f)));
=======
            Table table = new Table(1);
            table.AddHeaderCell(new Cell().SetHeight(30).Add("Header").SetBorder(new SolidBorder(ColorConstants.BLUE, 
                5)));
            table.AddCell(new Cell().SetHeight(30).Add("Make Gretzky great again!").SetBorder(Border.NO_BORDER));
            table.AddFooterCell(new Cell().SetHeight(30).Add("Footer").SetBorder(new SolidBorder(ColorConstants.YELLOW
                , 5)));
            doc.Add(table);
            doc.Add(new AreaBreak());
            table = new Table(1);
            table.AddCell(new Cell().SetHeight(30).Add("Make Gretzky great again!").SetBorderLeft(Border.NO_BORDER).SetBorderRight
                (Border.NO_BORDER));
            table.AddCell(new Cell().SetHeight(30).Add("Make Gretzky great again!").SetBorderLeft(new SolidBorder(ColorConstants
                .GREEN, 0.5f)).SetBorderRight(new SolidBorder(ColorConstants.RED, 0.5f)));
>>>>>>> dac79896
            doc.Add(table);
            doc.Close();
            NUnit.Framework.Assert.IsNull(new CompareTool().CompareByContent(outFileName, cmpFileName, destinationFolder
                , testName + "_diff"));
        }

        /// <exception cref="System.IO.IOException"/>
        /// <exception cref="System.Exception"/>
        [NUnit.Framework.Test]
        public virtual void TableWithHeaderFooterTest14() {
            String testName = "tableWithHeaderFooterTest14.pdf";
            String outFileName = destinationFolder + testName;
            String cmpFileName = sourceFolder + "cmp_" + testName;
            PdfDocument pdfDoc = new PdfDocument(new PdfWriter(outFileName));
            Document doc = new Document(pdfDoc);
            Table table = new Table(new float[3]);
            for (int r = 0; r < 1; r++) {
                for (int c = 0; c < 3; c++) {
                    table.AddHeaderCell(new Cell().Add(new Paragraph(MessageFormatUtil.Format("header row {0} col {1}", r, c))
                        ).SetBorder(Border.NO_BORDER));
                }
            }
            for (int r = 0; r < 3; r++) {
                for (int c = 0; c < 3; c++) {
                    table.AddCell(new Cell().Add(new Paragraph(MessageFormatUtil.Format("row {0} col {1}", r, c))).SetBorder(Border
                        .NO_BORDER));
                }
            }
            for (int r = 0; r < 1; r++) {
                for (int c = 0; c < 3; c++) {
                    table.AddFooterCell(new Cell().Add(new Paragraph(MessageFormatUtil.Format("footer row {0} col {1}", r, c))
                        ).SetBorder(Border.NO_BORDER));
                }
            }
            table.GetHeader().SetBorderTop(new SolidBorder(2)).SetBorderBottom(new SolidBorder(1));
            table.GetFooter().SetBold().SetBorderTop(new SolidBorder(10)).SetBorderBottom(new SolidBorder(1)).SetBackgroundColor
                (ColorConstants.LIGHT_GRAY);
            doc.Add(table);
            doc.Close();
            NUnit.Framework.Assert.IsNull(new CompareTool().CompareByContent(outFileName, cmpFileName, destinationFolder
                , testName + "_diff"));
        }

        /// <exception cref="System.IO.IOException"/>
        /// <exception cref="System.Exception"/>
        [NUnit.Framework.Test]
        public virtual void TableWithHeaderFooterTest15() {
            String testName = "tableWithHeaderFooterTest15.pdf";
            String outFileName = destinationFolder + testName;
            String cmpFileName = sourceFolder + "cmp_" + testName;
            PdfDocument pdfDoc = new PdfDocument(new PdfWriter(outFileName));
            Document doc = new Document(pdfDoc);
<<<<<<< HEAD
            Table table = new Table(UnitValue.CreatePercentArray(1)).UseAllAvailableWidth();
            table.AddHeaderCell(new Cell().SetHeight(30).Add(new Paragraph("Header")).SetBorder(new DottedBorder(Color
                .RED, 20)));
            table.AddCell(new Cell().SetHeight(30).Add(new Paragraph("Body")).SetBorder(new DottedBorder(Color.GREEN, 
                20)));
            table.AddFooterCell(new Cell().SetHeight(30).Add(new Paragraph("Footer")).SetBorder(new DottedBorder(Color
                .BLUE, 20)));
            table.SetBackgroundColor(Color.MAGENTA);
            table.GetHeader().SetBackgroundColor(Color.ORANGE);
            table.GetFooter().SetBackgroundColor(Color.ORANGE);
=======
            Table table = new Table(1);
            table.AddHeaderCell(new Cell().SetHeight(30).Add("Header").SetBorder(new DottedBorder(ColorConstants.RED, 
                20)));
            table.AddCell(new Cell().SetHeight(30).Add("Body").SetBorder(new DottedBorder(ColorConstants.GREEN, 20)));
            table.AddFooterCell(new Cell().SetHeight(30).Add("Footer").SetBorder(new DottedBorder(ColorConstants.BLUE, 
                20)));
            table.SetBackgroundColor(ColorConstants.MAGENTA);
            table.GetHeader().SetBackgroundColor(ColorConstants.ORANGE);
            table.GetFooter().SetBackgroundColor(ColorConstants.ORANGE);
>>>>>>> dac79896
            doc.Add(table);
            doc.Close();
            NUnit.Framework.Assert.IsNull(new CompareTool().CompareByContent(outFileName, cmpFileName, destinationFolder
                , testName + "_diff"));
        }

        /// <exception cref="System.IO.IOException"/>
        /// <exception cref="System.Exception"/>
        [NUnit.Framework.Test]
        public virtual void TableWithHeaderFooterTest16() {
            String testName = "tableWithHeaderFooterTest16.pdf";
            String outFileName = destinationFolder + testName;
            String cmpFileName = sourceFolder + "cmp_" + testName;
            PdfDocument pdfDoc = new PdfDocument(new PdfWriter(outFileName));
            Document doc = new Document(pdfDoc);
<<<<<<< HEAD
            Table table = new Table(UnitValue.CreatePercentArray(1)).UseAllAvailableWidth();
            table.AddHeaderCell(new Cell().Add(new Paragraph("Header 1")).SetBorderBottom(new SolidBorder(Color.RED, 25
                )).SetBorderTop(new SolidBorder(Color.ORANGE, 27)));
            table.GetHeader().AddHeaderCell("Header 2");
            table.AddCell(new Cell().Add(new Paragraph("Body 1")).SetBorderTop(new SolidBorder(Color.GREEN, 20)));
            table.AddFooterCell(new Cell().Add(new Paragraph("Footer 1")).SetBorderTop(new SolidBorder(Color.RED, 25))
                .SetBorderBottom(new SolidBorder(Color.ORANGE, 27)));
=======
            Table table = new Table(1);
            table.AddHeaderCell(new Cell().Add("Header 1").SetBorderBottom(new SolidBorder(ColorConstants.RED, 25)).SetBorderTop
                (new SolidBorder(ColorConstants.ORANGE, 27)));
            table.GetHeader().AddHeaderCell("Header 2");
            table.AddCell(new Cell().Add("Body 1").SetBorderTop(new SolidBorder(ColorConstants.GREEN, 20)));
            table.AddFooterCell(new Cell().Add("Footer 1").SetBorderTop(new SolidBorder(ColorConstants.RED, 25)).SetBorderBottom
                (new SolidBorder(ColorConstants.ORANGE, 27)));
>>>>>>> dac79896
            table.GetFooter().AddFooterCell("Footer 2");
            table.SetBorderTop(new SolidBorder(ColorConstants.BLUE, 30)).SetBorderBottom(new SolidBorder(ColorConstants
                .BLUE, 30));
            table.GetFooter().SetBorderBottom(new SolidBorder(ColorConstants.YELLOW, 50));
            table.GetHeader().SetBorderTop(new SolidBorder(ColorConstants.YELLOW, 50));
            table.SetBackgroundColor(ColorConstants.MAGENTA);
            doc.Add(table);
            doc.Close();
            NUnit.Framework.Assert.IsNull(new CompareTool().CompareByContent(outFileName, cmpFileName, destinationFolder
                , testName + "_diff"));
        }

        /// <exception cref="System.IO.IOException"/>
        /// <exception cref="System.Exception"/>
        [NUnit.Framework.Test]
        [LogMessage(iText.IO.LogMessageConstant.ELEMENT_DOES_NOT_FIT_AREA)]
        public virtual void SplitRowspanKeepTogetherTest() {
            String testName = "splitRowspanKeepTogetherTest.pdf";
            String outFileName = destinationFolder + testName;
            String cmpFileName = sourceFolder + "cmp_" + testName;
            PdfDocument pdfDoc = new PdfDocument(new PdfWriter(outFileName));
            Document doc = new Document(pdfDoc);
            String textByron = "When a man hath no freedom to fight for at home,\n" + "    Let him combat for that of his neighbours;\n"
                 + "Let him think of the glories of Greece and of Rome,\n" + "    And get knocked on the head for his labours.\n"
                 + "\n" + "To do good to Mankind is the chivalrous plan,\n" + "    And is always as nobly requited;\n"
                 + "Then battle for Freedom wherever you can,\n" + "    And, if not shot or hanged, you'll get knighted.";
            Table table = new Table(UnitValue.CreatePercentArray(2)).UseAllAvailableWidth();
            table.SetKeepTogether(true);
            int bigRowspan = 5;
<<<<<<< HEAD
            table.AddCell(new Cell(bigRowspan, 1).Add(new Paragraph("Big cell")).SetBorder(new SolidBorder(Color.GREEN
                , 20)));
=======
            table.AddCell(new Cell(bigRowspan, 1).Add("Big cell").SetBorder(new SolidBorder(ColorConstants.GREEN, 20))
                );
>>>>>>> dac79896
            for (int i = 0; i < bigRowspan; i++) {
                table.AddCell(i + " " + textByron);
            }
            doc.Add(new Paragraph("Try to break me!"));
            doc.Add(table);
            doc.Close();
            NUnit.Framework.Assert.IsNull(new CompareTool().CompareByContent(outFileName, cmpFileName, destinationFolder
                , testName + "_diff"));
        }

        /// <exception cref="System.IO.IOException"/>
        /// <exception cref="System.Exception"/>
        [NUnit.Framework.Test]
        [LogMessage(iText.IO.LogMessageConstant.ELEMENT_DOES_NOT_FIT_AREA, Count = 2)]
        public virtual void ForcedPlacementTest01() {
            fileName = "forcedPlacementTest01.pdf";
            Document doc = CreateDocument();
            Table table = new Table(UnitValue.CreatePercentArray(1)).UseAllAvailableWidth();
            table.SetWidth(10).SetProperty(Property.TABLE_LAYOUT, "fixed");
            Cell cell;
            // row 1, cell 1
            cell = new Cell().Add(new Paragraph("1ORD"));
            table.AddCell(cell);
            // row 2, cell 1
<<<<<<< HEAD
            cell = new Cell().Add(new Paragraph("2ORD"));
            cell.SetBorderTop(new SolidBorder(Color.YELLOW, 100f));
=======
            cell = new Cell().Add("2ORD");
            cell.SetBorderTop(new SolidBorder(ColorConstants.YELLOW, 100f));
>>>>>>> dac79896
            table.AddCell(cell);
            doc.Add(table);
            CloseDocumentAndCompareOutputs(doc);
        }

        /// <exception cref="System.IO.IOException"/>
        /// <exception cref="System.Exception"/>
        [NUnit.Framework.Test]
        public virtual void NoHorizontalBorderTest() {
            fileName = "noHorizontalBorderTest.pdf";
            Document doc = CreateDocument();
<<<<<<< HEAD
            Table mainTable = new Table(UnitValue.CreatePercentArray(1)).UseAllAvailableWidth();
            Cell cell = new Cell().SetBorder(Border.NO_BORDER).SetBorderRight(new SolidBorder(Color.BLACK, 0.5f));
            cell.Add(new Paragraph("TESCHTINK"));
=======
            Table mainTable = new Table(1);
            Cell cell = new Cell().SetBorder(Border.NO_BORDER).SetBorderRight(new SolidBorder(ColorConstants.BLACK, 0.5f
                ));
            cell.Add("TESCHTINK");
>>>>>>> dac79896
            mainTable.AddCell(cell);
            doc.Add(mainTable);
            doc.Close();
            CloseDocumentAndCompareOutputs(doc);
        }

        /// <exception cref="System.IO.IOException"/>
        /// <exception cref="System.Exception"/>
        [NUnit.Framework.Test]
        public virtual void BordersWithSpansTest01() {
            fileName = "bordersWithSpansTest01.pdf";
            Document doc = CreateDocument();
            Table table = new Table(UnitValue.CreatePercentArray(10)).UseAllAvailableWidth();
            table.SetWidthPercent(100);
            table.AddCell(new Cell(1, 3).Add(new Paragraph(1 + "_" + 3 + "_")));
            table.AddCell(new Cell(1, 7).Add(new Paragraph(1 + "_" + 7 + "_")));
            table.AddCell(new Cell(6, 1).Add(new Paragraph(6 + "_" + 1 + "_")));
            table.AddCell(new Cell(6, 9).Add(new Paragraph(6 + "_" + 9 + "_")));
            table.FlushContent();
            doc.Add(table);
            CloseDocumentAndCompareOutputs(doc);
        }

        /// <exception cref="System.IO.IOException"/>
        /// <exception cref="System.Exception"/>
        [NUnit.Framework.Test]
        public virtual void BordersWithSpansTest02() {
            fileName = "bordersWithSpansTest02.pdf";
            Document doc = CreateDocument();
<<<<<<< HEAD
            Table table = new Table(UnitValue.CreatePercentArray(2)).UseAllAvailableWidth();
            table.AddCell(new Cell().Add(new Paragraph("Liberte")).SetBorder(new SolidBorder(Color.MAGENTA, 1)));
            table.AddCell(new Cell().Add(new Paragraph("Egalite")));
            table.AddCell(new Cell(3, 1).Add(new Paragraph("Fra")).SetBorder(new SolidBorder(Color.GREEN, 2)));
            table.AddCell(new Cell(2, 1).Add(new Paragraph("ter")).SetBorder(new SolidBorder(Color.YELLOW, 2)));
            table.AddCell(new Cell().Add(new Paragraph("nite")).SetBorder(new SolidBorder(Color.CYAN, 5)));
=======
            Table table = new Table(2);
            table.AddCell(new Cell().Add("Liberte").SetBorder(new SolidBorder(ColorConstants.MAGENTA, 1)));
            table.AddCell(new Cell().Add("Egalite"));
            table.AddCell(new Cell(3, 1).Add("Fra").SetBorder(new SolidBorder(ColorConstants.GREEN, 2)));
            table.AddCell(new Cell(2, 1).Add("ter").SetBorder(new SolidBorder(ColorConstants.YELLOW, 2)));
            table.AddCell(new Cell().Add("nite").SetBorder(new SolidBorder(ColorConstants.CYAN, 5)));
>>>>>>> dac79896
            doc.Add(table);
            CloseDocumentAndCompareOutputs(doc);
        }

        /// <exception cref="System.IO.IOException"/>
        /// <exception cref="System.Exception"/>
        [NUnit.Framework.Test]
        public virtual void BordersWithSpansTest03() {
            fileName = "bordersWithSpansTest03.pdf";
            Document doc = CreateDocument();
<<<<<<< HEAD
            Table table = new Table(UnitValue.CreatePercentArray(3)).UseAllAvailableWidth();
            table.AddCell(new Cell(6, 1).Add(new Paragraph("Fra")).SetBorder(new SolidBorder(Color.ORANGE, 10)));
            table.AddCell(new Cell().Add(new Paragraph("Liberte")).SetBorder(new SolidBorder(Color.MAGENTA, 1)));
            table.AddCell(new Cell().Add(new Paragraph("Egalite")));
            table.AddCell(new Cell(5, 1).Add(new Paragraph("ter")).SetBorder(new SolidBorder(Color.GREEN, 2)));
            table.AddCell(new Cell(2, 1).Add(new Paragraph("ni")).SetBorder(new SolidBorder(Color.YELLOW, 2)));
            table.AddCell(new Cell(3, 1).Add(new Paragraph("te")).SetBorder(new SolidBorder(Color.CYAN, 5)));
=======
            Table table = new Table(3);
            table.AddCell(new Cell(6, 1).Add("Fra").SetBorder(new SolidBorder(ColorConstants.ORANGE, 10)));
            table.AddCell(new Cell().Add("Liberte").SetBorder(new SolidBorder(ColorConstants.MAGENTA, 1)));
            table.AddCell(new Cell().Add("Egalite"));
            table.AddCell(new Cell(5, 1).Add("ter").SetBorder(new SolidBorder(ColorConstants.GREEN, 2)));
            table.AddCell(new Cell(2, 1).Add("ni").SetBorder(new SolidBorder(ColorConstants.YELLOW, 2)));
            table.AddCell(new Cell(3, 1).Add("te").SetBorder(new SolidBorder(ColorConstants.CYAN, 5)));
>>>>>>> dac79896
            doc.Add(table);
            CloseDocumentAndCompareOutputs(doc);
        }

        /// <exception cref="System.IO.IOException"/>
        /// <exception cref="System.Exception"/>
        [NUnit.Framework.Test]
        public virtual void HeaderTopBorderTest01() {
            String testName = "headerTopBorderTest01.pdf";
            String outFileName = destinationFolder + testName;
            String cmpFileName = sourceFolder + "cmp_" + testName;
            PdfDocument pdfDoc = new PdfDocument(new PdfWriter(outFileName));
            Document doc = new Document(pdfDoc);
            for (int i = 0; i < 29; ++i) {
                doc.Add(new Paragraph("aaaaaaaaaaaa"));
            }
            Table table = new Table(new float[] { 50, 50 }).SetBorder(new SolidBorder(1));
            table.AddHeaderCell(new Cell().Add(new Paragraph("h")).SetBorderTop(Border.NO_BORDER));
            table.AddHeaderCell(new Cell().Add(new Paragraph("h")).SetBorderTop(Border.NO_BORDER));
            for (int i = 0; i < 4; ++i) {
                table.AddCell(new Cell().Add(new Paragraph("aa")).SetBorder(Border.NO_BORDER));
            }
            doc.Add(table);
            doc.Add(new Paragraph("Correct result:"));
            doc.Add(table);
            doc.Close();
            NUnit.Framework.Assert.IsNull(new CompareTool().CompareByContent(outFileName, cmpFileName, destinationFolder
                , testName + "_diff"));
        }

        /// <exception cref="System.IO.FileNotFoundException"/>
        private Document CreateDocument() {
            outFileName = destinationFolder + fileName;
            cmpFileName = sourceFolder + cmpPrefix + fileName;
            PdfDocument pdfDocument = new PdfDocument(new PdfWriter(outFileName));
            return new Document(pdfDocument);
        }

        /// <exception cref="System.IO.IOException"/>
        /// <exception cref="System.Exception"/>
        private void CloseDocumentAndCompareOutputs(Document document) {
            document.Close();
            String compareResult = new CompareTool().CompareByContent(outFileName, cmpFileName, destinationFolder, "diff"
                );
            if (compareResult != null) {
                NUnit.Framework.Assert.Fail(compareResult);
            }
        }
    }
}<|MERGE_RESOLUTION|>--- conflicted
+++ resolved
@@ -81,13 +81,8 @@
         public virtual void IncompleteTableTest01() {
             fileName = "incompleteTableTest01.pdf";
             Document doc = CreateDocument();
-<<<<<<< HEAD
             Table table = new Table(UnitValue.CreatePercentArray(2)).UseAllAvailableWidth();
-            table.SetBorder(new SolidBorder(Color.GREEN, 5));
-=======
-            Table table = new Table(2);
             table.SetBorder(new SolidBorder(ColorConstants.GREEN, 5));
->>>>>>> dac79896
             Cell cell;
             // row 1, cell 1
             cell = new Cell().Add(new Paragraph("One"));
@@ -112,13 +107,8 @@
         public virtual void IncompleteTableTest02() {
             fileName = "incompleteTableTest02.pdf";
             Document doc = CreateDocument();
-<<<<<<< HEAD
             Table table = new Table(UnitValue.CreatePercentArray(2)).UseAllAvailableWidth();
-            table.SetBorder(new SolidBorder(Color.GREEN, 5));
-=======
-            Table table = new Table(2);
             table.SetBorder(new SolidBorder(ColorConstants.GREEN, 5));
->>>>>>> dac79896
             Cell cell;
             // row 1, cell 1
             cell = new Cell().Add(new Paragraph("One"));
@@ -158,21 +148,12 @@
         public virtual void IncompleteTableTest04() {
             fileName = "incompleteTableTest04.pdf";
             Document doc = CreateDocument();
-<<<<<<< HEAD
             Table table = new Table(UnitValue.CreatePercentArray(1)).UseAllAvailableWidth();
-            table.AddCell(new Cell().Add(new Paragraph("Liberte")).SetBorderBottom(new SolidBorder(Color.BLUE, 10)).SetHeight
-                (40));
+            table.AddCell(new Cell().Add(new Paragraph("Liberte")).SetBorderBottom(new SolidBorder(ColorConstants.BLUE
+                , 10)).SetHeight(40));
             table.StartNewRow();
-            table.AddCell(new Cell().Add(new Paragraph("Fraternite")).SetBorderTop(new SolidBorder(Color.BLUE, 15)).SetBorderBottom
-                (new SolidBorder(Color.BLUE, 15)).SetHeight(40));
-=======
-            Table table = new Table(1);
-            table.AddCell(new Cell().Add("Liberte").SetBorderBottom(new SolidBorder(ColorConstants.BLUE, 10)).SetHeight
-                (40));
-            table.StartNewRow();
-            table.AddCell(new Cell().Add("Fraternite").SetBorderTop(new SolidBorder(ColorConstants.BLUE, 15)).SetBorderBottom
-                (new SolidBorder(ColorConstants.BLUE, 15)).SetHeight(40));
->>>>>>> dac79896
+            table.AddCell(new Cell().Add(new Paragraph("Fraternite")).SetBorderTop(new SolidBorder(ColorConstants.BLUE
+                , 15)).SetBorderBottom(new SolidBorder(ColorConstants.BLUE, 15)).SetHeight(40));
             table.StartNewRow();
             doc.Add(table);
             CloseDocumentAndCompareOutputs(doc);
@@ -225,13 +206,8 @@
                  + "\n" + "To do good to Mankind is the chivalrous plan,\n" + "    And is always as nobly requited;\n"
                  + "Then battle for Freedom wherever you can,\n" + "    And, if not shot or hanged, you'll get knighted.";
             String textHelloWorld = "Hello World\n" + "Hello World\n" + "Hello World\n" + "Hello World\n" + "Hello World\n";
-<<<<<<< HEAD
             Table table = new Table(UnitValue.CreatePercentArray(2)).UseAllAvailableWidth();
-            table.SetBorder(new SolidBorder(Color.RED, 2f));
-=======
-            Table table = new Table(2);
             table.SetBorder(new SolidBorder(ColorConstants.RED, 2f));
->>>>>>> dac79896
             table.AddCell(new Cell(2, 1).Add(new Paragraph(textHelloWorld)));
             for (int i = 0; i < 2; i++) {
                 table.AddCell(new Cell().Add(new Paragraph(textByron)));
@@ -247,16 +223,10 @@
         public virtual void NoVerticalBorderTest() {
             fileName = "noVerticalBorderTest.pdf";
             Document doc = CreateDocument();
-<<<<<<< HEAD
             Table mainTable = new Table(UnitValue.CreatePercentArray(1)).UseAllAvailableWidth();
-            Cell cell = new Cell().SetBorder(Border.NO_BORDER).SetBorderTop(new SolidBorder(Color.BLACK, 0.5f));
-            cell.Add(new Paragraph("TESCHTINK"));
-=======
-            Table mainTable = new Table(1);
             Cell cell = new Cell().SetBorder(Border.NO_BORDER).SetBorderTop(new SolidBorder(ColorConstants.BLACK, 0.5f
                 ));
-            cell.Add("TESCHTINK");
->>>>>>> dac79896
+            cell.Add(new Paragraph("TESCHTINK"));
             mainTable.AddCell(cell);
             doc.Add(mainTable);
             doc.Close();
@@ -277,25 +247,15 @@
             cell = new Cell().Add(new Paragraph("BORDERS"));
             table.AddCell(cell);
             // row 1, cell 2
-<<<<<<< HEAD
             cell = new Cell().Add(new Paragraph("ONE"));
-            cell.SetBorderLeft(new SolidBorder(Color.RED, 16f));
-=======
-            cell = new Cell().Add("ONE");
             cell.SetBorderLeft(new SolidBorder(ColorConstants.RED, 16f));
->>>>>>> dac79896
             table.AddCell(cell);
             // row 2, cell 1
             cell = new Cell().Add(new Paragraph("BORDERS"));
             table.AddCell(cell);
             // row 2, cell 2
-<<<<<<< HEAD
             cell = new Cell().Add(new Paragraph("TWO"));
-            cell.SetBorderLeft(new SolidBorder(Color.RED, 16f));
-=======
-            cell = new Cell().Add("TWO");
             cell.SetBorderLeft(new SolidBorder(ColorConstants.RED, 16f));
->>>>>>> dac79896
             table.AddCell(cell);
             doc.Add(table);
             CloseDocumentAndCompareOutputs(doc);
@@ -310,289 +270,146 @@
             cmpFileName = sourceFolder + cmpPrefix + fileName;
             PdfDocument pdfDocument = new PdfDocument(new PdfWriter(outFileName));
             Document doc = new Document(pdfDocument, new PageSize(842, 842));
-<<<<<<< HEAD
             Table table = new Table(UnitValue.CreatePercentArray(3)).UseAllAvailableWidth();
-            table.SetBorder(new SolidBorder(Color.GREEN, 91f));
+            table.SetBorder(new SolidBorder(ColorConstants.GREEN, 91f));
             Cell cell;
             cell = new Cell(1, 2).Add(new Paragraph("Borders shouldn't be layouted outside the layout area."));
-            cell.SetBorder(new SolidBorder(Color.RED, 70f));
+            cell.SetBorder(new SolidBorder(ColorConstants.RED, 70f));
             table.AddCell(cell);
             cell = new Cell(2, 1).Add(new Paragraph("Borders shouldn't be layouted outside the layout area."));
-            cell.SetBorder(new SolidBorder(Color.RED, 70f));
-            table.AddCell(cell);
-            cell = new Cell().Add(new Paragraph("Borders shouldn't be layouted outside the layout area."));
-            cell.SetBorder(new SolidBorder(Color.RED, 70f));
-            table.AddCell(cell);
-            cell = new Cell().Add(new Paragraph("Borders shouldn't be layouted outside the layout area."));
-            cell.SetBorder(new SolidBorder(Color.BLUE, 20f));
-            table.AddCell(cell);
-            cell = new Cell().Add(new Paragraph("Borders shouldn't be layouted outside the layout area."));
-            cell.SetBorder(new SolidBorder(Color.RED, 50f));
-            table.AddCell(cell);
-            cell = new Cell().Add(new Paragraph("Borders shouldn't be layouted outside the layout area."));
-            cell.SetBorder(new SolidBorder(Color.RED, 50f));
-            table.AddCell(cell);
-            cell = new Cell().Add(new Paragraph("Borders shouldn't be layouted outside the layout area."));
-            cell.SetBorder(new SolidBorder(Color.RED, 50f));
-            table.AddCell(cell);
-            cell = new Cell().Add(new Paragraph("Borders shouldn't be layouted outside the layout area."));
-            cell.SetBorder(new SolidBorder(Color.RED, 50f));
-            table.AddCell(cell);
-            cell = new Cell().Add(new Paragraph("Borders shouldn't be layouted outside the layout area."));
-            cell.SetBorder(new SolidBorder(Color.RED, 50f));
-            table.AddCell(cell);
-            cell = new Cell().Add(new Paragraph("Borders shouldn't be layouted outside the layout area."));
-            cell.SetBorder(new SolidBorder(Color.RED, 50f));
+            cell.SetBorder(new SolidBorder(ColorConstants.RED, 70f));
+            table.AddCell(cell);
+            cell = new Cell().Add(new Paragraph("Borders shouldn't be layouted outside the layout area."));
+            cell.SetBorder(new SolidBorder(ColorConstants.RED, 70f));
+            table.AddCell(cell);
+            cell = new Cell().Add(new Paragraph("Borders shouldn't be layouted outside the layout area."));
+            cell.SetBorder(new SolidBorder(ColorConstants.BLUE, 20f));
+            table.AddCell(cell);
+            cell = new Cell().Add(new Paragraph("Borders shouldn't be layouted outside the layout area."));
+            cell.SetBorder(new SolidBorder(ColorConstants.RED, 50f));
+            table.AddCell(cell);
+            cell = new Cell().Add(new Paragraph("Borders shouldn't be layouted outside the layout area."));
+            cell.SetBorder(new SolidBorder(ColorConstants.RED, 50f));
+            table.AddCell(cell);
+            cell = new Cell().Add(new Paragraph("Borders shouldn't be layouted outside the layout area."));
+            cell.SetBorder(new SolidBorder(ColorConstants.RED, 50f));
+            table.AddCell(cell);
+            cell = new Cell().Add(new Paragraph("Borders shouldn't be layouted outside the layout area."));
+            cell.SetBorder(new SolidBorder(ColorConstants.RED, 50f));
+            table.AddCell(cell);
+            cell = new Cell().Add(new Paragraph("Borders shouldn't be layouted outside the layout area."));
+            cell.SetBorder(new SolidBorder(ColorConstants.RED, 50f));
+            table.AddCell(cell);
+            cell = new Cell().Add(new Paragraph("Borders shouldn't be layouted outside the layout area."));
+            cell.SetBorder(new SolidBorder(ColorConstants.RED, 50f));
             table.AddCell(cell);
             cell = new Cell(1, 2).Add(new Paragraph("Borders shouldn't be layouted outside the layout area."));
-            cell.SetBorder(new SolidBorder(Color.RED, 50f));
+            cell.SetBorder(new SolidBorder(ColorConstants.RED, 50f));
             table.AddCell(cell);
             cell = new Cell(2, 1).Add(new Paragraph("Borders shouldn't be layouted outside the layout area."));
-            cell.SetBorder(new SolidBorder(Color.RED, 50f));
-            table.AddCell(cell);
-            cell = new Cell().Add(new Paragraph("Borders shouldn't be layouted outside the layout area."));
-            cell.SetBorder(new SolidBorder(Color.RED, 50f));
-            table.AddCell(cell);
-            cell = new Cell().Add(new Paragraph("Borders shouldn't be layouted outside the layout area."));
-            cell.SetBorder(new SolidBorder(Color.RED, 50f));
-            table.AddCell(cell);
-            cell = new Cell().Add(new Paragraph("Borders shouldn't be layouted outside the layout area."));
-            cell.SetBorder(new SolidBorder(Color.RED, 50f));
-            table.AddCell(cell);
-            cell = new Cell().Add(new Paragraph("Borders shouldn't be layouted outside the layout area."));
-            cell.SetBorder(new SolidBorder(Color.RED, 50f));
-            table.AddCell(cell);
-            cell = new Cell().Add(new Paragraph("Borders shouldn't be layouted outside the layout area."));
-            cell.SetBorder(new SolidBorder(Color.RED, 50f));
-            table.AddCell(cell);
-            cell = new Cell().Add(new Paragraph("Borders shouldn't be layouted outside the layout area."));
-            cell.SetBorder(new SolidBorder(Color.RED, 50f));
-            table.AddCell(cell);
-            cell = new Cell().Add(new Paragraph("Borders shouldn't be layouted outside the layout area."));
-            cell.SetBorder(new SolidBorder(Color.RED, 50f));
-            table.AddCell(cell);
-            cell = new Cell().Add(new Paragraph("Borders shouldn't be layouted outside the layout area."));
-            cell.SetBorder(new SolidBorder(Color.RED, 50f));
+            cell.SetBorder(new SolidBorder(ColorConstants.RED, 50f));
+            table.AddCell(cell);
+            cell = new Cell().Add(new Paragraph("Borders shouldn't be layouted outside the layout area."));
+            cell.SetBorder(new SolidBorder(ColorConstants.RED, 50f));
+            table.AddCell(cell);
+            cell = new Cell().Add(new Paragraph("Borders shouldn't be layouted outside the layout area."));
+            cell.SetBorder(new SolidBorder(ColorConstants.RED, 50f));
+            table.AddCell(cell);
+            cell = new Cell().Add(new Paragraph("Borders shouldn't be layouted outside the layout area."));
+            cell.SetBorder(new SolidBorder(ColorConstants.RED, 50f));
+            table.AddCell(cell);
+            cell = new Cell().Add(new Paragraph("Borders shouldn't be layouted outside the layout area."));
+            cell.SetBorder(new SolidBorder(ColorConstants.RED, 50f));
+            table.AddCell(cell);
+            cell = new Cell().Add(new Paragraph("Borders shouldn't be layouted outside the layout area."));
+            cell.SetBorder(new SolidBorder(ColorConstants.RED, 50f));
+            table.AddCell(cell);
+            cell = new Cell().Add(new Paragraph("Borders shouldn't be layouted outside the layout area."));
+            cell.SetBorder(new SolidBorder(ColorConstants.RED, 50f));
+            table.AddCell(cell);
+            cell = new Cell().Add(new Paragraph("Borders shouldn't be layouted outside the layout area."));
+            cell.SetBorder(new SolidBorder(ColorConstants.RED, 50f));
+            table.AddCell(cell);
+            cell = new Cell().Add(new Paragraph("Borders shouldn't be layouted outside the layout area."));
+            cell.SetBorder(new SolidBorder(ColorConstants.RED, 50f));
             table.AddCell(cell);
             cell = new Cell(1, 2).Add(new Paragraph("Borders shouldn't be layouted outside the layout area."));
-            cell.SetBorder(new SolidBorder(Color.RED, 50f));
-            table.AddCell(cell);
-            cell = new Cell().Add(new Paragraph("Borders shouldn't be layouted outside the layout area."));
-            cell.SetBorder(new SolidBorder(Color.RED, 45f));
-            table.AddCell(cell);
-            cell = new Cell().Add(new Paragraph("Borders shouldn't be layouted outside the layout area."));
-            cell.SetBorder(new SolidBorder(Color.RED, 40f));
-            table.AddCell(cell);
-            cell = new Cell().Add(new Paragraph("Borders shouldn't be layouted outside the layout area."));
-            cell.SetBorder(new SolidBorder(Color.RED, 35f));
-            table.AddCell(cell);
-            cell = new Cell().Add(new Paragraph("Borders shouldn't be layouted outside the layout area."));
-            cell.SetBorder(new SolidBorder(Color.BLUE, 5f));
-            table.AddCell(cell);
-            cell = new Cell().Add(new Paragraph("Borders shouldn't be layouted outside the layout area."));
-            cell.SetBorder(new SolidBorder(Color.RED, 45f));
-            table.AddCell(cell);
-            cell = new Cell().Add(new Paragraph("Borders shouldn't be layouted outside the layout area."));
-            cell.SetBorder(new SolidBorder(Color.RED, 64f));
-            table.AddCell(cell);
-            cell = new Cell().Add(new Paragraph("Borders shouldn't be layouted outside the layout area."));
-            cell.SetBorder(new SolidBorder(Color.RED, 102f));
-            table.AddCell(cell);
-            cell = new Cell().Add(new Paragraph("Borders shouldn't be layouted outside the layout area."));
-            cell.SetBorder(new SolidBorder(Color.RED, 11f));
-            table.AddCell(cell);
-            cell = new Cell().Add(new Paragraph("Borders shouldn't be layouted outside the layout area."));
-            cell.SetBorder(new SolidBorder(Color.RED, 12f));
-            table.AddCell(cell);
-            cell = new Cell().Add(new Paragraph("Borders shouldn't be layouted outside the layout area."));
-            cell.SetBorder(new SolidBorder(Color.RED, 44f));
-            table.AddCell(cell);
-            cell = new Cell().Add(new Paragraph("Borders shouldn't be layouted outside the layout area."));
-            cell.SetBorder(new SolidBorder(Color.RED, 27f));
-            table.AddCell(cell);
-            cell = new Cell().Add(new Paragraph("Borders shouldn't be layouted outside the layout area."));
-            cell.SetBorder(new SolidBorder(Color.RED, 16f));
-            table.AddCell(cell);
-            cell = new Cell().Add(new Paragraph("Borders shouldn't be layouted outside the layout area."));
-            cell.SetBorder(new SolidBorder(Color.RED, 59));
-            table.AddCell(cell);
-            cell = new Cell().Add(new Paragraph("Borders shouldn't be layouted outside the layout area."));
-            cell.SetBorder(new SolidBorder(Color.RED, 50f));
-            table.AddCell(cell);
-            cell = new Cell().Add(new Paragraph("Borders shouldn't be layouted outside the layout area."));
-            cell.SetBorder(new SolidBorder(Color.RED, 50f));
-            table.AddCell(cell);
-            cell = new Cell().Add(new Paragraph("Borders shouldn't be layouted outside the layout area."));
-            cell.SetBorder(new SolidBorder(Color.RED, 50f));
-            table.AddCell(cell);
-            cell = new Cell().Add(new Paragraph("Borders shouldn't be layouted outside the layout area."));
-            cell.SetBorder(new SolidBorder(Color.RED, 50f));
-            table.AddCell(cell);
-            cell = new Cell().Add(new Paragraph("Borders shouldn't be layouted outside the layout area."));
-            cell.SetBorder(new SolidBorder(Color.RED, 50f));
-            table.AddCell(cell);
-            cell = new Cell().Add(new Paragraph("Borders shouldn't be layouted outside the layout area."));
-            cell.SetBorder(new SolidBorder(Color.RED, 50f));
-            table.AddCell(cell);
-            cell = new Cell().Add(new Paragraph("Borders shouldn't be layouted outside the layout area."));
-            cell.SetBorder(new SolidBorder(Color.RED, 50f));
-            table.AddCell(cell);
-            cell = new Cell().Add(new Paragraph("Borders shouldn't be layouted outside the layout area."));
-            cell.SetBorder(new SolidBorder(Color.RED, 50f));
-            table.AddCell(cell);
-            cell = new Cell().Add(new Paragraph("Borders shouldn't be layouted outside the layout area."));
-            cell.SetBorder(new SolidBorder(Color.RED, 50f));
-            table.AddCell(cell);
-            cell = new Cell().Add(new Paragraph("Borders shouldn't be layouted outside the layout area."));
-            cell.SetBorder(new SolidBorder(Color.RED, 20f));
-            table.AddCell(cell);
-            cell = new Cell().Add(new Paragraph("Borders shouldn't be layouted outside the layout area."));
-            cell.SetBorder(new SolidBorder(Color.RED, 20f));
-            table.AddCell(cell);
-            cell = new Cell().Add(new Paragraph("Borders shouldn't be layouted outside the layout area."));
-            cell.SetBorder(new SolidBorder(Color.RED, 20f));
-=======
-            Table table = new Table(3);
-            table.SetBorder(new SolidBorder(ColorConstants.GREEN, 91f));
-            Cell cell;
-            cell = new Cell(1, 2).Add("Borders shouldn't be layouted outside the layout area.");
-            cell.SetBorder(new SolidBorder(ColorConstants.RED, 70f));
-            table.AddCell(cell);
-            cell = new Cell(2, 1).Add("Borders shouldn't be layouted outside the layout area.");
-            cell.SetBorder(new SolidBorder(ColorConstants.RED, 70f));
-            table.AddCell(cell);
-            cell = new Cell().Add("Borders shouldn't be layouted outside the layout area.");
-            cell.SetBorder(new SolidBorder(ColorConstants.RED, 70f));
-            table.AddCell(cell);
-            cell = new Cell().Add("Borders shouldn't be layouted outside the layout area.");
-            cell.SetBorder(new SolidBorder(ColorConstants.BLUE, 20f));
-            table.AddCell(cell);
-            cell = new Cell().Add("Borders shouldn't be layouted outside the layout area.");
-            cell.SetBorder(new SolidBorder(ColorConstants.RED, 50f));
-            table.AddCell(cell);
-            cell = new Cell().Add("Borders shouldn't be layouted outside the layout area.");
-            cell.SetBorder(new SolidBorder(ColorConstants.RED, 50f));
-            table.AddCell(cell);
-            cell = new Cell().Add("Borders shouldn't be layouted outside the layout area.");
-            cell.SetBorder(new SolidBorder(ColorConstants.RED, 50f));
-            table.AddCell(cell);
-            cell = new Cell().Add("Borders shouldn't be layouted outside the layout area.");
-            cell.SetBorder(new SolidBorder(ColorConstants.RED, 50f));
-            table.AddCell(cell);
-            cell = new Cell().Add("Borders shouldn't be layouted outside the layout area.");
-            cell.SetBorder(new SolidBorder(ColorConstants.RED, 50f));
-            table.AddCell(cell);
-            cell = new Cell().Add("Borders shouldn't be layouted outside the layout area.");
-            cell.SetBorder(new SolidBorder(ColorConstants.RED, 50f));
-            table.AddCell(cell);
-            cell = new Cell(1, 2).Add("Borders shouldn't be layouted outside the layout area.");
-            cell.SetBorder(new SolidBorder(ColorConstants.RED, 50f));
-            table.AddCell(cell);
-            cell = new Cell(2, 1).Add("Borders shouldn't be layouted outside the layout area.");
-            cell.SetBorder(new SolidBorder(ColorConstants.RED, 50f));
-            table.AddCell(cell);
-            cell = new Cell().Add("Borders shouldn't be layouted outside the layout area.");
-            cell.SetBorder(new SolidBorder(ColorConstants.RED, 50f));
-            table.AddCell(cell);
-            cell = new Cell().Add("Borders shouldn't be layouted outside the layout area.");
-            cell.SetBorder(new SolidBorder(ColorConstants.RED, 50f));
-            table.AddCell(cell);
-            cell = new Cell().Add("Borders shouldn't be layouted outside the layout area.");
-            cell.SetBorder(new SolidBorder(ColorConstants.RED, 50f));
-            table.AddCell(cell);
-            cell = new Cell().Add("Borders shouldn't be layouted outside the layout area.");
-            cell.SetBorder(new SolidBorder(ColorConstants.RED, 50f));
-            table.AddCell(cell);
-            cell = new Cell().Add("Borders shouldn't be layouted outside the layout area.");
-            cell.SetBorder(new SolidBorder(ColorConstants.RED, 50f));
-            table.AddCell(cell);
-            cell = new Cell().Add("Borders shouldn't be layouted outside the layout area.");
-            cell.SetBorder(new SolidBorder(ColorConstants.RED, 50f));
-            table.AddCell(cell);
-            cell = new Cell().Add("Borders shouldn't be layouted outside the layout area.");
-            cell.SetBorder(new SolidBorder(ColorConstants.RED, 50f));
-            table.AddCell(cell);
-            cell = new Cell().Add("Borders shouldn't be layouted outside the layout area.");
-            cell.SetBorder(new SolidBorder(ColorConstants.RED, 50f));
-            table.AddCell(cell);
-            cell = new Cell(1, 2).Add("Borders shouldn't be layouted outside the layout area.");
-            cell.SetBorder(new SolidBorder(ColorConstants.RED, 50f));
-            table.AddCell(cell);
-            cell = new Cell().Add("Borders shouldn't be layouted outside the layout area.");
+            cell.SetBorder(new SolidBorder(ColorConstants.RED, 50f));
+            table.AddCell(cell);
+            cell = new Cell().Add(new Paragraph("Borders shouldn't be layouted outside the layout area."));
             cell.SetBorder(new SolidBorder(ColorConstants.RED, 45f));
             table.AddCell(cell);
-            cell = new Cell().Add("Borders shouldn't be layouted outside the layout area.");
+            cell = new Cell().Add(new Paragraph("Borders shouldn't be layouted outside the layout area."));
             cell.SetBorder(new SolidBorder(ColorConstants.RED, 40f));
             table.AddCell(cell);
-            cell = new Cell().Add("Borders shouldn't be layouted outside the layout area.");
+            cell = new Cell().Add(new Paragraph("Borders shouldn't be layouted outside the layout area."));
             cell.SetBorder(new SolidBorder(ColorConstants.RED, 35f));
             table.AddCell(cell);
-            cell = new Cell().Add("Borders shouldn't be layouted outside the layout area.");
+            cell = new Cell().Add(new Paragraph("Borders shouldn't be layouted outside the layout area."));
             cell.SetBorder(new SolidBorder(ColorConstants.BLUE, 5f));
             table.AddCell(cell);
-            cell = new Cell().Add("Borders shouldn't be layouted outside the layout area.");
+            cell = new Cell().Add(new Paragraph("Borders shouldn't be layouted outside the layout area."));
             cell.SetBorder(new SolidBorder(ColorConstants.RED, 45f));
             table.AddCell(cell);
-            cell = new Cell().Add("Borders shouldn't be layouted outside the layout area.");
+            cell = new Cell().Add(new Paragraph("Borders shouldn't be layouted outside the layout area."));
             cell.SetBorder(new SolidBorder(ColorConstants.RED, 64f));
             table.AddCell(cell);
-            cell = new Cell().Add("Borders shouldn't be layouted outside the layout area.");
+            cell = new Cell().Add(new Paragraph("Borders shouldn't be layouted outside the layout area."));
             cell.SetBorder(new SolidBorder(ColorConstants.RED, 102f));
             table.AddCell(cell);
-            cell = new Cell().Add("Borders shouldn't be layouted outside the layout area.");
+            cell = new Cell().Add(new Paragraph("Borders shouldn't be layouted outside the layout area."));
             cell.SetBorder(new SolidBorder(ColorConstants.RED, 11f));
             table.AddCell(cell);
-            cell = new Cell().Add("Borders shouldn't be layouted outside the layout area.");
+            cell = new Cell().Add(new Paragraph("Borders shouldn't be layouted outside the layout area."));
             cell.SetBorder(new SolidBorder(ColorConstants.RED, 12f));
             table.AddCell(cell);
-            cell = new Cell().Add("Borders shouldn't be layouted outside the layout area.");
+            cell = new Cell().Add(new Paragraph("Borders shouldn't be layouted outside the layout area."));
             cell.SetBorder(new SolidBorder(ColorConstants.RED, 44f));
             table.AddCell(cell);
-            cell = new Cell().Add("Borders shouldn't be layouted outside the layout area.");
+            cell = new Cell().Add(new Paragraph("Borders shouldn't be layouted outside the layout area."));
             cell.SetBorder(new SolidBorder(ColorConstants.RED, 27f));
             table.AddCell(cell);
-            cell = new Cell().Add("Borders shouldn't be layouted outside the layout area.");
+            cell = new Cell().Add(new Paragraph("Borders shouldn't be layouted outside the layout area."));
             cell.SetBorder(new SolidBorder(ColorConstants.RED, 16f));
             table.AddCell(cell);
-            cell = new Cell().Add("Borders shouldn't be layouted outside the layout area.");
+            cell = new Cell().Add(new Paragraph("Borders shouldn't be layouted outside the layout area."));
             cell.SetBorder(new SolidBorder(ColorConstants.RED, 59));
             table.AddCell(cell);
-            cell = new Cell().Add("Borders shouldn't be layouted outside the layout area.");
-            cell.SetBorder(new SolidBorder(ColorConstants.RED, 50f));
-            table.AddCell(cell);
-            cell = new Cell().Add("Borders shouldn't be layouted outside the layout area.");
-            cell.SetBorder(new SolidBorder(ColorConstants.RED, 50f));
-            table.AddCell(cell);
-            cell = new Cell().Add("Borders shouldn't be layouted outside the layout area.");
-            cell.SetBorder(new SolidBorder(ColorConstants.RED, 50f));
-            table.AddCell(cell);
-            cell = new Cell().Add("Borders shouldn't be layouted outside the layout area.");
-            cell.SetBorder(new SolidBorder(ColorConstants.RED, 50f));
-            table.AddCell(cell);
-            cell = new Cell().Add("Borders shouldn't be layouted outside the layout area.");
-            cell.SetBorder(new SolidBorder(ColorConstants.RED, 50f));
-            table.AddCell(cell);
-            cell = new Cell().Add("Borders shouldn't be layouted outside the layout area.");
-            cell.SetBorder(new SolidBorder(ColorConstants.RED, 50f));
-            table.AddCell(cell);
-            cell = new Cell().Add("Borders shouldn't be layouted outside the layout area.");
-            cell.SetBorder(new SolidBorder(ColorConstants.RED, 50f));
-            table.AddCell(cell);
-            cell = new Cell().Add("Borders shouldn't be layouted outside the layout area.");
-            cell.SetBorder(new SolidBorder(ColorConstants.RED, 50f));
-            table.AddCell(cell);
-            cell = new Cell().Add("Borders shouldn't be layouted outside the layout area.");
-            cell.SetBorder(new SolidBorder(ColorConstants.RED, 50f));
-            table.AddCell(cell);
-            cell = new Cell().Add("Borders shouldn't be layouted outside the layout area.");
+            cell = new Cell().Add(new Paragraph("Borders shouldn't be layouted outside the layout area."));
+            cell.SetBorder(new SolidBorder(ColorConstants.RED, 50f));
+            table.AddCell(cell);
+            cell = new Cell().Add(new Paragraph("Borders shouldn't be layouted outside the layout area."));
+            cell.SetBorder(new SolidBorder(ColorConstants.RED, 50f));
+            table.AddCell(cell);
+            cell = new Cell().Add(new Paragraph("Borders shouldn't be layouted outside the layout area."));
+            cell.SetBorder(new SolidBorder(ColorConstants.RED, 50f));
+            table.AddCell(cell);
+            cell = new Cell().Add(new Paragraph("Borders shouldn't be layouted outside the layout area."));
+            cell.SetBorder(new SolidBorder(ColorConstants.RED, 50f));
+            table.AddCell(cell);
+            cell = new Cell().Add(new Paragraph("Borders shouldn't be layouted outside the layout area."));
+            cell.SetBorder(new SolidBorder(ColorConstants.RED, 50f));
+            table.AddCell(cell);
+            cell = new Cell().Add(new Paragraph("Borders shouldn't be layouted outside the layout area."));
+            cell.SetBorder(new SolidBorder(ColorConstants.RED, 50f));
+            table.AddCell(cell);
+            cell = new Cell().Add(new Paragraph("Borders shouldn't be layouted outside the layout area."));
+            cell.SetBorder(new SolidBorder(ColorConstants.RED, 50f));
+            table.AddCell(cell);
+            cell = new Cell().Add(new Paragraph("Borders shouldn't be layouted outside the layout area."));
+            cell.SetBorder(new SolidBorder(ColorConstants.RED, 50f));
+            table.AddCell(cell);
+            cell = new Cell().Add(new Paragraph("Borders shouldn't be layouted outside the layout area."));
+            cell.SetBorder(new SolidBorder(ColorConstants.RED, 50f));
+            table.AddCell(cell);
+            cell = new Cell().Add(new Paragraph("Borders shouldn't be layouted outside the layout area."));
             cell.SetBorder(new SolidBorder(ColorConstants.RED, 20f));
             table.AddCell(cell);
-            cell = new Cell().Add("Borders shouldn't be layouted outside the layout area.");
+            cell = new Cell().Add(new Paragraph("Borders shouldn't be layouted outside the layout area."));
             cell.SetBorder(new SolidBorder(ColorConstants.RED, 20f));
             table.AddCell(cell);
-            cell = new Cell().Add("Borders shouldn't be layouted outside the layout area.");
+            cell = new Cell().Add(new Paragraph("Borders shouldn't be layouted outside the layout area."));
             cell.SetBorder(new SolidBorder(ColorConstants.RED, 20f));
->>>>>>> dac79896
             table.AddCell(cell);
             doc.Add(table);
             CloseDocumentAndCompareOutputs(doc);
@@ -607,21 +424,13 @@
             cmpFileName = sourceFolder + cmpPrefix + fileName;
             PdfDocument pdfDocument = new PdfDocument(new PdfWriter(outFileName));
             Document doc = new Document(pdfDocument, new PageSize(200, 150));
-<<<<<<< HEAD
             Table table = new Table(UnitValue.CreatePercentArray(2)).UseAllAvailableWidth();
-            table.SetBorder(new SolidBorder(Color.RED, 5));
-=======
-            Table table = new Table(2);
             table.SetBorder(new SolidBorder(ColorConstants.RED, 5));
->>>>>>> dac79896
             for (int i = 0; i < 5; i++) {
                 table.AddCell(new Cell().Add(new Paragraph("Cell " + i)));
             }
-<<<<<<< HEAD
-            table.AddCell(new Cell().Add(new Paragraph("Cell 5")).SetBorderTop(new SolidBorder(Color.GREEN, 20)));
-=======
-            table.AddCell(new Cell().Add("Cell 5").SetBorderTop(new SolidBorder(ColorConstants.GREEN, 20)));
->>>>>>> dac79896
+            table.AddCell(new Cell().Add(new Paragraph("Cell 5")).SetBorderTop(new SolidBorder(ColorConstants.GREEN, 20
+                )));
             doc.Add(table);
             CloseDocumentAndCompareOutputs(doc);
         }
@@ -635,13 +444,8 @@
             cmpFileName = sourceFolder + cmpPrefix + fileName;
             PdfDocument pdfDocument = new PdfDocument(new PdfWriter(outFileName));
             Document doc = new Document(pdfDocument);
-<<<<<<< HEAD
             Table table = new Table(UnitValue.CreatePercentArray(2)).UseAllAvailableWidth();
-            table.SetBorder(new SolidBorder(Color.RED, 5));
-=======
-            Table table = new Table(2);
             table.SetBorder(new SolidBorder(ColorConstants.RED, 5));
->>>>>>> dac79896
             Cell cell;
             table.AddCell(new Cell(1, 2).Add(new Paragraph("first")).SetBorder(Border.NO_BORDER));
             cell = new Cell(1, 2).Add(new Paragraph("second"));
@@ -700,39 +504,21 @@
             Table table = new Table(UnitValue.CreatePercentArray(2)).UseAllAvailableWidth();
             // first row
             // column 1
-<<<<<<< HEAD
             cell = new Cell().Add(new Paragraph("1"));
-            cell.SetBorderBottom(new SolidBorder(Color.RED, 4));
+            cell.SetBorderBottom(new SolidBorder(ColorConstants.RED, 4));
             table.AddCell(cell);
             // column 2
             cell = new Cell().Add(new Paragraph("2"));
-            cell.SetBorderBottom(new SolidBorder(Color.YELLOW, 5));
+            cell.SetBorderBottom(new SolidBorder(ColorConstants.YELLOW, 5));
             table.AddCell(cell);
             // second row
             // column 1
             cell = new Cell().Add(new Paragraph("3"));
-            cell.SetBorder(new SolidBorder(Color.GREEN, 3));
+            cell.SetBorder(new SolidBorder(ColorConstants.GREEN, 3));
             table.AddCell(cell);
             // column 2
             cell = new Cell().Add(new Paragraph("4"));
-            cell.SetBorderBottom(new SolidBorder(Color.MAGENTA, 2));
-=======
-            cell = new Cell().Add("1");
-            cell.SetBorderBottom(new SolidBorder(ColorConstants.RED, 4));
-            table.AddCell(cell);
-            // column 2
-            cell = new Cell().Add("2");
-            cell.SetBorderBottom(new SolidBorder(ColorConstants.YELLOW, 5));
-            table.AddCell(cell);
-            // second row
-            // column 1
-            cell = new Cell().Add("3");
-            cell.SetBorder(new SolidBorder(ColorConstants.GREEN, 3));
-            table.AddCell(cell);
-            // column 2
-            cell = new Cell().Add("4");
             cell.SetBorderBottom(new SolidBorder(ColorConstants.MAGENTA, 2));
->>>>>>> dac79896
             table.AddCell(cell);
             cell = new Cell(1, 2).Add(new Paragraph("5"));
             table.AddCell(cell);
@@ -750,37 +536,20 @@
             cmpFileName = sourceFolder + cmpPrefix + fileName;
             PdfDocument pdfDocument = new PdfDocument(new PdfWriter(outFileName));
             Document doc = new Document(pdfDocument, new PageSize(842, 400));
-<<<<<<< HEAD
             Table table = new Table(UnitValue.CreatePercentArray(2)).UseAllAvailableWidth();
-            table.SetBorder(new SolidBorder(Color.GREEN, 90f));
-            Cell cell;
-            cell = new Cell().Add(new Paragraph("Borders shouldn't be layouted outside the layout area."));
-            cell.SetBorder(new SolidBorder(Color.BLUE, 20f));
-            table.AddCell(cell);
-            cell = new Cell().Add(new Paragraph("Borders shouldn't be layouted outside the layout area."));
-            cell.SetBorder(new SolidBorder(Color.RED, 120f));
-            table.AddCell(cell);
-            cell = new Cell().Add(new Paragraph("Borders shouldn't be layouted outside the layout area."));
-            cell.SetBorder(new SolidBorder(Color.RED, 50f));
-            table.AddCell(cell);
-            cell = new Cell().Add(new Paragraph("Borders shouldn't be layouted outside the layout area."));
-            cell.SetBorder(new SolidBorder(Color.RED, 50f));
-=======
-            Table table = new Table(2);
             table.SetBorder(new SolidBorder(ColorConstants.GREEN, 90f));
             Cell cell;
-            cell = new Cell().Add("Borders shouldn't be layouted outside the layout area.");
+            cell = new Cell().Add(new Paragraph("Borders shouldn't be layouted outside the layout area."));
             cell.SetBorder(new SolidBorder(ColorConstants.BLUE, 20f));
             table.AddCell(cell);
-            cell = new Cell().Add("Borders shouldn't be layouted outside the layout area.");
+            cell = new Cell().Add(new Paragraph("Borders shouldn't be layouted outside the layout area."));
             cell.SetBorder(new SolidBorder(ColorConstants.RED, 120f));
             table.AddCell(cell);
-            cell = new Cell().Add("Borders shouldn't be layouted outside the layout area.");
-            cell.SetBorder(new SolidBorder(ColorConstants.RED, 50f));
-            table.AddCell(cell);
-            cell = new Cell().Add("Borders shouldn't be layouted outside the layout area.");
-            cell.SetBorder(new SolidBorder(ColorConstants.RED, 50f));
->>>>>>> dac79896
+            cell = new Cell().Add(new Paragraph("Borders shouldn't be layouted outside the layout area."));
+            cell.SetBorder(new SolidBorder(ColorConstants.RED, 50f));
+            table.AddCell(cell);
+            cell = new Cell().Add(new Paragraph("Borders shouldn't be layouted outside the layout area."));
+            cell.SetBorder(new SolidBorder(ColorConstants.RED, 50f));
             table.AddCell(cell);
             doc.Add(table);
             CloseDocumentAndCompareOutputs(doc);
@@ -797,37 +566,20 @@
             table.SetWidthPercent(50).SetProperty(Property.TABLE_LAYOUT, "fixed");
             Cell cell;
             // row 1, cell 1
-<<<<<<< HEAD
             cell = new Cell().Add(new Paragraph("1ORD"));
-            cell.SetBorderLeft(new SolidBorder(Color.BLUE, 5));
+            cell.SetBorderLeft(new SolidBorder(ColorConstants.BLUE, 5));
             table.AddCell(cell);
             // row 1, cell 2
             cell = new Cell().Add(new Paragraph("ONE"));
-            cell.SetBorderLeft(new SolidBorder(Color.RED, 100f));
+            cell.SetBorderLeft(new SolidBorder(ColorConstants.RED, 100f));
             table.AddCell(cell);
             // row 2, cell 1
             cell = new Cell().Add(new Paragraph("2ORD"));
-            cell.SetBorderTop(new SolidBorder(Color.YELLOW, 100f));
+            cell.SetBorderTop(new SolidBorder(ColorConstants.YELLOW, 100f));
             table.AddCell(cell);
             // row 2, cell 2
             cell = new Cell().Add(new Paragraph("TWO"));
-            cell.SetBorderLeft(new SolidBorder(Color.RED, 0.5f));
-=======
-            cell = new Cell().Add("1ORD");
-            cell.SetBorderLeft(new SolidBorder(ColorConstants.BLUE, 5));
-            table.AddCell(cell);
-            // row 1, cell 2
-            cell = new Cell().Add("ONE");
-            cell.SetBorderLeft(new SolidBorder(ColorConstants.RED, 100f));
-            table.AddCell(cell);
-            // row 2, cell 1
-            cell = new Cell().Add("2ORD");
-            cell.SetBorderTop(new SolidBorder(ColorConstants.YELLOW, 100f));
-            table.AddCell(cell);
-            // row 2, cell 2
-            cell = new Cell().Add("TWO");
             cell.SetBorderLeft(new SolidBorder(ColorConstants.RED, 0.5f));
->>>>>>> dac79896
             table.AddCell(cell);
             doc.Add(table);
             CloseDocumentAndCompareOutputs(doc);
@@ -862,55 +614,29 @@
                  + "Very very very very very very very very very very very very very very very very very very long text.Very very very very very very very very very very very very very very very very very very long text.Very very very very very very very very very very very very very very very very very very long text."
                  + "Very very very very very very very very very very very very very very very very very very long text.Very very very very very very very very very very very very very very very very very very long text.Very very very very very very very very very very very very very very very very very very long text."
                  + "Very very very very very very very very very very very very very very very very very very long text.Very very very very very very very very very very very very very very very very very very long text.Very very very very very very very very very very very very very very very very very very long text.";
-<<<<<<< HEAD
             Table table = new Table(UnitValue.CreatePercentArray(2)).UseAllAvailableWidth();
-            table.SetBorderTop(new DottedBorder(Color.MAGENTA, 3f));
-            table.SetBorderRight(new DottedBorder(Color.RED, 3f));
-            table.SetBorderBottom(new DottedBorder(Color.BLUE, 3f));
-            table.SetBorderLeft(new DottedBorder(Color.GRAY, 3f));
-            Cell cell;
-            cell = new Cell().Add(new Paragraph("Some text"));
-            cell.SetBorderRight(new SolidBorder(Color.RED, 2f));
-            table.AddCell(cell);
-            cell = new Cell().Add(new Paragraph("Some text"));
-            cell.SetBorderLeft(new SolidBorder(Color.GREEN, 4f));
-            table.AddCell(cell);
-            cell = new Cell().Add(new Paragraph(longText));
-            cell.SetBorderBottom(new SolidBorder(Color.RED, 5f));
-            table.AddCell(cell);
-            cell = new Cell().Add(new Paragraph("Hello"));
-            cell.SetBorderBottom(new SolidBorder(Color.BLUE, 5f));
-            table.AddCell(cell);
-            cell = new Cell().Add(new Paragraph("Some text."));
-            cell.SetBorderTop(new SolidBorder(Color.GREEN, 6f));
-            table.AddCell(cell);
-            cell = new Cell().Add(new Paragraph("World"));
-            cell.SetBorderTop(new SolidBorder(Color.YELLOW, 6f));
-=======
-            Table table = new Table(2);
             table.SetBorderTop(new DottedBorder(ColorConstants.MAGENTA, 3f));
             table.SetBorderRight(new DottedBorder(ColorConstants.RED, 3f));
             table.SetBorderBottom(new DottedBorder(ColorConstants.BLUE, 3f));
             table.SetBorderLeft(new DottedBorder(ColorConstants.GRAY, 3f));
             Cell cell;
-            cell = new Cell().Add("Some text");
+            cell = new Cell().Add(new Paragraph("Some text"));
             cell.SetBorderRight(new SolidBorder(ColorConstants.RED, 2f));
             table.AddCell(cell);
-            cell = new Cell().Add("Some text");
+            cell = new Cell().Add(new Paragraph("Some text"));
             cell.SetBorderLeft(new SolidBorder(ColorConstants.GREEN, 4f));
             table.AddCell(cell);
-            cell = new Cell().Add(longText);
+            cell = new Cell().Add(new Paragraph(longText));
             cell.SetBorderBottom(new SolidBorder(ColorConstants.RED, 5f));
             table.AddCell(cell);
-            cell = new Cell().Add("Hello");
+            cell = new Cell().Add(new Paragraph("Hello"));
             cell.SetBorderBottom(new SolidBorder(ColorConstants.BLUE, 5f));
             table.AddCell(cell);
-            cell = new Cell().Add("Some text.");
+            cell = new Cell().Add(new Paragraph("Some text."));
             cell.SetBorderTop(new SolidBorder(ColorConstants.GREEN, 6f));
             table.AddCell(cell);
-            cell = new Cell().Add("World");
+            cell = new Cell().Add(new Paragraph("World"));
             cell.SetBorderTop(new SolidBorder(ColorConstants.YELLOW, 6f));
->>>>>>> dac79896
             table.AddCell(cell);
             doc.Add(table);
             CloseDocumentAndCompareOutputs(doc);
@@ -927,13 +653,8 @@
             Table table = new Table(UnitValue.CreatePercentArray(2)).UseAllAvailableWidth();
             Cell cell;
             for (int i = 0; i < 38; i++) {
-<<<<<<< HEAD
                 cell = new Cell().Add(new Paragraph(text));
-                cell.SetBorder(new SolidBorder(Color.RED, 2f));
-=======
-                cell = new Cell().Add(text);
                 cell.SetBorder(new SolidBorder(ColorConstants.RED, 2f));
->>>>>>> dac79896
                 table.AddCell(cell);
             }
             doc.Add(table);
@@ -971,20 +692,12 @@
                  + "A\n" + "B\n" + "C\n" + "D";
             Table table = new Table(UnitValue.CreatePercentArray(1)).UseAllAvailableWidth();
             Cell cell;
-<<<<<<< HEAD
             cell = new Cell().Add(new Paragraph(text));
-            cell.SetBorderBottom(new SolidBorder(Color.RED, 20));
-            cell.SetBorderTop(new SolidBorder(Color.GREEN, 20));
-            table.AddCell(cell);
-            table.AddFooterCell(new Cell().Add(new Paragraph("Footer")).SetBorderTop(new SolidBorder(Color.YELLOW, 20)
-                ));
-=======
-            cell = new Cell().Add(text);
             cell.SetBorderBottom(new SolidBorder(ColorConstants.RED, 20));
             cell.SetBorderTop(new SolidBorder(ColorConstants.GREEN, 20));
             table.AddCell(cell);
-            table.AddFooterCell(new Cell().Add("Footer").SetBorderTop(new SolidBorder(ColorConstants.YELLOW, 20)));
->>>>>>> dac79896
+            table.AddFooterCell(new Cell().Add(new Paragraph("Footer")).SetBorderTop(new SolidBorder(ColorConstants.YELLOW
+                , 20)));
             doc.Add(table);
             CloseDocumentAndCompareOutputs(doc);
         }
@@ -1064,23 +777,14 @@
             Document doc = CreateDocument();
             doc.GetPdfDocument().SetDefaultPageSize(new PageSize(130, 160));
             String textAlphabet = "Cell";
-<<<<<<< HEAD
             Table table = new Table(UnitValue.CreatePercentArray(3)).UseAllAvailableWidth().SetWidth(UnitValue.CreatePercentValue
                 (100)).SetFixedLayout();
             table.AddCell(new Cell().Add(new Paragraph(textAlphabet + "1")));
-            table.AddCell(new Cell(2, 1).Add(new Paragraph(textAlphabet + "2")).SetBorder(new SolidBorder(Color.GREEN, 
-                4)));
+            table.AddCell(new Cell(2, 1).Add(new Paragraph(textAlphabet + "2")).SetBorder(new SolidBorder(ColorConstants
+                .GREEN, 4)));
             table.AddCell(new Cell().Add(new Paragraph(textAlphabet + "3")));
             table.AddCell(new Cell().Add(new Paragraph(textAlphabet + "4")));
             table.AddCell(new Cell().Add(new Paragraph(textAlphabet + "5")));
-=======
-            Table table = new Table(3).SetWidth(UnitValue.CreatePercentValue(100)).SetFixedLayout();
-            table.AddCell(new Cell().Add(textAlphabet + "1"));
-            table.AddCell(new Cell(2, 1).Add(textAlphabet + "2").SetBorder(new SolidBorder(ColorConstants.GREEN, 4)));
-            table.AddCell(new Cell().Add(textAlphabet + "3"));
-            table.AddCell(new Cell().Add(textAlphabet + "4"));
-            table.AddCell(new Cell().Add(textAlphabet + "5"));
->>>>>>> dac79896
             doc.Add(table);
             CloseDocumentAndCompareOutputs(doc);
         }
@@ -1093,24 +797,14 @@
             Document doc = CreateDocument();
             doc.GetPdfDocument().SetDefaultPageSize(new PageSize(595, 160));
             String textAlphabet = "Cell";
-<<<<<<< HEAD
             Table table = new Table(UnitValue.CreatePercentArray(3)).UseAllAvailableWidth();
             table.AddCell(new Cell().Add(new Paragraph("Make Gretzky great again! Make Gretzky great again! Make Gretzky great again! Make Gretzky great again! Make Gretzky great again! Make Gretzky great again!"
                 )));
             table.AddCell(new Cell(2, 1).Add(new Paragraph(textAlphabet + "3")));
-            table.AddCell(new Cell().Add(new Paragraph(textAlphabet + "4")).SetBorder(new SolidBorder(Color.GREEN, 2))
-                );
+            table.AddCell(new Cell().Add(new Paragraph(textAlphabet + "4")).SetBorder(new SolidBorder(ColorConstants.GREEN
+                , 2)));
             table.AddCell(new Cell().Add(new Paragraph(textAlphabet + "5")));
             table.AddCell(new Cell().Add(new Paragraph(textAlphabet + "5")));
-=======
-            Table table = new Table(3);
-            table.AddCell(new Cell().Add("Make Gretzky great again! Make Gretzky great again! Make Gretzky great again! Make Gretzky great again! Make Gretzky great again! Make Gretzky great again!"
-                ));
-            table.AddCell(new Cell(2, 1).Add(textAlphabet + "3"));
-            table.AddCell(new Cell().Add(textAlphabet + "4").SetBorder(new SolidBorder(ColorConstants.GREEN, 2)));
-            table.AddCell(new Cell().Add(textAlphabet + "5"));
-            table.AddCell(new Cell().Add(textAlphabet + "5"));
->>>>>>> dac79896
             doc.Add(table);
             CloseDocumentAndCompareOutputs(doc);
         }
@@ -1123,29 +817,17 @@
             Document doc = CreateDocument();
             doc.GetPdfDocument().SetDefaultPageSize(new PageSize(130, 180));
             String textAlphabet = "Cell";
-<<<<<<< HEAD
             Table table = new Table(UnitValue.CreatePercentArray(3)).UseAllAvailableWidth().SetWidth(UnitValue.CreatePercentValue
                 (100)).SetFixedLayout();
-            table.AddCell(new Cell().Add(new Paragraph(textAlphabet + "1")).SetBackgroundColor(Color.YELLOW));
-            table.AddCell(new Cell(2, 1).Add(new Paragraph(textAlphabet + "222222222")).SetBackgroundColor(Color.YELLOW
-                ));
-            table.AddCell(new Cell().Add(new Paragraph(textAlphabet + "3")).SetBackgroundColor(Color.YELLOW));
-            table.AddCell(new Cell().SetBackgroundColor(Color.YELLOW).Add(new Paragraph(textAlphabet + "4")).SetKeepTogether
-                (true));
-            table.AddCell(new Cell().SetBackgroundColor(Color.YELLOW).Add(new Paragraph(textAlphabet + "5")).SetKeepTogether
-                (true));
-            table.SetBorderBottom(new SolidBorder(Color.BLUE, 1));
-=======
-            Table table = new Table(3).SetWidth(UnitValue.CreatePercentValue(100)).SetFixedLayout();
-            table.AddCell(new Cell().Add(textAlphabet + "1").SetBackgroundColor(ColorConstants.YELLOW));
-            table.AddCell(new Cell(2, 1).Add(textAlphabet + "222222222").SetBackgroundColor(ColorConstants.YELLOW));
-            table.AddCell(new Cell().Add(textAlphabet + "3").SetBackgroundColor(ColorConstants.YELLOW));
+            table.AddCell(new Cell().Add(new Paragraph(textAlphabet + "1")).SetBackgroundColor(ColorConstants.YELLOW));
+            table.AddCell(new Cell(2, 1).Add(new Paragraph(textAlphabet + "222222222")).SetBackgroundColor(ColorConstants
+                .YELLOW));
+            table.AddCell(new Cell().Add(new Paragraph(textAlphabet + "3")).SetBackgroundColor(ColorConstants.YELLOW));
             table.AddCell(new Cell().SetBackgroundColor(ColorConstants.YELLOW).Add(new Paragraph(textAlphabet + "4")).
                 SetKeepTogether(true));
             table.AddCell(new Cell().SetBackgroundColor(ColorConstants.YELLOW).Add(new Paragraph(textAlphabet + "5")).
                 SetKeepTogether(true));
             table.SetBorderBottom(new SolidBorder(ColorConstants.BLUE, 1));
->>>>>>> dac79896
             doc.Add(table);
             CloseDocumentAndCompareOutputs(doc);
         }
@@ -1160,21 +842,12 @@
             String text = "Cell";
             Table table = new Table(UnitValue.CreatePercentArray(3)).UseAllAvailableWidth();
             for (int i = 0; i < 2; i++) {
-<<<<<<< HEAD
-                table.AddCell(new Cell().Add(new Paragraph(text + "1")).SetHeight(40).SetBorderBottom(new SolidBorder(Color
+                table.AddCell(new Cell().Add(new Paragraph(text + "1")).SetHeight(40).SetBorderBottom(new SolidBorder(ColorConstants
                     .MAGENTA, 100)));
-                table.AddCell(new Cell().Add(new Paragraph(text + "4")).SetHeight(40).SetBorderBottom(new SolidBorder(Color
+                table.AddCell(new Cell().Add(new Paragraph(text + "4")).SetHeight(40).SetBorderBottom(new SolidBorder(ColorConstants
                     .MAGENTA, 100)));
-                table.AddCell(new Cell().Add(new Paragraph(text + "5")).SetHeight(40).SetBorderBottom(new SolidBorder(Color
+                table.AddCell(new Cell().Add(new Paragraph(text + "5")).SetHeight(40).SetBorderBottom(new SolidBorder(ColorConstants
                     .MAGENTA, 100)));
-=======
-                table.AddCell(new Cell().Add(text + "1").SetHeight(40).SetBorderBottom(new SolidBorder(ColorConstants.MAGENTA
-                    , 100)));
-                table.AddCell(new Cell().Add(text + "4").SetHeight(40).SetBorderBottom(new SolidBorder(ColorConstants.MAGENTA
-                    , 100)));
-                table.AddCell(new Cell().Add(text + "5").SetHeight(40).SetBorderBottom(new SolidBorder(ColorConstants.MAGENTA
-                    , 100)));
->>>>>>> dac79896
             }
             for (int i = 0; i < 3; i++) {
                 table.AddHeaderCell(new Cell().Add(new Paragraph("Header")).SetHeight(40));
@@ -1182,13 +855,8 @@
             }
             table.SetBorder(new SolidBorder(ColorConstants.GREEN, 100));
             doc.Add(table);
-<<<<<<< HEAD
             doc.Add(new Table(UnitValue.CreatePercentArray(1)).UseAllAvailableWidth().AddCell(new Cell().Add(new Paragraph
-                ("Hello"))).SetBorder(new SolidBorder(Color.BLACK, 10)));
-=======
-            doc.Add(new Table(1).AddCell(new Cell().Add("Hello")).SetBorder(new SolidBorder(ColorConstants.BLACK, 10))
-                );
->>>>>>> dac79896
+                ("Hello"))).SetBorder(new SolidBorder(ColorConstants.BLACK, 10)));
             CloseDocumentAndCompareOutputs(doc);
         }
 
@@ -1199,51 +867,28 @@
             fileName = "tableWithHeaderFooterTest02.pdf";
             Document doc = CreateDocument();
             doc.GetPdfDocument().SetDefaultPageSize(new PageSize(595, 1500));
-<<<<<<< HEAD
             Table table = new Table(UnitValue.CreatePercentArray(2)).UseAllAvailableWidth();
-            table.AddHeaderCell(new Cell().SetHeight(30).Add(new Paragraph("Header1")).SetBorderTop(new SolidBorder(Color
+            table.AddHeaderCell(new Cell().SetHeight(30).Add(new Paragraph("Header1")).SetBorderTop(new SolidBorder(ColorConstants
                 .RED, 100)));
-            table.AddHeaderCell(new Cell().SetHeight(30).Add(new Paragraph("Header2")).SetBorderTop(new SolidBorder(Color
+            table.AddHeaderCell(new Cell().SetHeight(30).Add(new Paragraph("Header2")).SetBorderTop(new SolidBorder(ColorConstants
                 .RED, 200)));
-            table.AddFooterCell(new Cell().SetHeight(30).Add(new Paragraph("Footer1")).SetBorderTop(new SolidBorder(Color
+            table.AddFooterCell(new Cell().SetHeight(30).Add(new Paragraph("Footer1")).SetBorderTop(new SolidBorder(ColorConstants
                 .RED, 100)));
-            table.AddFooterCell(new Cell().SetHeight(30).Add(new Paragraph("Footer2")).SetBorderTop(new SolidBorder(Color
+            table.AddFooterCell(new Cell().SetHeight(30).Add(new Paragraph("Footer2")).SetBorderTop(new SolidBorder(ColorConstants
                 .RED, 200)));
             table.AddFooterCell(new Cell().SetHeight(30).Add(new Paragraph("Footer3")));
             table.AddFooterCell(new Cell().SetHeight(30).Add(new Paragraph("Footer4")));
             for (int i = 1; i < 43; i += 2) {
-                table.AddCell(new Cell().SetHeight(30).Add(new Paragraph("Cell" + i)).SetBorderBottom(new SolidBorder(Color
+                table.AddCell(new Cell().SetHeight(30).Add(new Paragraph("Cell" + i)).SetBorderBottom(new SolidBorder(ColorConstants
                     .BLUE, 400)).SetBorderRight(new SolidBorder(20)));
                 table.AddCell(new Cell().SetHeight(30).Add(new Paragraph("Cell" + (i + 1))).SetBorderBottom(new SolidBorder
-                    (Color.BLUE, 100)).SetBorderLeft(new SolidBorder(20)));
-=======
-            Table table = new Table(2);
-            table.AddHeaderCell(new Cell().SetHeight(30).Add("Header1").SetBorderTop(new SolidBorder(ColorConstants.RED
-                , 100)));
-            table.AddHeaderCell(new Cell().SetHeight(30).Add("Header2").SetBorderTop(new SolidBorder(ColorConstants.RED
-                , 200)));
-            table.AddFooterCell(new Cell().SetHeight(30).Add("Footer1").SetBorderTop(new SolidBorder(ColorConstants.RED
-                , 100)));
-            table.AddFooterCell(new Cell().SetHeight(30).Add("Footer2").SetBorderTop(new SolidBorder(ColorConstants.RED
-                , 200)));
-            table.AddFooterCell(new Cell().SetHeight(30).Add("Footer3"));
-            table.AddFooterCell(new Cell().SetHeight(30).Add("Footer4"));
-            for (int i = 1; i < 43; i += 2) {
-                table.AddCell(new Cell().SetHeight(30).Add("Cell" + i).SetBorderBottom(new SolidBorder(ColorConstants.BLUE
-                    , 400)).SetBorderRight(new SolidBorder(20)));
-                table.AddCell(new Cell().SetHeight(30).Add("Cell" + (i + 1)).SetBorderBottom(new SolidBorder(ColorConstants
-                    .BLUE, 100)).SetBorderLeft(new SolidBorder(20)));
->>>>>>> dac79896
+                    (ColorConstants.BLUE, 100)).SetBorderLeft(new SolidBorder(20)));
             }
             table.SetSkipLastFooter(true);
             table.SetSkipFirstHeader(true);
             doc.Add(table);
-<<<<<<< HEAD
             doc.Add(new Table(UnitValue.CreatePercentArray(1)).UseAllAvailableWidth().AddCell("Hello").SetBorder(new SolidBorder
-                (Color.ORANGE, 2)));
-=======
-            doc.Add(new Table(1).AddCell("Hello").SetBorder(new SolidBorder(ColorConstants.ORANGE, 2)));
->>>>>>> dac79896
+                (ColorConstants.ORANGE, 2)));
             CloseDocumentAndCompareOutputs(doc);
         }
 
@@ -1253,37 +898,21 @@
         public virtual void TableWithHeaderFooterTest03() {
             fileName = "tableWithHeaderFooterTest03.pdf";
             Document doc = CreateDocument();
-<<<<<<< HEAD
             Table table = new Table(UnitValue.CreatePercentArray(1)).UseAllAvailableWidth();
-            table.AddHeaderCell(new Cell().Add(new Paragraph("Header")).SetHeight(400).SetBorder(new SolidBorder(Color
+            table.AddHeaderCell(new Cell().Add(new Paragraph("Header")).SetHeight(400).SetBorder(new SolidBorder(ColorConstants
                 .BLUE, 40)));
-            table.SetBorder(new SolidBorder(Color.GREEN, 100));
+            table.SetBorder(new SolidBorder(ColorConstants.GREEN, 100));
             doc.Add(table);
             doc.Add(new Table(UnitValue.CreatePercentArray(1)).UseAllAvailableWidth().AddCell("Hello").SetBorder(new SolidBorder
-                (Color.MAGENTA, 5)));
+                (ColorConstants.MAGENTA, 5)));
             doc.Add(new AreaBreak());
             table = new Table(UnitValue.CreatePercentArray(1)).UseAllAvailableWidth();
-            table.AddFooterCell(new Cell().Add(new Paragraph("Footer")).SetHeight(400).SetBorder(new SolidBorder(Color
+            table.AddFooterCell(new Cell().Add(new Paragraph("Footer")).SetHeight(400).SetBorder(new SolidBorder(ColorConstants
                 .BLUE, 40)));
-            table.SetBorder(new SolidBorder(Color.GREEN, 100));
+            table.SetBorder(new SolidBorder(ColorConstants.GREEN, 100));
             doc.Add(table);
             doc.Add(new Table(UnitValue.CreatePercentArray(1)).UseAllAvailableWidth().AddCell("Hello").SetBorder(new SolidBorder
-                (Color.MAGENTA, 5)));
-=======
-            Table table = new Table(1);
-            table.AddHeaderCell(new Cell().Add("Header").SetHeight(400).SetBorder(new SolidBorder(ColorConstants.BLUE, 
-                40)));
-            table.SetBorder(new SolidBorder(ColorConstants.GREEN, 100));
-            doc.Add(table);
-            doc.Add(new Table(1).AddCell("Hello").SetBorder(new SolidBorder(ColorConstants.MAGENTA, 5)));
-            doc.Add(new AreaBreak());
-            table = new Table(1);
-            table.AddFooterCell(new Cell().Add("Footer").SetHeight(400).SetBorder(new SolidBorder(ColorConstants.BLUE, 
-                40)));
-            table.SetBorder(new SolidBorder(ColorConstants.GREEN, 100));
-            doc.Add(table);
-            doc.Add(new Table(1).AddCell("Hello").SetBorder(new SolidBorder(ColorConstants.MAGENTA, 5)));
->>>>>>> dac79896
+                (ColorConstants.MAGENTA, 5)));
             CloseDocumentAndCompareOutputs(doc);
         }
 
@@ -1293,22 +922,16 @@
         public virtual void TableWithHeaderFooterTest04() {
             fileName = "tableWithHeaderFooterTest04.pdf";
             Document doc = CreateDocument();
-<<<<<<< HEAD
             Table table = new Table(UnitValue.CreatePercentArray(1)).UseAllAvailableWidth();
-            table.AddHeaderCell(new Cell().Add(new Paragraph("Header")).SetBorder(new SolidBorder(Color.BLUE, 40)));
-            table.AddCell(new Cell().Add(new Paragraph("Cell")).SetBorder(new SolidBorder(Color.MAGENTA, 30)));
-            table.AddFooterCell(new Cell().Add(new Paragraph("Footer")).SetBorder(new SolidBorder(Color.BLUE, 20)));
+            table.AddHeaderCell(new Cell().Add(new Paragraph("Header")).SetBorder(new SolidBorder(ColorConstants.BLUE, 
+                40)));
+            table.AddCell(new Cell().Add(new Paragraph("Cell")).SetBorder(new SolidBorder(ColorConstants.MAGENTA, 30))
+                );
+            table.AddFooterCell(new Cell().Add(new Paragraph("Footer")).SetBorder(new SolidBorder(ColorConstants.BLUE, 
+                20)));
             doc.Add(table);
             doc.Add(new Table(UnitValue.CreatePercentArray(1)).UseAllAvailableWidth().AddCell("Hello").SetBorder(new SolidBorder
-                (Color.MAGENTA, 5)));
-=======
-            Table table = new Table(1);
-            table.AddHeaderCell(new Cell().Add("Header").SetBorder(new SolidBorder(ColorConstants.BLUE, 40)));
-            table.AddCell(new Cell().Add("Cell").SetBorder(new SolidBorder(ColorConstants.MAGENTA, 30)));
-            table.AddFooterCell(new Cell().Add("Footer").SetBorder(new SolidBorder(ColorConstants.BLUE, 20)));
-            doc.Add(table);
-            doc.Add(new Table(1).AddCell("Hello").SetBorder(new SolidBorder(ColorConstants.MAGENTA, 5)));
->>>>>>> dac79896
+                (ColorConstants.MAGENTA, 5)));
             CloseDocumentAndCompareOutputs(doc);
         }
 
@@ -1318,33 +941,20 @@
         public virtual void TableWithHeaderFooterTest05() {
             fileName = "tableWithHeaderFooterTest05.pdf";
             Document doc = CreateDocument();
-<<<<<<< HEAD
             Table table = new Table(UnitValue.CreatePercentArray(1)).UseAllAvailableWidth();
-            table.AddCell(new Cell().Add(new Paragraph("Cell")).SetBorder(new SolidBorder(Color.MAGENTA, 30)).SetHeight
-                (30));
-            table.AddFooterCell(new Cell().Add(new Paragraph("Footer")).SetBorder(new SolidBorder(Color.BLUE, 50)).SetHeight
-=======
-            Table table = new Table(1);
-            table.AddCell(new Cell().Add("Cell").SetBorder(new SolidBorder(ColorConstants.MAGENTA, 30)).SetHeight(30));
-            table.AddFooterCell(new Cell().Add("Footer").SetBorder(new SolidBorder(ColorConstants.BLUE, 50)).SetHeight
->>>>>>> dac79896
-                (30));
+            table.AddCell(new Cell().Add(new Paragraph("Cell")).SetBorder(new SolidBorder(ColorConstants.MAGENTA, 30))
+                .SetHeight(30));
+            table.AddFooterCell(new Cell().Add(new Paragraph("Footer")).SetBorder(new SolidBorder(ColorConstants.BLUE, 
+                50)).SetHeight(30));
             table.SetBorder(new SolidBorder(100));
             table.SetSkipLastFooter(true);
             doc.Add(table);
-<<<<<<< HEAD
             doc.Add(new Table(UnitValue.CreatePercentArray(1)).UseAllAvailableWidth().AddCell("Hello").SetBorder(new SolidBorder
-                (Color.ORANGE, 5)));
+                (ColorConstants.ORANGE, 5)));
             table.DeleteOwnProperty(Property.BORDER);
             doc.Add(table);
             doc.Add(new Table(UnitValue.CreatePercentArray(1)).UseAllAvailableWidth().AddCell("Hello").SetBorder(new SolidBorder
-                (Color.ORANGE, 5)));
-=======
-            doc.Add(new Table(1).AddCell("Hello").SetBorder(new SolidBorder(ColorConstants.ORANGE, 5)));
-            table.DeleteOwnProperty(Property.BORDER);
-            doc.Add(table);
-            doc.Add(new Table(1).AddCell("Hello").SetBorder(new SolidBorder(ColorConstants.ORANGE, 5)));
->>>>>>> dac79896
+                (ColorConstants.ORANGE, 5)));
             CloseDocumentAndCompareOutputs(doc);
         }
 
@@ -1369,13 +979,8 @@
                     50 - 2 * i + 1 : 0)).Add(new Paragraph((i + 1).ToString())));
             }
             doc.Add(table);
-<<<<<<< HEAD
-            doc.Add(new Table(UnitValue.CreatePercentArray(1)).UseAllAvailableWidth().SetBorder(new SolidBorder(Color.
-                ORANGE, 2)).AddCell("Is my occupied area correct?"));
-=======
-            doc.Add(new Table(1).SetBorder(new SolidBorder(ColorConstants.ORANGE, 2)).AddCell("Is my occupied area correct?"
-                ));
->>>>>>> dac79896
+            doc.Add(new Table(UnitValue.CreatePercentArray(1)).UseAllAvailableWidth().SetBorder(new SolidBorder(ColorConstants
+                .ORANGE, 2)).AddCell("Is my occupied area correct?"));
             CloseDocumentAndCompareOutputs(doc);
         }
 
@@ -1402,13 +1007,8 @@
                     50 - 2 * i + 1 : 0)).Add(new Paragraph((i + 1).ToString())));
             }
             doc.Add(table);
-<<<<<<< HEAD
-            doc.Add(new Table(UnitValue.CreatePercentArray(1)).UseAllAvailableWidth().SetBorder(new SolidBorder(Color.
-                ORANGE, 2)).AddCell("Is my occupied area correct?"));
-=======
-            doc.Add(new Table(1).SetBorder(new SolidBorder(ColorConstants.ORANGE, 2)).AddCell("Is my occupied area correct?"
-                ));
->>>>>>> dac79896
+            doc.Add(new Table(UnitValue.CreatePercentArray(1)).UseAllAvailableWidth().SetBorder(new SolidBorder(ColorConstants
+                .ORANGE, 2)).AddCell("Is my occupied area correct?"));
             CloseDocumentAndCompareOutputs(doc);
         }
 
@@ -1435,13 +1035,8 @@
                     50 - 2 * i + 1 : 0)).Add(new Paragraph((i + 1).ToString())));
             }
             doc.Add(table);
-<<<<<<< HEAD
-            doc.Add(new Table(UnitValue.CreatePercentArray(1)).UseAllAvailableWidth().SetBorder(new SolidBorder(Color.
-                ORANGE, 2)).AddCell("Is my occupied area correct?"));
-=======
-            doc.Add(new Table(1).SetBorder(new SolidBorder(ColorConstants.ORANGE, 2)).AddCell("Is my occupied area correct?"
-                ));
->>>>>>> dac79896
+            doc.Add(new Table(UnitValue.CreatePercentArray(1)).UseAllAvailableWidth().SetBorder(new SolidBorder(ColorConstants
+                .ORANGE, 2)).AddCell("Is my occupied area correct?"));
             CloseDocumentAndCompareOutputs(doc);
         }
 
@@ -1483,12 +1078,8 @@
             table.SetSkipLastFooter(true);
             table.SetBorderBottom(new SolidBorder(ColorConstants.RED, 30));
             doc.Add(table);
-<<<<<<< HEAD
-            doc.Add(new Table(UnitValue.CreatePercentArray(1)).UseAllAvailableWidth().SetBorder(new SolidBorder(Color.
-                ORANGE, 2)).AddCell("Hello"));
-=======
-            doc.Add(new Table(1).SetBorder(new SolidBorder(ColorConstants.ORANGE, 2)).AddCell("Hello"));
->>>>>>> dac79896
+            doc.Add(new Table(UnitValue.CreatePercentArray(1)).UseAllAvailableWidth().SetBorder(new SolidBorder(ColorConstants
+                .ORANGE, 2)).AddCell("Hello"));
             doc.Close();
             NUnit.Framework.Assert.IsNull(new CompareTool().CompareByContent(outFileName, cmpFileName, destinationFolder
                 , testName + "_diff"));
@@ -1502,64 +1093,35 @@
             String outFileName = destinationFolder + testName;
             String cmpFileName = sourceFolder + "cmp_" + testName;
             Document doc = new Document(new PdfDocument(new PdfWriter(outFileName)), PageSize.A4.Rotate());
-<<<<<<< HEAD
-            Cell headerCell1 = new Cell().Add(new Paragraph("I am header")).SetBorder(new SolidBorder(Color.GREEN, 30)
-                ).SetBorderBottom(Border.NO_BORDER).SetBorderTop(Border.NO_BORDER);
-            Cell headerCell2 = new Cell().Add(new Paragraph("I am header")).SetBorder(new SolidBorder(Color.GREEN, 30)
-                ).SetBorderBottom(Border.NO_BORDER).SetBorderTop(Border.NO_BORDER);
-            Cell tableCell1 = new Cell().Add(new Paragraph("I am table")).SetBorder(new SolidBorder(Color.RED, 200)).SetBorderBottom
-                (Border.NO_BORDER).SetBorderTop(Border.NO_BORDER);
-            Cell tableCell2 = new Cell().Add(new Paragraph("I am table")).SetBorder(new SolidBorder(Color.RED, 200)).SetBorderBottom
-                (Border.NO_BORDER).SetBorderTop(Border.NO_BORDER);
-            Cell footerCell1 = new Cell().Add(new Paragraph("I am footer")).SetBorder(new SolidBorder(Color.GREEN, 30)
-                ).SetBorderBottom(Border.NO_BORDER).SetBorderTop(Border.NO_BORDER);
-            Cell footerCell2 = new Cell().Add(new Paragraph("I am footer")).SetBorder(new SolidBorder(Color.GREEN, 30)
-                ).SetBorderBottom(Border.NO_BORDER).SetBorderTop(Border.NO_BORDER);
-            Table table = new Table(new float[] { 350, 350 }).SetBorder(new SolidBorder(Color.BLUE, 20)).AddHeaderCell
-=======
-            Cell headerCell1 = new Cell().Add("I am header").SetBorder(new SolidBorder(ColorConstants.GREEN, 30)).SetBorderBottom
-                (Border.NO_BORDER).SetBorderTop(Border.NO_BORDER);
-            Cell headerCell2 = new Cell().Add("I am header").SetBorder(new SolidBorder(ColorConstants.GREEN, 30)).SetBorderBottom
-                (Border.NO_BORDER).SetBorderTop(Border.NO_BORDER);
-            Cell tableCell1 = new Cell().Add("I am table").SetBorder(new SolidBorder(ColorConstants.RED, 200)).SetBorderBottom
-                (Border.NO_BORDER).SetBorderTop(Border.NO_BORDER);
-            Cell tableCell2 = new Cell().Add("I am table").SetBorder(new SolidBorder(ColorConstants.RED, 200)).SetBorderBottom
-                (Border.NO_BORDER).SetBorderTop(Border.NO_BORDER);
-            Cell footerCell1 = new Cell().Add("I am footer").SetBorder(new SolidBorder(ColorConstants.GREEN, 30)).SetBorderBottom
-                (Border.NO_BORDER).SetBorderTop(Border.NO_BORDER);
-            Cell footerCell2 = new Cell().Add("I am footer").SetBorder(new SolidBorder(ColorConstants.GREEN, 30)).SetBorderBottom
-                (Border.NO_BORDER).SetBorderTop(Border.NO_BORDER);
+            Cell headerCell1 = new Cell().Add(new Paragraph("I am header")).SetBorder(new SolidBorder(ColorConstants.GREEN
+                , 30)).SetBorderBottom(Border.NO_BORDER).SetBorderTop(Border.NO_BORDER);
+            Cell headerCell2 = new Cell().Add(new Paragraph("I am header")).SetBorder(new SolidBorder(ColorConstants.GREEN
+                , 30)).SetBorderBottom(Border.NO_BORDER).SetBorderTop(Border.NO_BORDER);
+            Cell tableCell1 = new Cell().Add(new Paragraph("I am table")).SetBorder(new SolidBorder(ColorConstants.RED
+                , 200)).SetBorderBottom(Border.NO_BORDER).SetBorderTop(Border.NO_BORDER);
+            Cell tableCell2 = new Cell().Add(new Paragraph("I am table")).SetBorder(new SolidBorder(ColorConstants.RED
+                , 200)).SetBorderBottom(Border.NO_BORDER).SetBorderTop(Border.NO_BORDER);
+            Cell footerCell1 = new Cell().Add(new Paragraph("I am footer")).SetBorder(new SolidBorder(ColorConstants.GREEN
+                , 30)).SetBorderBottom(Border.NO_BORDER).SetBorderTop(Border.NO_BORDER);
+            Cell footerCell2 = new Cell().Add(new Paragraph("I am footer")).SetBorder(new SolidBorder(ColorConstants.GREEN
+                , 30)).SetBorderBottom(Border.NO_BORDER).SetBorderTop(Border.NO_BORDER);
             Table table = new Table(new float[] { 350, 350 }).SetBorder(new SolidBorder(ColorConstants.BLUE, 20)).AddHeaderCell
->>>>>>> dac79896
                 (headerCell1).AddHeaderCell(headerCell2).AddCell(tableCell1).AddCell(tableCell2).AddFooterCell(footerCell1
                 ).AddFooterCell(footerCell2);
             table.GetHeader().SetBorderLeft(new SolidBorder(ColorConstants.MAGENTA, 40));
             table.GetFooter().SetBorderRight(new SolidBorder(ColorConstants.MAGENTA, 40));
             doc.Add(table);
             doc.Add(new AreaBreak());
-<<<<<<< HEAD
-            headerCell1 = new Cell().Add(new Paragraph("I am header")).SetBorder(new SolidBorder(Color.GREEN, 200)).SetBorderBottom
-                (Border.NO_BORDER).SetBorderTop(Border.NO_BORDER);
-            headerCell2 = new Cell().Add(new Paragraph("I am header")).SetBorder(new SolidBorder(Color.GREEN, 200)).SetBorderBottom
-                (Border.NO_BORDER).SetBorderTop(Border.NO_BORDER);
-            tableCell1 = new Cell().Add(new Paragraph("I am table")).SetBorder(new SolidBorder(Color.RED, 30)).SetBorderBottom
-                (Border.NO_BORDER).SetBorderTop(Border.NO_BORDER);
-            tableCell2 = new Cell().Add(new Paragraph("I am table")).SetBorder(new SolidBorder(Color.RED, 30)).SetBorderBottom
-                (Border.NO_BORDER).SetBorderTop(Border.NO_BORDER);
-            table = new Table(new float[] { 350, 350 }).SetBorder(new SolidBorder(Color.BLUE, 20)).AddHeaderCell(headerCell1
-                ).AddHeaderCell(headerCell2).AddCell(tableCell1).AddCell(tableCell2);
-=======
-            headerCell1 = new Cell().Add("I am header").SetBorder(new SolidBorder(ColorConstants.GREEN, 200)).SetBorderBottom
-                (Border.NO_BORDER).SetBorderTop(Border.NO_BORDER);
-            headerCell2 = new Cell().Add("I am header").SetBorder(new SolidBorder(ColorConstants.GREEN, 200)).SetBorderBottom
-                (Border.NO_BORDER).SetBorderTop(Border.NO_BORDER);
-            tableCell1 = new Cell().Add("I am table").SetBorder(new SolidBorder(ColorConstants.RED, 30)).SetBorderBottom
-                (Border.NO_BORDER).SetBorderTop(Border.NO_BORDER);
-            tableCell2 = new Cell().Add("I am table").SetBorder(new SolidBorder(ColorConstants.RED, 30)).SetBorderBottom
-                (Border.NO_BORDER).SetBorderTop(Border.NO_BORDER);
+            headerCell1 = new Cell().Add(new Paragraph("I am header")).SetBorder(new SolidBorder(ColorConstants.GREEN, 
+                200)).SetBorderBottom(Border.NO_BORDER).SetBorderTop(Border.NO_BORDER);
+            headerCell2 = new Cell().Add(new Paragraph("I am header")).SetBorder(new SolidBorder(ColorConstants.GREEN, 
+                200)).SetBorderBottom(Border.NO_BORDER).SetBorderTop(Border.NO_BORDER);
+            tableCell1 = new Cell().Add(new Paragraph("I am table")).SetBorder(new SolidBorder(ColorConstants.RED, 30)
+                ).SetBorderBottom(Border.NO_BORDER).SetBorderTop(Border.NO_BORDER);
+            tableCell2 = new Cell().Add(new Paragraph("I am table")).SetBorder(new SolidBorder(ColorConstants.RED, 30)
+                ).SetBorderBottom(Border.NO_BORDER).SetBorderTop(Border.NO_BORDER);
             table = new Table(new float[] { 350, 350 }).SetBorder(new SolidBorder(ColorConstants.BLUE, 20)).AddHeaderCell
                 (headerCell1).AddHeaderCell(headerCell2).AddCell(tableCell1).AddCell(tableCell2);
->>>>>>> dac79896
             doc.Add(table);
             doc.Close();
             NUnit.Framework.Assert.IsNull(new CompareTool().CompareByContent(outFileName, cmpFileName, destinationFolder
@@ -1579,25 +1141,17 @@
             table.AddFooterCell(new Cell(1, 3).SetHeight(70).Add(new Paragraph("Footer")));
             table.AddHeaderCell(new Cell(1, 3).SetHeight(30).Add(new Paragraph("Header")));
             for (int i = 0; i < 2; i++) {
-<<<<<<< HEAD
-                table.AddCell(new Cell().Add(new Paragraph(i + ": Bazz :")).SetBorder(new SolidBorder(Color.BLACK, 10)));
-                table.AddCell(new Cell().Add(new Paragraph("To infinity")).SetBorder(new SolidBorder(Color.YELLOW, 30)));
-                table.AddCell(new Cell().Add(new Paragraph(" and beyond!")).SetBorder(new SolidBorder(Color.RED, 20)));
+                table.AddCell(new Cell().Add(new Paragraph(i + ": Bazz :")).SetBorder(new SolidBorder(ColorConstants.BLACK
+                    , 10)));
+                table.AddCell(new Cell().Add(new Paragraph("To infinity")).SetBorder(new SolidBorder(ColorConstants.YELLOW
+                    , 30)));
+                table.AddCell(new Cell().Add(new Paragraph(" and beyond!")).SetBorder(new SolidBorder(ColorConstants.RED, 
+                    20)));
             }
             table.SetSkipLastFooter(true);
             doc.Add(table);
-            doc.Add(new Table(UnitValue.CreatePercentArray(1)).UseAllAvailableWidth().SetBorder(new SolidBorder(Color.
-                ORANGE, 2)).AddCell("Is my occupied area correct?"));
-=======
-                table.AddCell(new Cell().Add(i + ": Bazz :").SetBorder(new SolidBorder(ColorConstants.BLACK, 10)));
-                table.AddCell(new Cell().Add("To infinity").SetBorder(new SolidBorder(ColorConstants.YELLOW, 30)));
-                table.AddCell(new Cell().Add(" and beyond!").SetBorder(new SolidBorder(ColorConstants.RED, 20)));
-            }
-            table.SetSkipLastFooter(true);
-            doc.Add(table);
-            doc.Add(new Table(1).SetBorder(new SolidBorder(ColorConstants.ORANGE, 2)).AddCell("Is my occupied area correct?"
-                ));
->>>>>>> dac79896
+            doc.Add(new Table(UnitValue.CreatePercentArray(1)).UseAllAvailableWidth().SetBorder(new SolidBorder(ColorConstants
+                .ORANGE, 2)).AddCell("Is my occupied area correct?"));
             doc.Close();
             NUnit.Framework.Assert.IsNull(new CompareTool().CompareByContent(outFileName, cmpFileName, destinationFolder
                 , testName + "_diff"));
@@ -1617,25 +1171,17 @@
             table.AddFooterCell(new Cell(1, 3).SetHeight(150).Add(new Paragraph("Footer")));
             table.AddHeaderCell(new Cell(1, 3).SetHeight(30).Add(new Paragraph("Header")));
             for (int i = 0; i < 10; i++) {
-<<<<<<< HEAD
-                table.AddCell(new Cell().Add(new Paragraph(i + ": Bazz :")).SetBorder(new SolidBorder(Color.BLACK, 10)));
-                table.AddCell(new Cell().Add(new Paragraph("To infinity")).SetBorder(new SolidBorder(Color.YELLOW, 30)));
-                table.AddCell(new Cell().Add(new Paragraph(" and beyond!")).SetBorder(new SolidBorder(Color.RED, 20)));
+                table.AddCell(new Cell().Add(new Paragraph(i + ": Bazz :")).SetBorder(new SolidBorder(ColorConstants.BLACK
+                    , 10)));
+                table.AddCell(new Cell().Add(new Paragraph("To infinity")).SetBorder(new SolidBorder(ColorConstants.YELLOW
+                    , 30)));
+                table.AddCell(new Cell().Add(new Paragraph(" and beyond!")).SetBorder(new SolidBorder(ColorConstants.RED, 
+                    20)));
             }
             table.SetSkipLastFooter(true);
             doc.Add(table);
-            doc.Add(new Table(UnitValue.CreatePercentArray(1)).UseAllAvailableWidth().SetBorder(new SolidBorder(Color.
-                ORANGE, 2)).AddCell("Is my occupied area correct?"));
-=======
-                table.AddCell(new Cell().Add(i + ": Bazz :").SetBorder(new SolidBorder(ColorConstants.BLACK, 10)));
-                table.AddCell(new Cell().Add("To infinity").SetBorder(new SolidBorder(ColorConstants.YELLOW, 30)));
-                table.AddCell(new Cell().Add(" and beyond!").SetBorder(new SolidBorder(ColorConstants.RED, 20)));
-            }
-            table.SetSkipLastFooter(true);
-            doc.Add(table);
-            doc.Add(new Table(1).SetBorder(new SolidBorder(ColorConstants.ORANGE, 2)).AddCell("Is my occupied area correct?"
-                ));
->>>>>>> dac79896
+            doc.Add(new Table(UnitValue.CreatePercentArray(1)).UseAllAvailableWidth().SetBorder(new SolidBorder(ColorConstants
+                .ORANGE, 2)).AddCell("Is my occupied area correct?"));
             doc.Close();
             NUnit.Framework.Assert.IsNull(new CompareTool().CompareByContent(outFileName, cmpFileName, destinationFolder
                 , testName + "_diff"));
@@ -1650,33 +1196,18 @@
             String cmpFileName = sourceFolder + "cmp_" + testName;
             PdfDocument pdfDoc = new PdfDocument(new PdfWriter(outFileName));
             Document doc = new Document(pdfDoc);
-<<<<<<< HEAD
             Table table = new Table(UnitValue.CreatePercentArray(2)).UseAllAvailableWidth();
-            table.AddHeaderCell(new Cell().SetHeight(30).Add(new Paragraph("Header")).SetBorder(new SolidBorder(Color.
-                BLUE, 5)));
-            table.AddHeaderCell(new Cell().SetHeight(30).Add(new Paragraph("Header")).SetBorder(new SolidBorder(Color.
-                BLUE, 35)));
-            table.AddFooterCell(new Cell().SetHeight(30).Add(new Paragraph("Footer")).SetBorder(new SolidBorder(Color.
-                YELLOW, 20)));
-            table.AddFooterCell(new Cell().SetHeight(30).Add(new Paragraph("Footer")).SetBorder(new SolidBorder(Color.
-                YELLOW, 20)));
-            doc.Add(table);
-            doc.Add(new Table(UnitValue.CreatePercentArray(1)).UseAllAvailableWidth().SetBorder(new SolidBorder(Color.
-                ORANGE, 2)).AddCell("Is my occupied area correct?"));
-=======
-            Table table = new Table(2);
-            table.AddHeaderCell(new Cell().SetHeight(30).Add("Header").SetBorder(new SolidBorder(ColorConstants.BLUE, 
-                5)));
-            table.AddHeaderCell(new Cell().SetHeight(30).Add("Header").SetBorder(new SolidBorder(ColorConstants.BLUE, 
-                35)));
-            table.AddFooterCell(new Cell().SetHeight(30).Add("Footer").SetBorder(new SolidBorder(ColorConstants.YELLOW
-                , 20)));
-            table.AddFooterCell(new Cell().SetHeight(30).Add("Footer").SetBorder(new SolidBorder(ColorConstants.YELLOW
-                , 20)));
-            doc.Add(table);
-            doc.Add(new Table(1).SetBorder(new SolidBorder(ColorConstants.ORANGE, 2)).AddCell("Is my occupied area correct?"
-                ));
->>>>>>> dac79896
+            table.AddHeaderCell(new Cell().SetHeight(30).Add(new Paragraph("Header")).SetBorder(new SolidBorder(ColorConstants
+                .BLUE, 5)));
+            table.AddHeaderCell(new Cell().SetHeight(30).Add(new Paragraph("Header")).SetBorder(new SolidBorder(ColorConstants
+                .BLUE, 35)));
+            table.AddFooterCell(new Cell().SetHeight(30).Add(new Paragraph("Footer")).SetBorder(new SolidBorder(ColorConstants
+                .YELLOW, 20)));
+            table.AddFooterCell(new Cell().SetHeight(30).Add(new Paragraph("Footer")).SetBorder(new SolidBorder(ColorConstants
+                .YELLOW, 20)));
+            doc.Add(table);
+            doc.Add(new Table(UnitValue.CreatePercentArray(1)).UseAllAvailableWidth().SetBorder(new SolidBorder(ColorConstants
+                .ORANGE, 2)).AddCell("Is my occupied area correct?"));
             doc.Close();
             NUnit.Framework.Assert.IsNull(new CompareTool().CompareByContent(outFileName, cmpFileName, destinationFolder
                 , testName + "_diff"));
@@ -1692,36 +1223,20 @@
             String cmpFileName = sourceFolder + "cmp_" + testName;
             PdfDocument pdfDoc = new PdfDocument(new PdfWriter(outFileName));
             Document doc = new Document(pdfDoc);
-<<<<<<< HEAD
             Table table = new Table(UnitValue.CreatePercentArray(1)).UseAllAvailableWidth();
-            table.AddHeaderCell(new Cell().SetHeight(30).Add(new Paragraph("Header")).SetBorder(new SolidBorder(Color.
-                BLUE, 5)));
+            table.AddHeaderCell(new Cell().SetHeight(30).Add(new Paragraph("Header")).SetBorder(new SolidBorder(ColorConstants
+                .BLUE, 5)));
             table.AddCell(new Cell().SetHeight(30).Add(new Paragraph("Make Gretzky great again!")).SetBorder(Border.NO_BORDER
                 ));
-            table.AddFooterCell(new Cell().SetHeight(30).Add(new Paragraph("Footer")).SetBorder(new SolidBorder(Color.
-                YELLOW, 5)));
+            table.AddFooterCell(new Cell().SetHeight(30).Add(new Paragraph("Footer")).SetBorder(new SolidBorder(ColorConstants
+                .YELLOW, 5)));
             doc.Add(table);
             doc.Add(new AreaBreak());
             table = new Table(UnitValue.CreatePercentArray(1)).UseAllAvailableWidth();
             table.AddCell(new Cell().SetHeight(30).Add(new Paragraph("Make Gretzky great again!")).SetBorderLeft(Border
                 .NO_BORDER).SetBorderRight(Border.NO_BORDER));
             table.AddCell(new Cell().SetHeight(30).Add(new Paragraph("Make Gretzky great again!")).SetBorderLeft(new SolidBorder
-                (Color.GREEN, 0.5f)).SetBorderRight(new SolidBorder(Color.RED, 0.5f)));
-=======
-            Table table = new Table(1);
-            table.AddHeaderCell(new Cell().SetHeight(30).Add("Header").SetBorder(new SolidBorder(ColorConstants.BLUE, 
-                5)));
-            table.AddCell(new Cell().SetHeight(30).Add("Make Gretzky great again!").SetBorder(Border.NO_BORDER));
-            table.AddFooterCell(new Cell().SetHeight(30).Add("Footer").SetBorder(new SolidBorder(ColorConstants.YELLOW
-                , 5)));
-            doc.Add(table);
-            doc.Add(new AreaBreak());
-            table = new Table(1);
-            table.AddCell(new Cell().SetHeight(30).Add("Make Gretzky great again!").SetBorderLeft(Border.NO_BORDER).SetBorderRight
-                (Border.NO_BORDER));
-            table.AddCell(new Cell().SetHeight(30).Add("Make Gretzky great again!").SetBorderLeft(new SolidBorder(ColorConstants
-                .GREEN, 0.5f)).SetBorderRight(new SolidBorder(ColorConstants.RED, 0.5f)));
->>>>>>> dac79896
+                (ColorConstants.GREEN, 0.5f)).SetBorderRight(new SolidBorder(ColorConstants.RED, 0.5f)));
             doc.Add(table);
             doc.Close();
             NUnit.Framework.Assert.IsNull(new CompareTool().CompareByContent(outFileName, cmpFileName, destinationFolder
@@ -1774,28 +1289,16 @@
             String cmpFileName = sourceFolder + "cmp_" + testName;
             PdfDocument pdfDoc = new PdfDocument(new PdfWriter(outFileName));
             Document doc = new Document(pdfDoc);
-<<<<<<< HEAD
             Table table = new Table(UnitValue.CreatePercentArray(1)).UseAllAvailableWidth();
-            table.AddHeaderCell(new Cell().SetHeight(30).Add(new Paragraph("Header")).SetBorder(new DottedBorder(Color
+            table.AddHeaderCell(new Cell().SetHeight(30).Add(new Paragraph("Header")).SetBorder(new DottedBorder(ColorConstants
                 .RED, 20)));
-            table.AddCell(new Cell().SetHeight(30).Add(new Paragraph("Body")).SetBorder(new DottedBorder(Color.GREEN, 
-                20)));
-            table.AddFooterCell(new Cell().SetHeight(30).Add(new Paragraph("Footer")).SetBorder(new DottedBorder(Color
+            table.AddCell(new Cell().SetHeight(30).Add(new Paragraph("Body")).SetBorder(new DottedBorder(ColorConstants
+                .GREEN, 20)));
+            table.AddFooterCell(new Cell().SetHeight(30).Add(new Paragraph("Footer")).SetBorder(new DottedBorder(ColorConstants
                 .BLUE, 20)));
-            table.SetBackgroundColor(Color.MAGENTA);
-            table.GetHeader().SetBackgroundColor(Color.ORANGE);
-            table.GetFooter().SetBackgroundColor(Color.ORANGE);
-=======
-            Table table = new Table(1);
-            table.AddHeaderCell(new Cell().SetHeight(30).Add("Header").SetBorder(new DottedBorder(ColorConstants.RED, 
-                20)));
-            table.AddCell(new Cell().SetHeight(30).Add("Body").SetBorder(new DottedBorder(ColorConstants.GREEN, 20)));
-            table.AddFooterCell(new Cell().SetHeight(30).Add("Footer").SetBorder(new DottedBorder(ColorConstants.BLUE, 
-                20)));
             table.SetBackgroundColor(ColorConstants.MAGENTA);
             table.GetHeader().SetBackgroundColor(ColorConstants.ORANGE);
             table.GetFooter().SetBackgroundColor(ColorConstants.ORANGE);
->>>>>>> dac79896
             doc.Add(table);
             doc.Close();
             NUnit.Framework.Assert.IsNull(new CompareTool().CompareByContent(outFileName, cmpFileName, destinationFolder
@@ -1811,23 +1314,14 @@
             String cmpFileName = sourceFolder + "cmp_" + testName;
             PdfDocument pdfDoc = new PdfDocument(new PdfWriter(outFileName));
             Document doc = new Document(pdfDoc);
-<<<<<<< HEAD
             Table table = new Table(UnitValue.CreatePercentArray(1)).UseAllAvailableWidth();
-            table.AddHeaderCell(new Cell().Add(new Paragraph("Header 1")).SetBorderBottom(new SolidBorder(Color.RED, 25
-                )).SetBorderTop(new SolidBorder(Color.ORANGE, 27)));
+            table.AddHeaderCell(new Cell().Add(new Paragraph("Header 1")).SetBorderBottom(new SolidBorder(ColorConstants
+                .RED, 25)).SetBorderTop(new SolidBorder(ColorConstants.ORANGE, 27)));
             table.GetHeader().AddHeaderCell("Header 2");
-            table.AddCell(new Cell().Add(new Paragraph("Body 1")).SetBorderTop(new SolidBorder(Color.GREEN, 20)));
-            table.AddFooterCell(new Cell().Add(new Paragraph("Footer 1")).SetBorderTop(new SolidBorder(Color.RED, 25))
-                .SetBorderBottom(new SolidBorder(Color.ORANGE, 27)));
-=======
-            Table table = new Table(1);
-            table.AddHeaderCell(new Cell().Add("Header 1").SetBorderBottom(new SolidBorder(ColorConstants.RED, 25)).SetBorderTop
-                (new SolidBorder(ColorConstants.ORANGE, 27)));
-            table.GetHeader().AddHeaderCell("Header 2");
-            table.AddCell(new Cell().Add("Body 1").SetBorderTop(new SolidBorder(ColorConstants.GREEN, 20)));
-            table.AddFooterCell(new Cell().Add("Footer 1").SetBorderTop(new SolidBorder(ColorConstants.RED, 25)).SetBorderBottom
-                (new SolidBorder(ColorConstants.ORANGE, 27)));
->>>>>>> dac79896
+            table.AddCell(new Cell().Add(new Paragraph("Body 1")).SetBorderTop(new SolidBorder(ColorConstants.GREEN, 20
+                )));
+            table.AddFooterCell(new Cell().Add(new Paragraph("Footer 1")).SetBorderTop(new SolidBorder(ColorConstants.
+                RED, 25)).SetBorderBottom(new SolidBorder(ColorConstants.ORANGE, 27)));
             table.GetFooter().AddFooterCell("Footer 2");
             table.SetBorderTop(new SolidBorder(ColorConstants.BLUE, 30)).SetBorderBottom(new SolidBorder(ColorConstants
                 .BLUE, 30));
@@ -1857,13 +1351,8 @@
             Table table = new Table(UnitValue.CreatePercentArray(2)).UseAllAvailableWidth();
             table.SetKeepTogether(true);
             int bigRowspan = 5;
-<<<<<<< HEAD
-            table.AddCell(new Cell(bigRowspan, 1).Add(new Paragraph("Big cell")).SetBorder(new SolidBorder(Color.GREEN
-                , 20)));
-=======
-            table.AddCell(new Cell(bigRowspan, 1).Add("Big cell").SetBorder(new SolidBorder(ColorConstants.GREEN, 20))
-                );
->>>>>>> dac79896
+            table.AddCell(new Cell(bigRowspan, 1).Add(new Paragraph("Big cell")).SetBorder(new SolidBorder(ColorConstants
+                .GREEN, 20)));
             for (int i = 0; i < bigRowspan; i++) {
                 table.AddCell(i + " " + textByron);
             }
@@ -1888,13 +1377,8 @@
             cell = new Cell().Add(new Paragraph("1ORD"));
             table.AddCell(cell);
             // row 2, cell 1
-<<<<<<< HEAD
             cell = new Cell().Add(new Paragraph("2ORD"));
-            cell.SetBorderTop(new SolidBorder(Color.YELLOW, 100f));
-=======
-            cell = new Cell().Add("2ORD");
             cell.SetBorderTop(new SolidBorder(ColorConstants.YELLOW, 100f));
->>>>>>> dac79896
             table.AddCell(cell);
             doc.Add(table);
             CloseDocumentAndCompareOutputs(doc);
@@ -1906,16 +1390,10 @@
         public virtual void NoHorizontalBorderTest() {
             fileName = "noHorizontalBorderTest.pdf";
             Document doc = CreateDocument();
-<<<<<<< HEAD
             Table mainTable = new Table(UnitValue.CreatePercentArray(1)).UseAllAvailableWidth();
-            Cell cell = new Cell().SetBorder(Border.NO_BORDER).SetBorderRight(new SolidBorder(Color.BLACK, 0.5f));
-            cell.Add(new Paragraph("TESCHTINK"));
-=======
-            Table mainTable = new Table(1);
             Cell cell = new Cell().SetBorder(Border.NO_BORDER).SetBorderRight(new SolidBorder(ColorConstants.BLACK, 0.5f
                 ));
-            cell.Add("TESCHTINK");
->>>>>>> dac79896
+            cell.Add(new Paragraph("TESCHTINK"));
             mainTable.AddCell(cell);
             doc.Add(mainTable);
             doc.Close();
@@ -1945,21 +1423,15 @@
         public virtual void BordersWithSpansTest02() {
             fileName = "bordersWithSpansTest02.pdf";
             Document doc = CreateDocument();
-<<<<<<< HEAD
             Table table = new Table(UnitValue.CreatePercentArray(2)).UseAllAvailableWidth();
-            table.AddCell(new Cell().Add(new Paragraph("Liberte")).SetBorder(new SolidBorder(Color.MAGENTA, 1)));
+            table.AddCell(new Cell().Add(new Paragraph("Liberte")).SetBorder(new SolidBorder(ColorConstants.MAGENTA, 1
+                )));
             table.AddCell(new Cell().Add(new Paragraph("Egalite")));
-            table.AddCell(new Cell(3, 1).Add(new Paragraph("Fra")).SetBorder(new SolidBorder(Color.GREEN, 2)));
-            table.AddCell(new Cell(2, 1).Add(new Paragraph("ter")).SetBorder(new SolidBorder(Color.YELLOW, 2)));
-            table.AddCell(new Cell().Add(new Paragraph("nite")).SetBorder(new SolidBorder(Color.CYAN, 5)));
-=======
-            Table table = new Table(2);
-            table.AddCell(new Cell().Add("Liberte").SetBorder(new SolidBorder(ColorConstants.MAGENTA, 1)));
-            table.AddCell(new Cell().Add("Egalite"));
-            table.AddCell(new Cell(3, 1).Add("Fra").SetBorder(new SolidBorder(ColorConstants.GREEN, 2)));
-            table.AddCell(new Cell(2, 1).Add("ter").SetBorder(new SolidBorder(ColorConstants.YELLOW, 2)));
-            table.AddCell(new Cell().Add("nite").SetBorder(new SolidBorder(ColorConstants.CYAN, 5)));
->>>>>>> dac79896
+            table.AddCell(new Cell(3, 1).Add(new Paragraph("Fra")).SetBorder(new SolidBorder(ColorConstants.GREEN, 2))
+                );
+            table.AddCell(new Cell(2, 1).Add(new Paragraph("ter")).SetBorder(new SolidBorder(ColorConstants.YELLOW, 2)
+                ));
+            table.AddCell(new Cell().Add(new Paragraph("nite")).SetBorder(new SolidBorder(ColorConstants.CYAN, 5)));
             doc.Add(table);
             CloseDocumentAndCompareOutputs(doc);
         }
@@ -1970,23 +1442,17 @@
         public virtual void BordersWithSpansTest03() {
             fileName = "bordersWithSpansTest03.pdf";
             Document doc = CreateDocument();
-<<<<<<< HEAD
             Table table = new Table(UnitValue.CreatePercentArray(3)).UseAllAvailableWidth();
-            table.AddCell(new Cell(6, 1).Add(new Paragraph("Fra")).SetBorder(new SolidBorder(Color.ORANGE, 10)));
-            table.AddCell(new Cell().Add(new Paragraph("Liberte")).SetBorder(new SolidBorder(Color.MAGENTA, 1)));
+            table.AddCell(new Cell(6, 1).Add(new Paragraph("Fra")).SetBorder(new SolidBorder(ColorConstants.ORANGE, 10
+                )));
+            table.AddCell(new Cell().Add(new Paragraph("Liberte")).SetBorder(new SolidBorder(ColorConstants.MAGENTA, 1
+                )));
             table.AddCell(new Cell().Add(new Paragraph("Egalite")));
-            table.AddCell(new Cell(5, 1).Add(new Paragraph("ter")).SetBorder(new SolidBorder(Color.GREEN, 2)));
-            table.AddCell(new Cell(2, 1).Add(new Paragraph("ni")).SetBorder(new SolidBorder(Color.YELLOW, 2)));
-            table.AddCell(new Cell(3, 1).Add(new Paragraph("te")).SetBorder(new SolidBorder(Color.CYAN, 5)));
-=======
-            Table table = new Table(3);
-            table.AddCell(new Cell(6, 1).Add("Fra").SetBorder(new SolidBorder(ColorConstants.ORANGE, 10)));
-            table.AddCell(new Cell().Add("Liberte").SetBorder(new SolidBorder(ColorConstants.MAGENTA, 1)));
-            table.AddCell(new Cell().Add("Egalite"));
-            table.AddCell(new Cell(5, 1).Add("ter").SetBorder(new SolidBorder(ColorConstants.GREEN, 2)));
-            table.AddCell(new Cell(2, 1).Add("ni").SetBorder(new SolidBorder(ColorConstants.YELLOW, 2)));
-            table.AddCell(new Cell(3, 1).Add("te").SetBorder(new SolidBorder(ColorConstants.CYAN, 5)));
->>>>>>> dac79896
+            table.AddCell(new Cell(5, 1).Add(new Paragraph("ter")).SetBorder(new SolidBorder(ColorConstants.GREEN, 2))
+                );
+            table.AddCell(new Cell(2, 1).Add(new Paragraph("ni")).SetBorder(new SolidBorder(ColorConstants.YELLOW, 2))
+                );
+            table.AddCell(new Cell(3, 1).Add(new Paragraph("te")).SetBorder(new SolidBorder(ColorConstants.CYAN, 5)));
             doc.Add(table);
             CloseDocumentAndCompareOutputs(doc);
         }
