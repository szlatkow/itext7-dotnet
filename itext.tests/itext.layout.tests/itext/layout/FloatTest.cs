--- conflicted
+++ resolved
@@ -424,17 +424,10 @@
             PdfDocument pdfDoc = new PdfDocument(new PdfWriter(outFile));
             PdfPage page = pdfDoc.AddNewPage();
             PdfCanvas pdfCanvas = new PdfCanvas(page);
-<<<<<<< HEAD
             iText.Layout.Canvas canvas = new iText.Layout.Canvas(pdfCanvas, pdfDoc, page.GetPageSize().ApplyMargins(36
                 , 36, 36, 36, false));
-            Div div = new Div().SetBackgroundColor(Color.RED);
-            Div fDiv = new Div().SetBackgroundColor(Color.BLUE).SetWidth(200).SetHeight(200);
-=======
-            iText.Layout.Canvas canvas = new iText.Layout.Canvas(pdfCanvas, pdfDoc, page.GetPageSize().ApplyMargins<Rectangle
-                >(36, 36, 36, 36, false));
             Div div = new Div().SetBackgroundColor(ColorConstants.RED);
             Div fDiv = new Div().SetBackgroundColor(ColorConstants.BLUE).SetWidth(200).SetHeight(200);
->>>>>>> dac79896
             fDiv.SetProperty(Property.FLOAT, FloatPropertyValue.LEFT);
             Div fInnerDiv1 = new Div().SetWidth(50).SetHeight(50);
             fInnerDiv1.SetProperty(Property.FLOAT, FloatPropertyValue.RIGHT);
