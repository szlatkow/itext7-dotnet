--- conflicted
+++ resolved
@@ -123,32 +123,6 @@
 
         /// <exception cref="System.IO.IOException"/>
         /// <exception cref="System.Exception"/>
-<<<<<<< HEAD
-        [NUnit.Framework.Ignore("DEVSIX-796")]
-        [NUnit.Framework.Test]
-        public virtual void SimpleBorderTest04() {
-            fileName = "simpleBorderTest04.pdf";
-            Document doc = CreateDocument();
-            String textByron = "When a man hath no freedom to fight for at home,\n" + "    Let him combat for that of his neighbours;\n"
-                 + "Let him think of the glories of Greece and of Rome,\n" + "    And get knocked on the head for his labours.\n"
-                 + "\n" + "To do good to Mankind is the chivalrous plan,\n" + "    And is always as nobly requited;\n"
-                 + "Then battle for Freedom wherever you can,\n" + "    And, if not shot or hanged, you'll get knighted.";
-            String textHelloWorld = "Hello World\n" + "Hello World\n" + "Hello World\n" + "Hello World\n" + "Hello World\n";
-            Table table = new Table(2);
-            table.SetBorder(new SolidBorder(Color.RED, 2f));
-            table.AddCell(new Cell(2, 1).Add(new Paragraph(textHelloWorld)));
-            for (int i = 0; i < 2; i++) {
-                table.AddCell(new Cell().Add(new Paragraph(textByron)));
-            }
-            table.AddCell(new Cell(1, 2).Add(textByron));
-            doc.Add(table);
-            CloseDocumentAndCompareOutputs(doc);
-        }
-
-        /// <exception cref="System.IO.IOException"/>
-        /// <exception cref="System.Exception"/>
-=======
->>>>>>> 796e4ec4
         [NUnit.Framework.Test]
         public virtual void Borders3DTest() {
             fileName = "borders3DTest.pdf";
@@ -358,7 +332,6 @@
             cell = new Cell(2, 1).Add("Borders shouldn't be layouted outside the layout area.");
             cell.SetBorder(new SolidBorder(Color.RED, 50f));
             table.AddCell(cell);
-<<<<<<< HEAD
             cell = new Cell().Add("Borders shouldn't be layouted outside the layout area.");
             cell.SetBorder(new SolidBorder(Color.RED, 50f));
             table.AddCell(cell);
@@ -396,45 +369,6 @@
             cell.SetBorder(new SolidBorder(Color.RED, 35f));
             table.AddCell(cell);
             cell = new Cell().Add("Borders shouldn't be layouted outside the layout area.");
-=======
-            cell = new Cell().Add("Borders shouldn't be layouted outside the layout area.");
-            cell.SetBorder(new SolidBorder(Color.RED, 50f));
-            table.AddCell(cell);
-            cell = new Cell().Add("Borders shouldn't be layouted outside the layout area.");
-            cell.SetBorder(new SolidBorder(Color.RED, 50f));
-            table.AddCell(cell);
-            cell = new Cell().Add("Borders shouldn't be layouted outside the layout area.");
-            cell.SetBorder(new SolidBorder(Color.RED, 50f));
-            table.AddCell(cell);
-            cell = new Cell().Add("Borders shouldn't be layouted outside the layout area.");
-            cell.SetBorder(new SolidBorder(Color.RED, 50f));
-            table.AddCell(cell);
-            cell = new Cell().Add("Borders shouldn't be layouted outside the layout area.");
-            cell.SetBorder(new SolidBorder(Color.RED, 50f));
-            table.AddCell(cell);
-            cell = new Cell().Add("Borders shouldn't be layouted outside the layout area.");
-            cell.SetBorder(new SolidBorder(Color.RED, 50f));
-            table.AddCell(cell);
-            cell = new Cell().Add("Borders shouldn't be layouted outside the layout area.");
-            cell.SetBorder(new SolidBorder(Color.RED, 50f));
-            table.AddCell(cell);
-            cell = new Cell().Add("Borders shouldn't be layouted outside the layout area.");
-            cell.SetBorder(new SolidBorder(Color.RED, 50f));
-            table.AddCell(cell);
-            cell = new Cell(1, 2).Add("Borders shouldn't be layouted outside the layout area.");
-            cell.SetBorder(new SolidBorder(Color.RED, 50f));
-            table.AddCell(cell);
-            cell = new Cell().Add("Borders shouldn't be layouted outside the layout area.");
-            cell.SetBorder(new SolidBorder(Color.RED, 45f));
-            table.AddCell(cell);
-            cell = new Cell().Add("Borders shouldn't be layouted outside the layout area.");
-            cell.SetBorder(new SolidBorder(Color.RED, 40f));
-            table.AddCell(cell);
-            cell = new Cell().Add("Borders shouldn't be layouted outside the layout area.");
-            cell.SetBorder(new SolidBorder(Color.RED, 35f));
-            table.AddCell(cell);
-            cell = new Cell().Add("Borders shouldn't be layouted outside the layout area.");
->>>>>>> 796e4ec4
             cell.SetBorder(new SolidBorder(Color.BLUE, 5f));
             table.AddCell(cell);
             cell = new Cell().Add("Borders shouldn't be layouted outside the layout area.");
@@ -622,31 +556,6 @@
         /// <exception cref="System.IO.IOException"/>
         /// <exception cref="System.Exception"/>
         [NUnit.Framework.Test]
-<<<<<<< HEAD
-        public virtual void SplitCellsTest02() {
-            fileName = "splitCellsTest02.pdf";
-            Document doc = CreateDocument();
-            String text = "And it's Arsenal, \n" + "Arsenal FC, \n" + "We're by far the greatest team, \n" + "The world has ever seen.... \n";
-            Table table = new Table(2);
-            Cell cell;
-            for (int i = 0; i < 38; i++) {
-                cell = new Cell().Add(text);
-                cell.SetBorder(new SolidBorder(Color.RED, 2f));
-                cell.SetBorderBottom(Border.NO_BORDER);
-                table.AddCell(cell);
-            }
-            doc.Add(table);
-            doc.Add(new AreaBreak());
-            table.SetBorder(new SolidBorder(Color.YELLOW, 3));
-            doc.Add(table);
-            CloseDocumentAndCompareOutputs(doc);
-        }
-
-        /// <exception cref="System.IO.IOException"/>
-        /// <exception cref="System.Exception"/>
-        [NUnit.Framework.Test]
-=======
->>>>>>> 796e4ec4
         public virtual void TableWithHeaderTest01() {
             fileName = "tableWithHeaderTest01.pdf";
             Document doc = CreateDocument();
